#!/usr/bin/env python3
# Copyright (c) 2014-2018 The Bitcoin Core developers
# Distributed under the MIT software license, see the accompanying
# file COPYING or http://www.opensource.org/licenses/mit-license.php.
"""Base class for RPC testing."""

import configparser
from enum import Enum
import logging
import argparse
import os
import pdb
import shutil
import sys
import tempfile
import time

from .authproxy import JSONRPCException
from . import coverage
from .test_node import TestNode
from .mininode import NetworkThread
from .util import (
    MAX_NODES,
    PortSeed,
    assert_equal,
    check_json_precision,
    connect_nodes_bi,
    disconnect_nodes,
    get_datadir_path,
    initialize_datadir,
    p2p_port,
    set_node_times,
    sync_blocks,
    sync_mempools,
)

class TestStatus(Enum):
    PASSED = 1
    FAILED = 2
    SKIPPED = 3

TEST_EXIT_PASSED = 0
TEST_EXIT_FAILED = 1
TEST_EXIT_SKIPPED = 77


class SkipTest(Exception):
    """This exception is raised to skip a test"""

    def __init__(self, message):
        self.message = message


class BitcoinTestMetaClass(type):
    """Metaclass for BitcoinTestFramework.

    Ensures that any attempt to register a subclass of `BitcoinTestFramework`
    adheres to a standard whereby the subclass overrides `set_test_params` and
    `run_test` but DOES NOT override either `__init__` or `main`. If any of
    those standards are violated, a ``TypeError`` is raised."""

    def __new__(cls, clsname, bases, dct):
        if not clsname == 'BitcoinTestFramework':
            if not ('run_test' in dct and 'set_test_params' in dct):
                raise TypeError("BitcoinTestFramework subclasses must override "
                                "'run_test' and 'set_test_params'")
            if '__init__' in dct or 'main' in dct:
                raise TypeError("BitcoinTestFramework subclasses may not override "
                                "'__init__' or 'main'")

        return super().__new__(cls, clsname, bases, dct)


class BitcoinTestFramework(metaclass=BitcoinTestMetaClass):
    """Base class for a bitcoin test script.

    Individual bitcoin test scripts should subclass this class and override the set_test_params() and run_test() methods.

    Individual tests can also override the following methods to customize the test setup:

    - add_options()
    - setup_chain()
    - setup_network()
    - setup_nodes()

    The __init__() and main() methods should not be overridden.

    This class also contains various public and private helper methods."""

    def __init__(self):
        """Sets test framework defaults. Do not override this method. Instead, override the set_test_params() method"""
        self.setup_clean_chain = False
        self.nodes = []
        self.network_thread = None
        self.mocktime = 0
        self.rpc_timewait = 60  # Wait for up to 60 seconds for the RPC server to respond
        self.supports_cli = False
        self.bind_to_localhost_only = True
        self.set_test_params()

        assert hasattr(self, "num_nodes"), "Test must set self.num_nodes in set_test_params()"

    def main(self):
        """Main function. This should not be overridden by the subclass test scripts."""

        parser = argparse.ArgumentParser(usage="%(prog)s [options]")
        parser.add_argument("--nocleanup", dest="nocleanup", default=False, action="store_true",
                            help="Leave bitcoinds and test.* datadir on exit or error")
        parser.add_argument("--noshutdown", dest="noshutdown", default=False, action="store_true",
                            help="Don't stop bitcoinds after the test execution")
        parser.add_argument("--cachedir", dest="cachedir", default=os.path.abspath(os.path.dirname(os.path.realpath(__file__)) + "/../../cache"),
                            help="Directory for caching pregenerated datadirs (default: %(default)s)")
        parser.add_argument("--tmpdir", dest="tmpdir", help="Root directory for datadirs")
        parser.add_argument("-l", "--loglevel", dest="loglevel", default="INFO",
                            help="log events at this level and higher to the console. Can be set to DEBUG, INFO, WARNING, ERROR or CRITICAL. Passing --loglevel DEBUG will output all logs to console. Note that logs at all levels are always written to the test_framework.log file in the temporary test directory.")
        parser.add_argument("--tracerpc", dest="trace_rpc", default=False, action="store_true",
                            help="Print out all RPC calls as they are made")
        parser.add_argument("--portseed", dest="port_seed", default=os.getpid(), type=int,
                            help="The seed to use for assigning port numbers (default: current process id)")
        parser.add_argument("--coveragedir", dest="coveragedir",
                            help="Write tested RPC commands into this directory")
        parser.add_argument("--configfile", dest="configfile",
                            default=os.path.abspath(os.path.dirname(os.path.realpath(__file__)) + "/../../config.ini"),
                            help="Location of the test framework config file (default: %(default)s)")
        parser.add_argument("--pdbonfailure", dest="pdbonfailure", default=False, action="store_true",
                            help="Attach a python debugger if test fails")
        parser.add_argument("--usecli", dest="usecli", default=False, action="store_true",
                            help="use bitcoin-cli instead of RPC for all commands")
        self.add_options(parser)
        self.options = parser.parse_args()

        PortSeed.n = self.options.port_seed

        check_json_precision()

        self.options.cachedir = os.path.abspath(self.options.cachedir)

        config = configparser.ConfigParser()
        config.read_file(open(self.options.configfile))
        self.options.bitcoind = os.getenv("BITCOIND", default=config["environment"]["BUILDDIR"] + '/src/bitcoind' + config["environment"]["EXEEXT"])
        self.options.bitcoincli = os.getenv("BITCOINCLI", default=config["environment"]["BUILDDIR"] + '/src/bitcoin-cli' + config["environment"]["EXEEXT"])

        os.environ['PATH'] = os.pathsep.join([
            os.path.join(config['environment']['BUILDDIR'], 'src'),
            os.path.join(config['environment']['BUILDDIR'], 'src', 'qt'),
            os.environ['PATH']
        ])

        # Set up temp directory and start logging
        if self.options.tmpdir:
            self.options.tmpdir = os.path.abspath(self.options.tmpdir)
            os.makedirs(self.options.tmpdir, exist_ok=False)
        else:
            self.options.tmpdir = tempfile.mkdtemp(prefix="test")
        self._start_logging()

        self.log.debug('Setting up network thread')
        self.network_thread = NetworkThread()
        self.network_thread.start()

        success = TestStatus.FAILED

        try:
            if self.options.usecli and not self.supports_cli:
                raise SkipTest("--usecli specified but test does not support using CLI")
            self.skip_test_if_missing_module()
            self.setup_chain()
            self.setup_network()
            self.import_deterministic_coinbase_privkeys()
            self.run_test()
            success = TestStatus.PASSED
        except JSONRPCException as e:
            self.log.exception("JSONRPC error")
        except SkipTest as e:
            self.log.warning("Test Skipped: %s" % e.message)
            success = TestStatus.SKIPPED
        except AssertionError as e:
            self.log.exception("Assertion failed")
        except KeyError as e:
            self.log.exception("Key error")
        except Exception as e:
            self.log.exception("Unexpected exception caught during testing")
        except KeyboardInterrupt as e:
            self.log.warning("Exiting after keyboard interrupt")

        if success == TestStatus.FAILED and self.options.pdbonfailure:
            print("Testcase failed. Attaching python debugger. Enter ? for help")
            pdb.set_trace()

        self.log.debug('Closing down network thread')
        self.network_thread.close()
        if not self.options.noshutdown:
            self.log.info("Stopping nodes")
            if self.nodes:
                self.stop_nodes()
        else:
            for node in self.nodes:
                node.cleanup_on_exit = False
            self.log.info("Note: bitcoinds were not stopped and may still be running")

        if not self.options.nocleanup and not self.options.noshutdown and success != TestStatus.FAILED:
            self.log.info("Cleaning up {} on exit".format(self.options.tmpdir))
            cleanup_tree_on_exit = True
        else:
            self.log.warning("Not cleaning up dir %s" % self.options.tmpdir)
            cleanup_tree_on_exit = False

        if success == TestStatus.PASSED:
            self.log.info("Tests successful")
            exit_code = TEST_EXIT_PASSED
        elif success == TestStatus.SKIPPED:
            self.log.info("Test skipped")
            exit_code = TEST_EXIT_SKIPPED
        else:
            self.log.error("Test failed. Test logging available at %s/test_framework.log", self.options.tmpdir)
            self.log.error("Hint: Call {} '{}' to consolidate all logs".format(os.path.normpath(os.path.dirname(os.path.realpath(__file__)) + "/../combine_logs.py"), self.options.tmpdir))
            exit_code = TEST_EXIT_FAILED
        logging.shutdown()
        if cleanup_tree_on_exit:
            shutil.rmtree(self.options.tmpdir)
        sys.exit(exit_code)

    # Methods to override in subclass test scripts.
    def set_test_params(self):
        """Tests must this method to change default values for number of nodes, topology, etc"""
        raise NotImplementedError

    def add_options(self, parser):
        """Override this method to add command-line options to the test"""
        pass

<<<<<<< HEAD
        datadir = os.path.join(dirname, "node" + str(i))
        if binary is None:
            binary = os.getenv("BITCOIND", "bgoldd")
        args = [binary, "-datadir=" + datadir, "-server", "-keypool=1", "-discover=0", "-rest", "-logtimemicros", "-debug", "-debugexclude=libevent", "-debugexclude=leveldb", "-mocktime=" + str(self.mocktime), "-uacomment=testnode%d" % i]
        if extra_args is not None:
            args.extend(extra_args)
        self.bitcoind_processes[i] = subprocess.Popen(args, stderr=stderr)
        self.log.debug("initialize_chain: bitcoind started, waiting for RPC to come up")
        self._wait_for_bitcoind_start(self.bitcoind_processes[i], datadir, i, rpchost)
        self.log.debug("initialize_chain: RPC successfully started")
        proxy = get_rpc_proxy(rpc_url(datadir, i, rpchost), i, timeout=timewait)
=======
    def skip_test_if_missing_module(self):
        """Override this method to skip a test if a module is not compiled"""
        pass

    def setup_chain(self):
        """Override this method to customize blockchain setup"""
        self.log.info("Initializing test directory " + self.options.tmpdir)
        if self.setup_clean_chain:
            self._initialize_chain_clean()
        else:
            self._initialize_chain()

    def setup_network(self):
        """Override this method to customize test network topology"""
        self.setup_nodes()

        # Connect the nodes as a "chain".  This allows us
        # to split the network between nodes 1 and 2 to get
        # two halves that can work on competing chains.
        for i in range(self.num_nodes - 1):
            connect_nodes_bi(self.nodes, i, i + 1)
        self.sync_all()

    def setup_nodes(self):
        """Override this method to customize test node setup"""
        extra_args = None
        if hasattr(self, "extra_args"):
            extra_args = self.extra_args
        self.add_nodes(self.num_nodes, extra_args)
        self.start_nodes()

    def import_deterministic_coinbase_privkeys(self):
        if self.setup_clean_chain:
            return
>>>>>>> ef70f9b5

        for n in self.nodes:
            try:
                n.getwalletinfo()
            except JSONRPCException as e:
                assert str(e).startswith('Method not found')
                continue

            n.importprivkey(n.get_deterministic_priv_key()[1])

    def run_test(self):
        """Tests must override this method to define test logic"""
        raise NotImplementedError

    # Public helper methods. These can be accessed by the subclass test scripts.

    def add_nodes(self, num_nodes, extra_args=None, *, rpchost=None, binary=None):
        """Instantiate TestNode objects"""
        if self.bind_to_localhost_only:
            extra_confs = [["bind=127.0.0.1"]] * num_nodes
        else:
            extra_confs = [[]] * num_nodes
        if extra_args is None:
            extra_args = [[]] * num_nodes
        if binary is None:
            binary = [self.options.bitcoind] * num_nodes
        assert_equal(len(extra_confs), num_nodes)
        assert_equal(len(extra_args), num_nodes)
        assert_equal(len(binary), num_nodes)
        for i in range(num_nodes):
            self.nodes.append(TestNode(i, get_datadir_path(self.options.tmpdir, i), rpchost=rpchost, timewait=self.rpc_timewait, bitcoind=binary[i], bitcoin_cli=self.options.bitcoincli, mocktime=self.mocktime, coverage_dir=self.options.coveragedir, extra_conf=extra_confs[i], extra_args=extra_args[i], use_cli=self.options.usecli))

    def start_node(self, i, *args, **kwargs):
        """Start a bitcoind"""

        node = self.nodes[i]

        node.start(*args, **kwargs)
        node.wait_for_rpc_connection()

        if self.options.coveragedir is not None:
            coverage.write_all_rpc_commands(self.options.coveragedir, node.rpc)

    def start_nodes(self, extra_args=None, *args, **kwargs):
        """Start multiple bitcoinds"""

        if extra_args is None:
            extra_args = [None] * self.num_nodes
        assert_equal(len(extra_args), self.num_nodes)
        try:
            for i, node in enumerate(self.nodes):
                node.start(extra_args[i], *args, **kwargs)
            for node in self.nodes:
                node.wait_for_rpc_connection()
        except:
            # If one node failed to start, stop the others
            self.stop_nodes()
            raise

        if self.options.coveragedir is not None:
            for node in self.nodes:
                coverage.write_all_rpc_commands(self.options.coveragedir, node.rpc)

    def stop_node(self, i, expected_stderr=''):
        """Stop a bitcoind test node"""
        self.nodes[i].stop_node(expected_stderr)
        self.nodes[i].wait_until_stopped()

    def stop_nodes(self):
        """Stop multiple bitcoind test nodes"""
        for node in self.nodes:
            # Issue RPC to stop nodes
            node.stop_node()

        for node in self.nodes:
            # Wait for nodes to stop
            node.wait_until_stopped()

    def restart_node(self, i, extra_args=None):
        """Stop and start a test node"""
        self.stop_node(i)
        self.start_node(i, extra_args)

    def wait_for_node_exit(self, i, timeout):
        self.nodes[i].process.wait(timeout)

    def split_network(self):
        """
        Split the network of four nodes into nodes 0/1 and 2/3.
        """
        disconnect_nodes(self.nodes[1], 2)
        disconnect_nodes(self.nodes[2], 1)
        self.sync_all([self.nodes[:2], self.nodes[2:]])

    def join_network(self):
        """
        Join the (previously split) network halves together.
        """
        connect_nodes_bi(self.nodes, 1, 2)
        self.sync_all()

    def sync_all(self, node_groups=None):
        if not node_groups:
            node_groups = [self.nodes]

        for group in node_groups:
            sync_blocks(group)
            sync_mempools(group)

    def enable_mocktime(self):
        """Enable mocktime for the script.

        mocktime may be needed for scripts that use the cached version of the
        blockchain.  If the cached version of the blockchain is used without
        mocktime then the mempools will not sync due to IBD.

        For backward compatibility of the python scripts with previous
        versions of the cache, this helper function sets mocktime to Jan 1,
        2014 + (201 * 10 * 60)"""
        self.mocktime = 1388534400 + (201 * 10 * 60)

    def disable_mocktime(self):
        self.mocktime = 0

    # Private helper methods. These should not be accessed by the subclass test scripts.

    def _start_logging(self):
        # Add logger and logging handlers
        self.log = logging.getLogger('TestFramework')
        self.log.setLevel(logging.DEBUG)
        # Create file handler to log all messages
        fh = logging.FileHandler(self.options.tmpdir + '/test_framework.log', encoding='utf-8')
        fh.setLevel(logging.DEBUG)
        # Create console handler to log messages to stderr. By default this logs only error messages, but can be configured with --loglevel.
        ch = logging.StreamHandler(sys.stdout)
        # User can provide log level as a number or string (eg DEBUG). loglevel was caught as a string, so try to convert it to an int
        ll = int(self.options.loglevel) if self.options.loglevel.isdigit() else self.options.loglevel.upper()
        ch.setLevel(ll)
        # Format logs the same as bitcoind's debug.log with microprecision (so log files can be concatenated and sorted)
        formatter = logging.Formatter(fmt='%(asctime)s.%(msecs)03d000Z %(name)s (%(levelname)s): %(message)s', datefmt='%Y-%m-%dT%H:%M:%S')
        formatter.converter = time.gmtime
        fh.setFormatter(formatter)
        ch.setFormatter(formatter)
        # add the handlers to the logger
        self.log.addHandler(fh)
        self.log.addHandler(ch)

        if self.options.trace_rpc:
            rpc_logger = logging.getLogger("BitcoinRPC")
            rpc_logger.setLevel(logging.DEBUG)
            rpc_handler = logging.StreamHandler(sys.stdout)
            rpc_handler.setLevel(logging.DEBUG)
            rpc_logger.addHandler(rpc_handler)

    def _initialize_chain(self):
        """Initialize a pre-mined blockchain for use by the test.

        Create a cache of a 200-block-long chain (with wallet) for MAX_NODES
        Afterward, create num_nodes copies from the cache."""

        assert self.num_nodes <= MAX_NODES
        create_cache = False
        for i in range(MAX_NODES):
            if not os.path.isdir(get_datadir_path(self.options.cachedir, i)):
                create_cache = True
                break

        if create_cache:
            self.log.debug("Creating data directories from cached datadir")

            # find and delete old cache directories if any exist
            for i in range(MAX_NODES):
                if os.path.isdir(get_datadir_path(self.options.cachedir, i)):
                    shutil.rmtree(get_datadir_path(self.options.cachedir, i))

            # Create cache directories, run bitcoinds:
            for i in range(MAX_NODES):
<<<<<<< HEAD
                datadir = initialize_datadir(cachedir, i)
                args = [os.getenv("BITCOIND", "bgoldd"), "-server", "-keypool=1", "-datadir=" + datadir, "-discover=0"]
=======
                datadir = initialize_datadir(self.options.cachedir, i)
                args = [self.options.bitcoind, "-datadir=" + datadir, '-disablewallet']
>>>>>>> ef70f9b5
                if i > 0:
                    args.append("-connect=127.0.0.1:" + str(p2p_port(0)))
                self.nodes.append(TestNode(i, get_datadir_path(self.options.cachedir, i), extra_conf=["bind=127.0.0.1"], extra_args=[], rpchost=None, timewait=self.rpc_timewait, bitcoind=self.options.bitcoind, bitcoin_cli=self.options.bitcoincli, mocktime=self.mocktime, coverage_dir=None))
                self.nodes[i].args = args
                self.start_node(i)

            # Wait for RPC connections to be ready
            for node in self.nodes:
                node.wait_for_rpc_connection()

            # Create a 200-block-long chain; each of the 4 first nodes
            # gets 25 mature blocks and 25 immature.
            # Note: To preserve compatibility with older versions of
            # initialize_chain, only 4 nodes will generate coins.
            #
            # blocks are created with timestamps 10 minutes apart
            # starting from 2010 minutes in the past
            self.enable_mocktime()
            block_time = self.mocktime - (201 * 10 * 60)
            for i in range(2):
                for peer in range(4):
                    for j in range(25):
                        set_node_times(self.nodes, block_time)
                        self.nodes[peer].generatetoaddress(1, self.nodes[peer].get_deterministic_priv_key()[0])
                        block_time += 10 * 60
                    # Must sync before next peer starts generating blocks
                    sync_blocks(self.nodes)

            # Shut them down, and clean up cache directories:
            self.stop_nodes()
            self.nodes = []
            self.disable_mocktime()

            def cache_path(n, *paths):
                return os.path.join(get_datadir_path(self.options.cachedir, n), "regtest", *paths)

            for i in range(MAX_NODES):
                os.rmdir(cache_path(i, 'wallets'))  # Remove empty wallets dir
                for entry in os.listdir(cache_path(i)):
                    if entry not in ['chainstate', 'blocks']:
                        os.remove(cache_path(i, entry))

        for i in range(self.num_nodes):
            from_dir = get_datadir_path(self.options.cachedir, i)
            to_dir = get_datadir_path(self.options.tmpdir, i)
            shutil.copytree(from_dir, to_dir)
            initialize_datadir(self.options.tmpdir, i)  # Overwrite port/rpcport in bitcoin.conf

    def _initialize_chain_clean(self):
        """Initialize empty blockchain for use by the test.

        Create an empty blockchain and num_nodes wallets.
        Useful if a test case wants complete control over initialization."""
        for i in range(self.num_nodes):
            initialize_datadir(self.options.tmpdir, i)

    def skip_if_no_py3_zmq(self):
        """Attempt to import the zmq package and skip the test if the import fails."""
        try:
            import zmq  # noqa
        except ImportError:
            raise SkipTest("python3-zmq module not available.")

    def skip_if_no_bitcoind_zmq(self):
        """Skip the running test if bitcoind has not been compiled with zmq support."""
        if not self.is_zmq_compiled():
            raise SkipTest("bitcoind has not been built with zmq enabled.")

    def skip_if_no_wallet(self):
        """Skip the running test if wallet has not been compiled."""
        if not self.is_wallet_compiled():
            raise SkipTest("wallet has not been compiled.")

<<<<<<< HEAD
    def add_options(self, parser):
        parser.add_option("--testbinary", dest="testbinary",
                          default=os.getenv("BITCOIND", "bgoldd"),
                          help="bitcoind binary to test")
        parser.add_option("--refbinary", dest="refbinary",
                          default=os.getenv("BITCOIND", "bgoldd"),
                          help="bitcoind binary to use for reference nodes (if any)")
=======
    def skip_if_no_cli(self):
        """Skip the running test if bitcoin-cli has not been compiled."""
        if not self.is_cli_compiled():
            raise SkipTest("bitcoin-cli has not been compiled.")
>>>>>>> ef70f9b5

    def is_cli_compiled(self):
        """Checks whether bitcoin-cli was compiled."""
        config = configparser.ConfigParser()
        config.read_file(open(self.options.configfile))

        return config["components"].getboolean("ENABLE_UTILS")

    def is_wallet_compiled(self):
        """Checks whether the wallet module was compiled."""
        config = configparser.ConfigParser()
        config.read_file(open(self.options.configfile))

        return config["components"].getboolean("ENABLE_WALLET")

    def is_zmq_compiled(self):
        """Checks whether the zmq module was compiled."""
        config = configparser.ConfigParser()
        config.read_file(open(self.options.configfile))

        return config["components"].getboolean("ENABLE_ZMQ")<|MERGE_RESOLUTION|>--- conflicted
+++ resolved
@@ -125,7 +125,7 @@
         parser.add_argument("--pdbonfailure", dest="pdbonfailure", default=False, action="store_true",
                             help="Attach a python debugger if test fails")
         parser.add_argument("--usecli", dest="usecli", default=False, action="store_true",
-                            help="use bitcoin-cli instead of RPC for all commands")
+                            help="use bgold-cli instead of RPC for all commands")
         self.add_options(parser)
         self.options = parser.parse_args()
 
@@ -137,8 +137,8 @@
 
         config = configparser.ConfigParser()
         config.read_file(open(self.options.configfile))
-        self.options.bitcoind = os.getenv("BITCOIND", default=config["environment"]["BUILDDIR"] + '/src/bitcoind' + config["environment"]["EXEEXT"])
-        self.options.bitcoincli = os.getenv("BITCOINCLI", default=config["environment"]["BUILDDIR"] + '/src/bitcoin-cli' + config["environment"]["EXEEXT"])
+        self.options.bitcoind = os.getenv("BITCOIND", default=config["environment"]["BUILDDIR"] + '/src/bgoldd' + config["environment"]["EXEEXT"])
+        self.options.bitcoincli = os.getenv("BITCOINCLI", default=config["environment"]["BUILDDIR"] + '/src/bgold-cli' + config["environment"]["EXEEXT"])
 
         os.environ['PATH'] = os.pathsep.join([
             os.path.join(config['environment']['BUILDDIR'], 'src'),
@@ -229,19 +229,6 @@
         """Override this method to add command-line options to the test"""
         pass
 
-<<<<<<< HEAD
-        datadir = os.path.join(dirname, "node" + str(i))
-        if binary is None:
-            binary = os.getenv("BITCOIND", "bgoldd")
-        args = [binary, "-datadir=" + datadir, "-server", "-keypool=1", "-discover=0", "-rest", "-logtimemicros", "-debug", "-debugexclude=libevent", "-debugexclude=leveldb", "-mocktime=" + str(self.mocktime), "-uacomment=testnode%d" % i]
-        if extra_args is not None:
-            args.extend(extra_args)
-        self.bitcoind_processes[i] = subprocess.Popen(args, stderr=stderr)
-        self.log.debug("initialize_chain: bitcoind started, waiting for RPC to come up")
-        self._wait_for_bitcoind_start(self.bitcoind_processes[i], datadir, i, rpchost)
-        self.log.debug("initialize_chain: RPC successfully started")
-        proxy = get_rpc_proxy(rpc_url(datadir, i, rpchost), i, timeout=timewait)
-=======
     def skip_test_if_missing_module(self):
         """Override this method to skip a test if a module is not compiled"""
         pass
@@ -276,7 +263,6 @@
     def import_deterministic_coinbase_privkeys(self):
         if self.setup_clean_chain:
             return
->>>>>>> ef70f9b5
 
         for n in self.nodes:
             try:
@@ -454,13 +440,8 @@
 
             # Create cache directories, run bitcoinds:
             for i in range(MAX_NODES):
-<<<<<<< HEAD
-                datadir = initialize_datadir(cachedir, i)
-                args = [os.getenv("BITCOIND", "bgoldd"), "-server", "-keypool=1", "-datadir=" + datadir, "-discover=0"]
-=======
                 datadir = initialize_datadir(self.options.cachedir, i)
                 args = [self.options.bitcoind, "-datadir=" + datadir, '-disablewallet']
->>>>>>> ef70f9b5
                 if i > 0:
                     args.append("-connect=127.0.0.1:" + str(p2p_port(0)))
                 self.nodes.append(TestNode(i, get_datadir_path(self.options.cachedir, i), extra_conf=["bind=127.0.0.1"], extra_args=[], rpchost=None, timewait=self.rpc_timewait, bitcoind=self.options.bitcoind, bitcoin_cli=self.options.bitcoincli, mocktime=self.mocktime, coverage_dir=None))
@@ -507,7 +488,7 @@
             from_dir = get_datadir_path(self.options.cachedir, i)
             to_dir = get_datadir_path(self.options.tmpdir, i)
             shutil.copytree(from_dir, to_dir)
-            initialize_datadir(self.options.tmpdir, i)  # Overwrite port/rpcport in bitcoin.conf
+            initialize_datadir(self.options.tmpdir, i)  # Overwrite port/rpcport in bitcoingold.conf
 
     def _initialize_chain_clean(self):
         """Initialize empty blockchain for use by the test.
@@ -534,23 +515,13 @@
         if not self.is_wallet_compiled():
             raise SkipTest("wallet has not been compiled.")
 
-<<<<<<< HEAD
-    def add_options(self, parser):
-        parser.add_option("--testbinary", dest="testbinary",
-                          default=os.getenv("BITCOIND", "bgoldd"),
-                          help="bitcoind binary to test")
-        parser.add_option("--refbinary", dest="refbinary",
-                          default=os.getenv("BITCOIND", "bgoldd"),
-                          help="bitcoind binary to use for reference nodes (if any)")
-=======
     def skip_if_no_cli(self):
-        """Skip the running test if bitcoin-cli has not been compiled."""
+        """Skip the running test if bgold-cli has not been compiled."""
         if not self.is_cli_compiled():
-            raise SkipTest("bitcoin-cli has not been compiled.")
->>>>>>> ef70f9b5
+            raise SkipTest("bgold-cli has not been compiled.")
 
     def is_cli_compiled(self):
-        """Checks whether bitcoin-cli was compiled."""
+        """Checks whether bgold-cli was compiled."""
         config = configparser.ConfigParser()
         config.read_file(open(self.options.configfile))
 
