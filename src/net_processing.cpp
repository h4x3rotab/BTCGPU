// Copyright (c) 2009-2010 Satoshi Nakamoto
// Copyright (c) 2009-2018 The Bitcoin Core developers
// Distributed under the MIT software license, see the accompanying
// file COPYING or http://www.opensource.org/licenses/mit-license.php.

#include <net_processing.h>

#include <addrman.h>
#include <arith_uint256.h>
#include <blockencodings.h>
#include <chainparams.h>
#include <consensus/validation.h>
#include <hash.h>
#include <validation.h>
#include <merkleblock.h>
#include <netmessagemaker.h>
#include <netbase.h>
#include <policy/fees.h>
#include <policy/policy.h>
#include <primitives/block.h>
#include <primitives/transaction.h>
#include <random.h>
#include <reverse_iterator.h>
#include <scheduler.h>
#include <tinyformat.h>
#include <txmempool.h>
#include <ui_interface.h>
#include <util.h>
#include <utilmoneystr.h>
#include <utilstrencodings.h>

#include <memory>

#if defined(NDEBUG)
# error "Bitcoin cannot be compiled without assertions."
#endif

/** Expiration time for orphan transactions in seconds */
static constexpr int64_t ORPHAN_TX_EXPIRE_TIME = 20 * 60;
/** Minimum time between orphan transactions expire time checks in seconds */
static constexpr int64_t ORPHAN_TX_EXPIRE_INTERVAL = 5 * 60;
/** Headers download timeout expressed in microseconds
 *  Timeout = base + per_header * (expected number of headers) */
static constexpr int64_t HEADERS_DOWNLOAD_TIMEOUT_BASE = 15 * 60 * 1000000; // 15 minutes
static constexpr int64_t HEADERS_DOWNLOAD_TIMEOUT_PER_HEADER = 1000; // 1ms/header
/** Protect at least this many outbound peers from disconnection due to slow/
 * behind headers chain.
 */
static constexpr int32_t MAX_OUTBOUND_PEERS_TO_PROTECT_FROM_DISCONNECT = 4;
/** Timeout for (unprotected) outbound peers to sync to our chainwork, in seconds */
static constexpr int64_t CHAIN_SYNC_TIMEOUT = 20 * 60; // 20 minutes
/** How frequently to check for stale tips, in seconds */
static constexpr int64_t STALE_CHECK_INTERVAL = 10 * 60; // 10 minutes
/** How frequently to check for extra outbound peers and disconnect, in seconds */
static constexpr int64_t EXTRA_PEER_CHECK_INTERVAL = 45;
/** Minimum time an outbound-peer-eviction candidate must be connected for, in order to evict, in seconds */
static constexpr int64_t MINIMUM_CONNECT_TIME = 30;
/** SHA256("main address relay")[0:8] */
static constexpr uint64_t RANDOMIZER_ID_ADDRESS_RELAY = 0x3cac0035b5866b90ULL;
/// Age after which a stale block will no longer be served if requested as
/// protection against fingerprinting. Set to one month, denominated in seconds.
static constexpr int STALE_RELAY_AGE_LIMIT = 30 * 24 * 60 * 60;
/// Age after which a block is considered historical for purposes of rate
/// limiting block relay. Set to one week, denominated in seconds.
static constexpr int HISTORICAL_BLOCK_AGE = 7 * 24 * 60 * 60;

struct COrphanTx {
    // When modifying, adapt the copy of this definition in tests/DoS_tests.
    CTransactionRef tx;
    NodeId fromPeer;
    int64_t nTimeExpire;
};
static CCriticalSection g_cs_orphans;
std::map<uint256, COrphanTx> mapOrphanTransactions GUARDED_BY(g_cs_orphans);

void EraseOrphansFor(NodeId peer);

/** Increase a node's misbehavior score. */
void Misbehaving(NodeId nodeid, int howmuch, const std::string& message="") EXCLUSIVE_LOCKS_REQUIRED(cs_main);

/** Average delay between local address broadcasts in seconds. */
static constexpr unsigned int AVG_LOCAL_ADDRESS_BROADCAST_INTERVAL = 24 * 60 * 60;
/** Average delay between peer address broadcasts in seconds. */
static const unsigned int AVG_ADDRESS_BROADCAST_INTERVAL = 30;
/** Average delay between trickled inventory transmissions in seconds.
 *  Blocks and whitelisted receivers bypass this, outbound peers get half this delay. */
static const unsigned int INVENTORY_BROADCAST_INTERVAL = 5;
/** Maximum number of inventory items to send per transmission.
 *  Limits the impact of low-fee transaction floods. */
static constexpr unsigned int INVENTORY_BROADCAST_MAX = 7 * INVENTORY_BROADCAST_INTERVAL;
/** Average delay between feefilter broadcasts in seconds. */
static constexpr unsigned int AVG_FEEFILTER_BROADCAST_INTERVAL = 10 * 60;
/** Maximum feefilter broadcast delay after significant change. */
static constexpr unsigned int MAX_FEEFILTER_CHANGE_DELAY = 5 * 60;

// Internal stuff
namespace {
    /** Number of nodes with fSyncStarted. */
    int nSyncStarted GUARDED_BY(cs_main) = 0;

    /**
     * Sources of received blocks, saved to be able to send them reject
     * messages or ban them when processing happens afterwards.
     * Set mapBlockSource[hash].second to false if the node should not be
     * punished if the block is invalid.
     */
    std::map<uint256, std::pair<NodeId, bool>> mapBlockSource GUARDED_BY(cs_main);

    /**
     * Filter for transactions that were recently rejected by
     * AcceptToMemoryPool. These are not rerequested until the chain tip
     * changes, at which point the entire filter is reset.
     *
     * Without this filter we'd be re-requesting txs from each of our peers,
     * increasing bandwidth consumption considerably. For instance, with 100
     * peers, half of which relay a tx we don't accept, that might be a 50x
     * bandwidth increase. A flooding attacker attempting to roll-over the
     * filter using minimum-sized, 60byte, transactions might manage to send
     * 1000/sec if we have fast peers, so we pick 120,000 to give our peers a
     * two minute window to send invs to us.
     *
     * Decreasing the false positive rate is fairly cheap, so we pick one in a
     * million to make it highly unlikely for users to have issues with this
     * filter.
     *
     * Memory used: 1.3 MB
     */
    std::unique_ptr<CRollingBloomFilter> recentRejects GUARDED_BY(cs_main);
    uint256 hashRecentRejectsChainTip GUARDED_BY(cs_main);

    /** Blocks that are in flight, and that are in the queue to be downloaded. */
    struct QueuedBlock {
        uint256 hash;
        const CBlockIndex* pindex;                               //!< Optional.
        bool fValidatedHeaders;                                  //!< Whether this block has validated headers at the time of request.
        std::unique_ptr<PartiallyDownloadedBlock> partialBlock;  //!< Optional, used for CMPCTBLOCK downloads
    };
    std::map<uint256, std::pair<NodeId, std::list<QueuedBlock>::iterator> > mapBlocksInFlight GUARDED_BY(cs_main);

    /** Stack of nodes which we have set to announce using compact blocks */
    std::list<NodeId> lNodesAnnouncingHeaderAndIDs GUARDED_BY(cs_main);

    /** Number of preferable block download peers. */
    int nPreferredDownload GUARDED_BY(cs_main) = 0;

    /** Number of peers from which we're downloading blocks. */
    int nPeersWithValidatedDownloads GUARDED_BY(cs_main) = 0;

    /** Number of outbound peers with m_chain_sync.m_protect. */
    int g_outbound_peers_with_protect_from_disconnect GUARDED_BY(cs_main) = 0;

    /** When our tip was last updated. */
    std::atomic<int64_t> g_last_tip_update(0);

    /** Relay map */
    typedef std::map<uint256, CTransactionRef> MapRelay;
    MapRelay mapRelay GUARDED_BY(cs_main);
    /** Expiration-time ordered list of (expire time, relay map entry) pairs. */
    std::deque<std::pair<int64_t, MapRelay::iterator>> vRelayExpiration GUARDED_BY(cs_main);

    std::atomic<int64_t> nTimeBestReceived(0); // Used only to inform the wallet of when we last received a block

    struct IteratorComparator
    {
        template<typename I>
        bool operator()(const I& a, const I& b) const
        {
            return &(*a) < &(*b);
        }
    };
    std::map<COutPoint, std::set<std::map<uint256, COrphanTx>::iterator, IteratorComparator>> mapOrphanTransactionsByPrev GUARDED_BY(g_cs_orphans);

    static size_t vExtraTxnForCompactIt GUARDED_BY(g_cs_orphans) = 0;
    static std::vector<std::pair<uint256, CTransactionRef>> vExtraTxnForCompact GUARDED_BY(g_cs_orphans);
} // namespace

namespace {
struct CBlockReject {
    unsigned char chRejectCode;
    std::string strRejectReason;
    uint256 hashBlock;
};

/**
 * Maintain validation-specific state about nodes, protected by cs_main, instead
 * by CNode's own locks. This simplifies asynchronous operation, where
 * processing of incoming data is done after the ProcessMessage call returns,
 * and we're no longer holding the node's locks.
 */
struct CNodeState {
    //! The peer's address
    const CService address;
    //! Whether we have a fully established connection.
    bool fCurrentlyConnected;
    //! Accumulated misbehaviour score for this peer.
    int nMisbehavior;
    //! Whether this peer should be disconnected and banned (unless whitelisted).
    bool fShouldBan;
    //! String name of this peer (debugging/logging purposes).
    const std::string name;
    //! List of asynchronously-determined block rejections to notify this peer about.
    std::vector<CBlockReject> rejects;
    //! The best known block we know this peer has announced.
    const CBlockIndex *pindexBestKnownBlock;
    //! The hash of the last unknown block this peer has announced.
    uint256 hashLastUnknownBlock;
    //! The last full block we both have.
    const CBlockIndex *pindexLastCommonBlock;
    //! The best header we have sent our peer.
    const CBlockIndex *pindexBestHeaderSent;
    //! Length of current-streak of unconnecting headers announcements
    int nUnconnectingHeaders;
    //! Whether we've started headers synchronization with this peer.
    bool fSyncStarted;
    //! When to potentially disconnect peer for stalling headers download
    int64_t nHeadersSyncTimeout;
    //! Since when we're stalling block download progress (in microseconds), or 0.
    int64_t nStallingSince;
    std::list<QueuedBlock> vBlocksInFlight;
    //! When the first entry in vBlocksInFlight started downloading. Don't care when vBlocksInFlight is empty.
    int64_t nDownloadingSince;
    int nBlocksInFlight;
    int nBlocksInFlightValidHeaders;
    //! Whether we consider this a preferred download peer.
    bool fPreferredDownload;
    //! Whether this peer wants invs or headers (when possible) for block announcements.
    bool fPreferHeaders;
    //! Whether this peer wants invs or cmpctblocks (when possible) for block announcements.
    bool fPreferHeaderAndIDs;
    /**
      * Whether this peer will send us cmpctblocks if we request them.
      * This is not used to gate request logic, as we really only care about fSupportsDesiredCmpctVersion,
      * but is used as a flag to "lock in" the version of compact blocks (fWantsCmpctWitness) we send.
      */
    bool fProvidesHeaderAndIDs;
    //! Whether this peer can give us witnesses
    bool fHaveWitness;
    //! Whether this peer wants witnesses in cmpctblocks/blocktxns
    bool fWantsCmpctWitness;
    /**
     * If we've announced NODE_WITNESS to this peer: whether the peer sends witnesses in cmpctblocks/blocktxns,
     * otherwise: whether this peer sends non-witnesses in cmpctblocks/blocktxns.
     */
    bool fSupportsDesiredCmpctVersion;

    /** State used to enforce CHAIN_SYNC_TIMEOUT
      * Only in effect for outbound, non-manual connections, with
      * m_protect == false
      * Algorithm: if a peer's best known block has less work than our tip,
      * set a timeout CHAIN_SYNC_TIMEOUT seconds in the future:
      *   - If at timeout their best known block now has more work than our tip
      *     when the timeout was set, then either reset the timeout or clear it
      *     (after comparing against our current tip's work)
      *   - If at timeout their best known block still has less work than our
      *     tip did when the timeout was set, then send a getheaders message,
      *     and set a shorter timeout, HEADERS_RESPONSE_TIME seconds in future.
      *     If their best known block is still behind when that new timeout is
      *     reached, disconnect.
      */
    struct ChainSyncTimeoutState {
        //! A timeout used for checking whether our peer has sufficiently synced
        int64_t m_timeout;
        //! A header with the work we require on our peer's chain
        const CBlockIndex * m_work_header;
        //! After timeout is reached, set to true after sending getheaders
        bool m_sent_getheaders;
        //! Whether this peer is protected from disconnection due to a bad/slow chain
        bool m_protect;
    };

    ChainSyncTimeoutState m_chain_sync;

    //! Time of last new block announcement
    int64_t m_last_block_announcement;

    CNodeState(CAddress addrIn, std::string addrNameIn) : address(addrIn), name(addrNameIn) {
        fCurrentlyConnected = false;
        nMisbehavior = 0;
        fShouldBan = false;
        pindexBestKnownBlock = nullptr;
        hashLastUnknownBlock.SetNull();
        pindexLastCommonBlock = nullptr;
        pindexBestHeaderSent = nullptr;
        nUnconnectingHeaders = 0;
        fSyncStarted = false;
        nHeadersSyncTimeout = 0;
        nStallingSince = 0;
        nDownloadingSince = 0;
        nBlocksInFlight = 0;
        nBlocksInFlightValidHeaders = 0;
        fPreferredDownload = false;
        fPreferHeaders = false;
        fPreferHeaderAndIDs = false;
        fProvidesHeaderAndIDs = false;
        fHaveWitness = false;
        fWantsCmpctWitness = false;
        fSupportsDesiredCmpctVersion = false;
        m_chain_sync = { 0, nullptr, false, false };
        m_last_block_announcement = 0;
    }
};

/** Map maintaining per-node state. */
static std::map<NodeId, CNodeState> mapNodeState GUARDED_BY(cs_main);

static CNodeState *State(NodeId pnode) EXCLUSIVE_LOCKS_REQUIRED(cs_main) {
    std::map<NodeId, CNodeState>::iterator it = mapNodeState.find(pnode);
    if (it == mapNodeState.end())
        return nullptr;
    return &it->second;
}

static void UpdatePreferredDownload(CNode* node, CNodeState* state) EXCLUSIVE_LOCKS_REQUIRED(cs_main)
{
    nPreferredDownload -= state->fPreferredDownload;

    // Whether this node should be marked as a preferred download node.
    state->fPreferredDownload = (!node->fInbound || node->fWhitelisted) && !node->fOneShot && !node->fClient;

    nPreferredDownload += state->fPreferredDownload;
}

static void PushNodeVersion(CNode *pnode, CConnman* connman, int64_t nTime)
{
    ServiceFlags nLocalNodeServices = pnode->GetLocalServices();
    uint64_t nonce = pnode->GetLocalNonce();
    int nNodeStartingHeight = pnode->GetMyStartingHeight();
    NodeId nodeid = pnode->GetId();
    CAddress addr = pnode->addr;

    CAddress addrYou = (addr.IsRoutable() && !IsProxy(addr) ? addr : CAddress(CService(), addr.nServices));
    CAddress addrMe = CAddress(CService(), nLocalNodeServices);

    connman->PushMessage(pnode, CNetMsgMaker(INIT_PROTO_VERSION).Make(NetMsgType::VERSION, PROTOCOL_VERSION, (uint64_t)nLocalNodeServices, nTime, addrYou, addrMe,
            nonce, strSubVersion, nNodeStartingHeight, ::fRelayTxes));

    if (fLogIPs) {
        LogPrint(BCLog::NET, "send version message: version %d, blocks=%d, us=%s, them=%s, peer=%d\n", PROTOCOL_VERSION, nNodeStartingHeight, addrMe.ToString(), addrYou.ToString(), nodeid);
    } else {
        LogPrint(BCLog::NET, "send version message: version %d, blocks=%d, us=%s, peer=%d\n", PROTOCOL_VERSION, nNodeStartingHeight, addrMe.ToString(), nodeid);
    }
}

// Returns a bool indicating whether we requested this block.
// Also used if a block was /not/ received and timed out or started with another peer
static bool MarkBlockAsReceived(const uint256& hash) EXCLUSIVE_LOCKS_REQUIRED(cs_main) {
    std::map<uint256, std::pair<NodeId, std::list<QueuedBlock>::iterator> >::iterator itInFlight = mapBlocksInFlight.find(hash);
    if (itInFlight != mapBlocksInFlight.end()) {
        CNodeState *state = State(itInFlight->second.first);
        assert(state != nullptr);
        state->nBlocksInFlightValidHeaders -= itInFlight->second.second->fValidatedHeaders;
        if (state->nBlocksInFlightValidHeaders == 0 && itInFlight->second.second->fValidatedHeaders) {
            // Last validated block on the queue was received.
            nPeersWithValidatedDownloads--;
        }
        if (state->vBlocksInFlight.begin() == itInFlight->second.second) {
            // First block on the queue was received, update the start download time for the next one
            state->nDownloadingSince = std::max(state->nDownloadingSince, GetTimeMicros());
        }
        state->vBlocksInFlight.erase(itInFlight->second.second);
        state->nBlocksInFlight--;
        state->nStallingSince = 0;
        mapBlocksInFlight.erase(itInFlight);
        return true;
    }
    return false;
}

// returns false, still setting pit, if the block was already in flight from the same peer
// pit will only be valid as long as the same cs_main lock is being held
static bool MarkBlockAsInFlight(NodeId nodeid, const uint256& hash, const CBlockIndex* pindex = nullptr, std::list<QueuedBlock>::iterator** pit = nullptr) EXCLUSIVE_LOCKS_REQUIRED(cs_main) {
    CNodeState *state = State(nodeid);
    assert(state != nullptr);

    // Short-circuit most stuff in case it is from the same node
    std::map<uint256, std::pair<NodeId, std::list<QueuedBlock>::iterator> >::iterator itInFlight = mapBlocksInFlight.find(hash);
    if (itInFlight != mapBlocksInFlight.end() && itInFlight->second.first == nodeid) {
        if (pit) {
            *pit = &itInFlight->second.second;
        }
        return false;
    }

    // Make sure it's not listed somewhere already.
    MarkBlockAsReceived(hash);

    std::list<QueuedBlock>::iterator it = state->vBlocksInFlight.insert(state->vBlocksInFlight.end(),
            {hash, pindex, pindex != nullptr, std::unique_ptr<PartiallyDownloadedBlock>(pit ? new PartiallyDownloadedBlock(&mempool) : nullptr)});
    state->nBlocksInFlight++;
    state->nBlocksInFlightValidHeaders += it->fValidatedHeaders;
    if (state->nBlocksInFlight == 1) {
        // We're starting a block download (batch) from this peer.
        state->nDownloadingSince = GetTimeMicros();
    }
    if (state->nBlocksInFlightValidHeaders == 1 && pindex != nullptr) {
        nPeersWithValidatedDownloads++;
    }
    itInFlight = mapBlocksInFlight.insert(std::make_pair(hash, std::make_pair(nodeid, it))).first;
    if (pit)
        *pit = &itInFlight->second.second;
    return true;
}

/** Check whether the last unknown block a peer advertised is not yet known. */
static void ProcessBlockAvailability(NodeId nodeid) EXCLUSIVE_LOCKS_REQUIRED(cs_main) {
    CNodeState *state = State(nodeid);
    assert(state != nullptr);

    if (!state->hashLastUnknownBlock.IsNull()) {
        const CBlockIndex* pindex = LookupBlockIndex(state->hashLastUnknownBlock);
        if (pindex && pindex->nChainWork > 0) {
            if (state->pindexBestKnownBlock == nullptr || pindex->nChainWork >= state->pindexBestKnownBlock->nChainWork) {
                state->pindexBestKnownBlock = pindex;
            }
            state->hashLastUnknownBlock.SetNull();
        }
    }
}

/** Update tracking information about which blocks a peer is assumed to have. */
static void UpdateBlockAvailability(NodeId nodeid, const uint256 &hash) EXCLUSIVE_LOCKS_REQUIRED(cs_main) {
    CNodeState *state = State(nodeid);
    assert(state != nullptr);

    ProcessBlockAvailability(nodeid);

    const CBlockIndex* pindex = LookupBlockIndex(hash);
    if (pindex && pindex->nChainWork > 0) {
        // An actually better block was announced.
        if (state->pindexBestKnownBlock == nullptr || pindex->nChainWork >= state->pindexBestKnownBlock->nChainWork) {
            state->pindexBestKnownBlock = pindex;
        }
    } else {
        // An unknown block was announced; just assume that the latest one is the best one.
        state->hashLastUnknownBlock = hash;
    }
}

/**
 * When a peer sends us a valid block, instruct it to announce blocks to us
 * using CMPCTBLOCK if possible by adding its nodeid to the end of
 * lNodesAnnouncingHeaderAndIDs, and keeping that list under a certain size by
 * removing the first element if necessary.
 */
static void MaybeSetPeerAsAnnouncingHeaderAndIDs(NodeId nodeid, CConnman* connman)
{
    AssertLockHeld(cs_main);
    CNodeState* nodestate = State(nodeid);
    if (!nodestate || !nodestate->fSupportsDesiredCmpctVersion) {
        // Never ask from peers who can't provide witnesses.
        return;
    }
    if (nodestate->fProvidesHeaderAndIDs) {
        for (std::list<NodeId>::iterator it = lNodesAnnouncingHeaderAndIDs.begin(); it != lNodesAnnouncingHeaderAndIDs.end(); it++) {
            if (*it == nodeid) {
                lNodesAnnouncingHeaderAndIDs.erase(it);
                lNodesAnnouncingHeaderAndIDs.push_back(nodeid);
                return;
            }
        }
        connman->ForNode(nodeid, [connman](CNode* pfrom){
            AssertLockHeld(cs_main);
            uint64_t nCMPCTBLOCKVersion = (pfrom->GetLocalServices() & NODE_WITNESS) ? 2 : 1;
            if (lNodesAnnouncingHeaderAndIDs.size() >= 3) {
                // As per BIP152, we only get 3 of our peers to announce
                // blocks using compact encodings.
                connman->ForNode(lNodesAnnouncingHeaderAndIDs.front(), [connman, nCMPCTBLOCKVersion](CNode* pnodeStop){
                    AssertLockHeld(cs_main);
                    connman->PushMessage(pnodeStop, CNetMsgMaker(pnodeStop->GetSendVersion()).Make(NetMsgType::SENDCMPCT, /*fAnnounceUsingCMPCTBLOCK=*/false, nCMPCTBLOCKVersion));
                    return true;
                });
                lNodesAnnouncingHeaderAndIDs.pop_front();
            }
            connman->PushMessage(pfrom, CNetMsgMaker(pfrom->GetSendVersion()).Make(NetMsgType::SENDCMPCT, /*fAnnounceUsingCMPCTBLOCK=*/true, nCMPCTBLOCKVersion));
            lNodesAnnouncingHeaderAndIDs.push_back(pfrom->GetId());
            return true;
        });
    }
}

static bool TipMayBeStale(const Consensus::Params &consensusParams) EXCLUSIVE_LOCKS_REQUIRED(cs_main)
{
    AssertLockHeld(cs_main);
    if (g_last_tip_update == 0) {
        g_last_tip_update = GetTime();
    }
    return g_last_tip_update < GetTime() - consensusParams.nPowTargetSpacing * 3 && mapBlocksInFlight.empty();
}

static bool CanDirectFetch(const Consensus::Params &consensusParams) EXCLUSIVE_LOCKS_REQUIRED(cs_main)
{
    return chainActive.Tip()->GetBlockTime() > GetAdjustedTime() - consensusParams.nPowTargetSpacing * 20;
}

static bool PeerHasHeader(CNodeState *state, const CBlockIndex *pindex) EXCLUSIVE_LOCKS_REQUIRED(cs_main)
{
    if (state->pindexBestKnownBlock && pindex == state->pindexBestKnownBlock->GetAncestor(pindex->nHeight))
        return true;
    if (state->pindexBestHeaderSent && pindex == state->pindexBestHeaderSent->GetAncestor(pindex->nHeight))
        return true;
    return false;
}

/** Update pindexLastCommonBlock and add not-in-flight missing successors to vBlocks, until it has
 *  at most count entries. */
static void FindNextBlocksToDownload(NodeId nodeid, unsigned int count, std::vector<const CBlockIndex*>& vBlocks, NodeId& nodeStaller, const Consensus::Params& consensusParams) EXCLUSIVE_LOCKS_REQUIRED(cs_main)
{
    if (count == 0)
        return;

    vBlocks.reserve(vBlocks.size() + count);
    CNodeState *state = State(nodeid);
    assert(state != nullptr);

    // Make sure pindexBestKnownBlock is up to date, we'll need it.
    ProcessBlockAvailability(nodeid);

    if (state->pindexBestKnownBlock == nullptr || state->pindexBestKnownBlock->nChainWork < chainActive.Tip()->nChainWork || state->pindexBestKnownBlock->nChainWork < nMinimumChainWork) {
        // This peer has nothing interesting.
        return;
    }

    if (state->pindexLastCommonBlock == nullptr) {
        // Bootstrap quickly by guessing a parent of our best tip is the forking point.
        // Guessing wrong in either direction is not a problem.
        state->pindexLastCommonBlock = chainActive[std::min(state->pindexBestKnownBlock->nHeight, chainActive.Height())];
    }

    // If the peer reorganized, our previous pindexLastCommonBlock may not be an ancestor
    // of its current tip anymore. Go back enough to fix that.
    state->pindexLastCommonBlock = LastCommonAncestor(state->pindexLastCommonBlock, state->pindexBestKnownBlock);
    if (state->pindexLastCommonBlock == state->pindexBestKnownBlock)
        return;

    std::vector<const CBlockIndex*> vToFetch;
    const CBlockIndex *pindexWalk = state->pindexLastCommonBlock;
    // Never fetch further than the best block we know the peer has, or more than BLOCK_DOWNLOAD_WINDOW + 1 beyond the last
    // linked block we have in common with this peer. The +1 is so we can detect stalling, namely if we would be able to
    // download that next block if the window were 1 larger.
    int nWindowEnd = state->pindexLastCommonBlock->nHeight + BLOCK_DOWNLOAD_WINDOW;
    int nMaxHeight = std::min<int>(state->pindexBestKnownBlock->nHeight, nWindowEnd + 1);
    NodeId waitingfor = -1;
    while (pindexWalk->nHeight < nMaxHeight) {
        // Read up to 128 (or more, if more blocks than that are needed) successors of pindexWalk (towards
        // pindexBestKnownBlock) into vToFetch. We fetch 128, because CBlockIndex::GetAncestor may be as expensive
        // as iterating over ~100 CBlockIndex* entries anyway.
        int nToFetch = std::min(nMaxHeight - pindexWalk->nHeight, std::max<int>(count - vBlocks.size(), 128));
        vToFetch.resize(nToFetch);
        pindexWalk = state->pindexBestKnownBlock->GetAncestor(pindexWalk->nHeight + nToFetch);
        vToFetch[nToFetch - 1] = pindexWalk;
        for (unsigned int i = nToFetch - 1; i > 0; i--) {
            vToFetch[i - 1] = vToFetch[i]->pprev;
        }

        // Iterate over those blocks in vToFetch (in forward direction), adding the ones that
        // are not yet downloaded and not in flight to vBlocks. In the meantime, update
        // pindexLastCommonBlock as long as all ancestors are already downloaded, or if it's
        // already part of our chain (and therefore don't need it even if pruned).
        for (const CBlockIndex* pindex : vToFetch) {
            if (!pindex->IsValid(BLOCK_VALID_TREE)) {
                // We consider the chain that this peer is on invalid.
                return;
            }
            if (!State(nodeid)->fHaveWitness && IsWitnessEnabled(pindex->pprev, consensusParams)) {
                // We wouldn't download this block or its descendants from this peer.
                return;
            }
            if (pindex->nStatus & BLOCK_HAVE_DATA || chainActive.Contains(pindex)) {
                if (pindex->nChainTx)
                    state->pindexLastCommonBlock = pindex;
            } else if (mapBlocksInFlight.count(pindex->GetBlockHash()) == 0) {
                // The block is not already downloaded, and not yet in flight.
                if (pindex->nHeight > nWindowEnd) {
                    // We reached the end of the window.
                    if (vBlocks.size() == 0 && waitingfor != nodeid) {
                        // We aren't able to fetch anything, but we would be if the download window was one larger.
                        nodeStaller = waitingfor;
                    }
                    return;
                }
                vBlocks.push_back(pindex);
                if (vBlocks.size() == count) {
                    return;
                }
            } else if (waitingfor == -1) {
                // This is the first already-in-flight block.
                waitingfor = mapBlocksInFlight[pindex->GetBlockHash()].first;
            }
        }
    }
}

} // namespace

// This function is used for testing the stale tip eviction logic, see
// denialofservice_tests.cpp
void UpdateLastBlockAnnounceTime(NodeId node, int64_t time_in_seconds)
{
    LOCK(cs_main);
    CNodeState *state = State(node);
    if (state) state->m_last_block_announcement = time_in_seconds;
}

// Returns true for outbound peers, excluding manual connections, feelers, and
// one-shots
static bool IsOutboundDisconnectionCandidate(const CNode *node)
{
    return !(node->fInbound || node->m_manual_connection || node->fFeeler || node->fOneShot);
}

void PeerLogicValidation::InitializeNode(CNode *pnode) {
    CAddress addr = pnode->addr;
    std::string addrName = pnode->GetAddrName();
    NodeId nodeid = pnode->GetId();
    {
        LOCK(cs_main);
        mapNodeState.emplace_hint(mapNodeState.end(), std::piecewise_construct, std::forward_as_tuple(nodeid), std::forward_as_tuple(addr, std::move(addrName)));
    }
    if(!pnode->fInbound)
        PushNodeVersion(pnode, connman, GetTime());
}

void PeerLogicValidation::FinalizeNode(NodeId nodeid, bool& fUpdateConnectionTime) {
    fUpdateConnectionTime = false;
    LOCK(cs_main);
    CNodeState *state = State(nodeid);
    assert(state != nullptr);

    if (state->fSyncStarted)
        nSyncStarted--;

    if (state->nMisbehavior == 0 && state->fCurrentlyConnected) {
        fUpdateConnectionTime = true;
    }

    for (const QueuedBlock& entry : state->vBlocksInFlight) {
        mapBlocksInFlight.erase(entry.hash);
    }
    EraseOrphansFor(nodeid);
    nPreferredDownload -= state->fPreferredDownload;
    nPeersWithValidatedDownloads -= (state->nBlocksInFlightValidHeaders != 0);
    assert(nPeersWithValidatedDownloads >= 0);
    g_outbound_peers_with_protect_from_disconnect -= state->m_chain_sync.m_protect;
    assert(g_outbound_peers_with_protect_from_disconnect >= 0);

    mapNodeState.erase(nodeid);

    if (mapNodeState.empty()) {
        // Do a consistency check after the last peer is removed.
        assert(mapBlocksInFlight.empty());
        assert(nPreferredDownload == 0);
        assert(nPeersWithValidatedDownloads == 0);
        assert(g_outbound_peers_with_protect_from_disconnect == 0);
    }
    LogPrint(BCLog::NET, "Cleared nodestate for peer=%d\n", nodeid);
}

bool GetNodeStateStats(NodeId nodeid, CNodeStateStats &stats) {
    LOCK(cs_main);
    CNodeState *state = State(nodeid);
    if (state == nullptr)
        return false;
    stats.nMisbehavior = state->nMisbehavior;
    stats.nSyncHeight = state->pindexBestKnownBlock ? state->pindexBestKnownBlock->nHeight : -1;
    stats.nCommonHeight = state->pindexLastCommonBlock ? state->pindexLastCommonBlock->nHeight : -1;
    for (const QueuedBlock& queue : state->vBlocksInFlight) {
        if (queue.pindex)
            stats.vHeightInFlight.push_back(queue.pindex->nHeight);
    }
    return true;
}

//////////////////////////////////////////////////////////////////////////////
//
// mapOrphanTransactions
//

static void AddToCompactExtraTransactions(const CTransactionRef& tx) EXCLUSIVE_LOCKS_REQUIRED(g_cs_orphans)
{
    size_t max_extra_txn = gArgs.GetArg("-blockreconstructionextratxn", DEFAULT_BLOCK_RECONSTRUCTION_EXTRA_TXN);
    if (max_extra_txn <= 0)
        return;
    if (!vExtraTxnForCompact.size())
        vExtraTxnForCompact.resize(max_extra_txn);
    vExtraTxnForCompact[vExtraTxnForCompactIt] = std::make_pair(tx->GetWitnessHash(), tx);
    vExtraTxnForCompactIt = (vExtraTxnForCompactIt + 1) % max_extra_txn;
}

bool AddOrphanTx(const CTransactionRef& tx, NodeId peer) EXCLUSIVE_LOCKS_REQUIRED(g_cs_orphans)
{
    const uint256& hash = tx->GetHash();
    if (mapOrphanTransactions.count(hash))
        return false;

    // Ignore big transactions, to avoid a
    // send-big-orphans memory exhaustion attack. If a peer has a legitimate
    // large transaction with a missing parent then we assume
    // it will rebroadcast it later, after the parent transaction(s)
    // have been mined or received.
    // 100 orphans, each of which is at most 100,000 bytes big is
    // at most 10 megabytes of orphans and somewhat more byprev index (in the worst case):
    unsigned int sz = GetTransactionWeight(*tx);
    if (sz > MAX_STANDARD_TX_WEIGHT)
    {
        LogPrint(BCLog::MEMPOOL, "ignoring large orphan tx (size: %u, hash: %s)\n", sz, hash.ToString());
        return false;
    }

    auto ret = mapOrphanTransactions.emplace(hash, COrphanTx{tx, peer, GetTime() + ORPHAN_TX_EXPIRE_TIME});
    assert(ret.second);
    for (const CTxIn& txin : tx->vin) {
        mapOrphanTransactionsByPrev[txin.prevout].insert(ret.first);
    }

    AddToCompactExtraTransactions(tx);

    LogPrint(BCLog::MEMPOOL, "stored orphan tx %s (mapsz %u outsz %u)\n", hash.ToString(),
             mapOrphanTransactions.size(), mapOrphanTransactionsByPrev.size());
    return true;
}

int static EraseOrphanTx(uint256 hash) EXCLUSIVE_LOCKS_REQUIRED(g_cs_orphans)
{
    std::map<uint256, COrphanTx>::iterator it = mapOrphanTransactions.find(hash);
    if (it == mapOrphanTransactions.end())
        return 0;
    for (const CTxIn& txin : it->second.tx->vin)
    {
        auto itPrev = mapOrphanTransactionsByPrev.find(txin.prevout);
        if (itPrev == mapOrphanTransactionsByPrev.end())
            continue;
        itPrev->second.erase(it);
        if (itPrev->second.empty())
            mapOrphanTransactionsByPrev.erase(itPrev);
    }
    mapOrphanTransactions.erase(it);
    return 1;
}

void EraseOrphansFor(NodeId peer)
{
    LOCK(g_cs_orphans);
    int nErased = 0;
    std::map<uint256, COrphanTx>::iterator iter = mapOrphanTransactions.begin();
    while (iter != mapOrphanTransactions.end())
    {
        std::map<uint256, COrphanTx>::iterator maybeErase = iter++; // increment to avoid iterator becoming invalid
        if (maybeErase->second.fromPeer == peer)
        {
            nErased += EraseOrphanTx(maybeErase->second.tx->GetHash());
        }
    }
    if (nErased > 0) LogPrint(BCLog::MEMPOOL, "Erased %d orphan tx from peer=%d\n", nErased, peer);
}


unsigned int LimitOrphanTxSize(unsigned int nMaxOrphans)
{
    LOCK(g_cs_orphans);

    unsigned int nEvicted = 0;
    static int64_t nNextSweep;
    int64_t nNow = GetTime();
    if (nNextSweep <= nNow) {
        // Sweep out expired orphan pool entries:
        int nErased = 0;
        int64_t nMinExpTime = nNow + ORPHAN_TX_EXPIRE_TIME - ORPHAN_TX_EXPIRE_INTERVAL;
        std::map<uint256, COrphanTx>::iterator iter = mapOrphanTransactions.begin();
        while (iter != mapOrphanTransactions.end())
        {
            std::map<uint256, COrphanTx>::iterator maybeErase = iter++;
            if (maybeErase->second.nTimeExpire <= nNow) {
                nErased += EraseOrphanTx(maybeErase->second.tx->GetHash());
            } else {
                nMinExpTime = std::min(maybeErase->second.nTimeExpire, nMinExpTime);
            }
        }
        // Sweep again 5 minutes after the next entry that expires in order to batch the linear scan.
        nNextSweep = nMinExpTime + ORPHAN_TX_EXPIRE_INTERVAL;
        if (nErased > 0) LogPrint(BCLog::MEMPOOL, "Erased %d orphan tx due to expiration\n", nErased);
    }
    while (mapOrphanTransactions.size() > nMaxOrphans)
    {
        // Evict a random orphan:
        uint256 randomhash = GetRandHash();
        std::map<uint256, COrphanTx>::iterator it = mapOrphanTransactions.lower_bound(randomhash);
        if (it == mapOrphanTransactions.end())
            it = mapOrphanTransactions.begin();
        EraseOrphanTx(it->first);
        ++nEvicted;
    }
    return nEvicted;
}

/**
 * Mark a misbehaving peer to be banned depending upon the value of `-banscore`.
 */
void Misbehaving(NodeId pnode, int howmuch, const std::string& message) EXCLUSIVE_LOCKS_REQUIRED(cs_main)
{
    if (howmuch == 0)
        return;

    CNodeState *state = State(pnode);
    if (state == nullptr)
        return;

    state->nMisbehavior += howmuch;
    int banscore = gArgs.GetArg("-banscore", DEFAULT_BANSCORE_THRESHOLD);
    std::string message_prefixed = message.empty() ? "" : (": " + message);
    if (state->nMisbehavior >= banscore && state->nMisbehavior - howmuch < banscore)
    {
        LogPrint(BCLog::NET, "%s: %s peer=%d (%d -> %d) BAN THRESHOLD EXCEEDED%s\n", __func__, state->name, pnode, state->nMisbehavior-howmuch, state->nMisbehavior, message_prefixed);
        state->fShouldBan = true;
    } else
        LogPrint(BCLog::NET, "%s: %s peer=%d (%d -> %d)%s\n", __func__, state->name, pnode, state->nMisbehavior-howmuch, state->nMisbehavior, message_prefixed);
}








//////////////////////////////////////////////////////////////////////////////
//
// blockchain -> download logic notification
//

// To prevent fingerprinting attacks, only send blocks/headers outside of the
// active chain if they are no more than a month older (both in time, and in
// best equivalent proof of work) than the best header chain we know about and
// we fully-validated them at some point.
static bool BlockRequestAllowed(const CBlockIndex* pindex, const Consensus::Params& consensusParams)
{
    AssertLockHeld(cs_main);
    if (chainActive.Contains(pindex)) return true;
    return pindex->IsValid(BLOCK_VALID_SCRIPTS) && (pindexBestHeader != nullptr) &&
        (pindexBestHeader->GetBlockTime() - pindex->GetBlockTime() < STALE_RELAY_AGE_LIMIT) &&
        (GetBlockProofEquivalentTime(*pindexBestHeader, *pindex, *pindexBestHeader, consensusParams) < STALE_RELAY_AGE_LIMIT);
}

PeerLogicValidation::PeerLogicValidation(CConnman* connmanIn, CScheduler &scheduler, bool enable_bip61)
    : connman(connmanIn), m_stale_tip_check_time(0), m_enable_bip61(enable_bip61) {

    // Initialize global variables that cannot be constructed at startup.
    recentRejects.reset(new CRollingBloomFilter(120000, 0.000001));

    const Consensus::Params& consensusParams = Params().GetConsensus();
    // Stale tip checking and peer eviction are on two different timers, but we
    // don't want them to get out of sync due to drift in the scheduler, so we
    // combine them in one function and schedule at the quicker (peer-eviction)
    // timer.
    static_assert(EXTRA_PEER_CHECK_INTERVAL < STALE_CHECK_INTERVAL, "peer eviction timer should be less than stale tip check timer");
    scheduler.scheduleEvery(std::bind(&PeerLogicValidation::CheckForStaleTipAndEvictPeers, this, consensusParams), EXTRA_PEER_CHECK_INTERVAL * 1000);
}

/**
 * Evict orphan txn pool entries (EraseOrphanTx) based on a newly connected
 * block. Also save the time of the last tip update.
 */
void PeerLogicValidation::BlockConnected(const std::shared_ptr<const CBlock>& pblock, const CBlockIndex* pindex, const std::vector<CTransactionRef>& vtxConflicted) {
    LOCK(g_cs_orphans);

    std::vector<uint256> vOrphanErase;

    for (const CTransactionRef& ptx : pblock->vtx) {
        const CTransaction& tx = *ptx;

        // Which orphan pool entries must we evict?
        for (const auto& txin : tx.vin) {
            auto itByPrev = mapOrphanTransactionsByPrev.find(txin.prevout);
            if (itByPrev == mapOrphanTransactionsByPrev.end()) continue;
            for (auto mi = itByPrev->second.begin(); mi != itByPrev->second.end(); ++mi) {
                const CTransaction& orphanTx = *(*mi)->second.tx;
                const uint256& orphanHash = orphanTx.GetHash();
                vOrphanErase.push_back(orphanHash);
            }
        }
    }

    // Erase orphan transactions included or precluded by this block
    if (vOrphanErase.size()) {
        int nErased = 0;
        for (uint256 &orphanHash : vOrphanErase) {
            nErased += EraseOrphanTx(orphanHash);
        }
        LogPrint(BCLog::MEMPOOL, "Erased %d orphan tx included or conflicted by block\n", nErased);
    }

    g_last_tip_update = GetTime();
}

// All of the following cache a recent block, and are protected by cs_most_recent_block
static CCriticalSection cs_most_recent_block;
static std::shared_ptr<const CBlock> most_recent_block GUARDED_BY(cs_most_recent_block);
static std::shared_ptr<const CBlockHeaderAndShortTxIDs> most_recent_compact_block GUARDED_BY(cs_most_recent_block);
static uint256 most_recent_block_hash GUARDED_BY(cs_most_recent_block);
static bool fWitnessesPresentInMostRecentCompactBlock GUARDED_BY(cs_most_recent_block);

/**
 * Maintain state about the best-seen block and fast-announce a compact block
 * to compatible peers.
 */
void PeerLogicValidation::NewPoWValidBlock(const CBlockIndex *pindex, const std::shared_ptr<const CBlock>& pblock) {
    std::shared_ptr<const CBlockHeaderAndShortTxIDs> pcmpctblock = std::make_shared<const CBlockHeaderAndShortTxIDs> (*pblock, true);
    const CNetMsgMaker msgMaker(PROTOCOL_VERSION);

    LOCK(cs_main);

    static int nHighestFastAnnounce = 0;
    if (pindex->nHeight <= nHighestFastAnnounce)
        return;
    nHighestFastAnnounce = pindex->nHeight;

    bool fWitnessEnabled = IsWitnessEnabled(pindex->pprev, Params().GetConsensus());
    uint256 hashBlock(pblock->GetHash());

    {
        LOCK(cs_most_recent_block);
        most_recent_block_hash = hashBlock;
        most_recent_block = pblock;
        most_recent_compact_block = pcmpctblock;
        fWitnessesPresentInMostRecentCompactBlock = fWitnessEnabled;
    }

    connman->ForEachNode([this, &pcmpctblock, pindex, &msgMaker, fWitnessEnabled, &hashBlock](CNode* pnode) {
        AssertLockHeld(cs_main);

        // TODO: Avoid the repeated-serialization here
        if (pnode->nVersion < INVALID_CB_NO_BAN_VERSION || pnode->fDisconnect)
            return;
        ProcessBlockAvailability(pnode->GetId());
        CNodeState &state = *State(pnode->GetId());
        // If the peer has, or we announced to them the previous block already,
        // but we don't think they have this one, go ahead and announce it
        if (state.fPreferHeaderAndIDs && (!fWitnessEnabled || state.fWantsCmpctWitness) &&
                !PeerHasHeader(&state, pindex) && PeerHasHeader(&state, pindex->pprev)) {

            LogPrint(BCLog::NET, "%s sending header-and-ids %s to peer=%d\n", "PeerLogicValidation::NewPoWValidBlock",
                    hashBlock.ToString(), pnode->GetId());
            connman->PushMessage(pnode, msgMaker.Make(NetMsgType::CMPCTBLOCK, *pcmpctblock));
            state.pindexBestHeaderSent = pindex;
        }
    });
}

/**
 * Update our best height and announce any block hashes which weren't previously
 * in chainActive to our peers.
 */
void PeerLogicValidation::UpdatedBlockTip(const CBlockIndex *pindexNew, const CBlockIndex *pindexFork, bool fInitialDownload) {
    const int nNewHeight = pindexNew->nHeight;
    connman->SetBestHeight(nNewHeight);

    SetServiceFlagsIBDCache(!fInitialDownload);
    if (!fInitialDownload) {
        // Find the hashes of all blocks that weren't previously in the best chain.
        std::vector<uint256> vHashes;
        const CBlockIndex *pindexToAnnounce = pindexNew;
        while (pindexToAnnounce != pindexFork) {
            vHashes.push_back(pindexToAnnounce->GetBlockHash());
            pindexToAnnounce = pindexToAnnounce->pprev;
            if (vHashes.size() == MAX_BLOCKS_TO_ANNOUNCE) {
                // Limit announcements in case of a huge reorganization.
                // Rely on the peer's synchronization mechanism in that case.
                break;
            }
        }
        // Relay inventory, but don't relay old inventory during initial block download.
        connman->ForEachNode([nNewHeight, &vHashes](CNode* pnode) {
            if (nNewHeight > (pnode->nStartingHeight != -1 ? pnode->nStartingHeight - 2000 : 0)) {
                for (const uint256& hash : reverse_iterate(vHashes)) {
                    pnode->PushBlockHash(hash);
                }
            }
        });
        connman->WakeMessageHandler();
    }

    nTimeBestReceived = GetTime();
}

/**
 * Handle invalid block rejection and consequent peer banning, maintain which
 * peers announce compact blocks.
 */
void PeerLogicValidation::BlockChecked(const CBlock& block, const CValidationState& state) {
    LOCK(cs_main);

    const uint256 hash(block.GetHash());
    std::map<uint256, std::pair<NodeId, bool>>::iterator it = mapBlockSource.find(hash);

    int nDoS = 0;
    if (state.IsInvalid(nDoS)) {
        // Don't send reject message with code 0 or an internal reject code.
        if (it != mapBlockSource.end() && State(it->second.first) && state.GetRejectCode() > 0 && state.GetRejectCode() < REJECT_INTERNAL) {
            CBlockReject reject = {(unsigned char)state.GetRejectCode(), state.GetRejectReason().substr(0, MAX_REJECT_MESSAGE_LENGTH), hash};
            State(it->second.first)->rejects.push_back(reject);
            if (nDoS > 0 && it->second.second)
                Misbehaving(it->second.first, nDoS);
        }
    }
    // Check that:
    // 1. The block is valid
    // 2. We're not in initial block download
    // 3. This is currently the best block we're aware of. We haven't updated
    //    the tip yet so we have no way to check this directly here. Instead we
    //    just check that there are currently no other blocks in flight.
    else if (state.IsValid() &&
             !IsInitialBlockDownload() &&
             mapBlocksInFlight.count(hash) == mapBlocksInFlight.size()) {
        if (it != mapBlockSource.end()) {
            MaybeSetPeerAsAnnouncingHeaderAndIDs(it->second.first, connman);
        }
    }
    if (it != mapBlockSource.end())
        mapBlockSource.erase(it);
}

//////////////////////////////////////////////////////////////////////////////
//
// Messages
//


bool static AlreadyHave(const CInv& inv) EXCLUSIVE_LOCKS_REQUIRED(cs_main)
{
    switch (inv.type)
    {
    case MSG_TX:
    case MSG_WITNESS_TX:
        {
            assert(recentRejects);
            if (chainActive.Tip()->GetBlockHash() != hashRecentRejectsChainTip)
            {
                // If the chain tip has changed previously rejected transactions
                // might be now valid, e.g. due to a nLockTime'd tx becoming valid,
                // or a double-spend. Reset the rejects filter and give those
                // txs a second chance.
                hashRecentRejectsChainTip = chainActive.Tip()->GetBlockHash();
                recentRejects->reset();
            }

            {
                LOCK(g_cs_orphans);
                if (mapOrphanTransactions.count(inv.hash)) return true;
            }

            return recentRejects->contains(inv.hash) ||
                   mempool.exists(inv.hash) ||
                   pcoinsTip->HaveCoinInCache(COutPoint(inv.hash, 0)) || // Best effort: only try output 0 and 1
                   pcoinsTip->HaveCoinInCache(COutPoint(inv.hash, 1));
        }
    case MSG_BLOCK:
    case MSG_WITNESS_BLOCK:
        return LookupBlockIndex(inv.hash) != nullptr;
    }
    // Don't know what it is, just say we already got one
    return true;
}

static void RelayTransaction(const CTransaction& tx, CConnman* connman)
{
    CInv inv(MSG_TX, tx.GetHash());
    connman->ForEachNode([&inv](CNode* pnode)
    {
        pnode->PushInventory(inv);
    });
}

static void RelayAddress(const CAddress& addr, bool fReachable, CConnman* connman)
{
    unsigned int nRelayNodes = fReachable ? 2 : 1; // limited relaying of addresses outside our network(s)

    // Relay to a limited number of other nodes
    // Use deterministic randomness to send to the same nodes for 24 hours
    // at a time so the addrKnowns of the chosen nodes prevent repeats
    uint64_t hashAddr = addr.GetHash();
    const CSipHasher hasher = connman->GetDeterministicRandomizer(RANDOMIZER_ID_ADDRESS_RELAY).Write(hashAddr << 32).Write((GetTime() + hashAddr) / (24*60*60));
    FastRandomContext insecure_rand;

    std::array<std::pair<uint64_t, CNode*>,2> best{{{0, nullptr}, {0, nullptr}}};
    assert(nRelayNodes <= best.size());

    auto sortfunc = [&best, &hasher, nRelayNodes](CNode* pnode) {
        if (pnode->nVersion >= CADDR_TIME_VERSION) {
            uint64_t hashKey = CSipHasher(hasher).Write(pnode->GetId()).Finalize();
            for (unsigned int i = 0; i < nRelayNodes; i++) {
                 if (hashKey > best[i].first) {
                     std::copy(best.begin() + i, best.begin() + nRelayNodes - 1, best.begin() + i + 1);
                     best[i] = std::make_pair(hashKey, pnode);
                     break;
                 }
            }
        }
    };

    auto pushfunc = [&addr, &best, nRelayNodes, &insecure_rand] {
        for (unsigned int i = 0; i < nRelayNodes && best[i].first != 0; i++) {
            best[i].second->PushAddress(addr, insecure_rand);
        }
    };

    connman->ForEachNodeThen(std::move(sortfunc), std::move(pushfunc));
}

void static ProcessGetBlockData(CNode* pfrom, const CChainParams& chainparams, const CInv& inv, CConnman* connman)
{
    bool send = false;
    std::shared_ptr<const CBlock> a_recent_block;
    std::shared_ptr<const CBlockHeaderAndShortTxIDs> a_recent_compact_block;
    bool fWitnessesPresentInARecentCompactBlock;
    const Consensus::Params& consensusParams = chainparams.GetConsensus();
    {
        LOCK(cs_most_recent_block);
        a_recent_block = most_recent_block;
        a_recent_compact_block = most_recent_compact_block;
        fWitnessesPresentInARecentCompactBlock = fWitnessesPresentInMostRecentCompactBlock;
    }

    bool need_activate_chain = false;
    {
        LOCK(cs_main);
        const CBlockIndex* pindex = LookupBlockIndex(inv.hash);
        if (pindex) {
            if (pindex->nChainTx && !pindex->IsValid(BLOCK_VALID_SCRIPTS) &&
                    pindex->IsValid(BLOCK_VALID_TREE)) {
                // If we have the block and all of its parents, but have not yet validated it,
                // we might be in the middle of connecting it (ie in the unlock of cs_main
                // before ActivateBestChain but after AcceptBlock).
                // In this case, we need to run ActivateBestChain prior to checking the relay
                // conditions below.
                need_activate_chain = true;
            }
        }
    } // release cs_main before calling ActivateBestChain
    if (need_activate_chain) {
        CValidationState state;
        if (!ActivateBestChain(state, Params(), a_recent_block)) {
            LogPrint(BCLog::NET, "failed to activate chain (%s)\n", FormatStateMessage(state));
        }
    }

    LOCK(cs_main);
    const CBlockIndex* pindex = LookupBlockIndex(inv.hash);
    if (pindex) {
        send = BlockRequestAllowed(pindex, consensusParams);
        if (!send) {
            LogPrint(BCLog::NET, "%s: ignoring request from peer=%i for old block that isn't in the main chain\n", __func__, pfrom->GetId());
        }
    }
    const CNetMsgMaker msgMaker(pfrom->GetSendVersion());
    // disconnect node in case we have reached the outbound limit for serving historical blocks
    // never disconnect whitelisted nodes
    if (send && connman->OutboundTargetReached(true) && ( ((pindexBestHeader != nullptr) && (pindexBestHeader->GetBlockTime() - pindex->GetBlockTime() > HISTORICAL_BLOCK_AGE)) || inv.type == MSG_FILTERED_BLOCK) && !pfrom->fWhitelisted)
    {
        LogPrint(BCLog::NET, "historical block serving limit reached, disconnect peer=%d\n", pfrom->GetId());

        //disconnect node
        pfrom->fDisconnect = true;
        send = false;
    }
    // Avoid leaking prune-height by never sending blocks below the NODE_NETWORK_LIMITED threshold
    if (send && !pfrom->fWhitelisted && (
            (((pfrom->GetLocalServices() & NODE_NETWORK_LIMITED) == NODE_NETWORK_LIMITED) && ((pfrom->GetLocalServices() & NODE_NETWORK) != NODE_NETWORK) && (chainActive.Tip()->nHeight - pindex->nHeight > (int)NODE_NETWORK_LIMITED_MIN_BLOCKS + 2 /* add two blocks buffer extension for possible races */) )
       )) {
        LogPrint(BCLog::NET, "Ignore block request below NODE_NETWORK_LIMITED threshold from peer=%d\n", pfrom->GetId());

        //disconnect node and prevent it from stalling (would otherwise wait for the missing block)
        pfrom->fDisconnect = true;
        send = false;
    }
    // Pruned nodes may have deleted the block, so check whether
    // it's available before trying to send.
    if (send && (pindex->nStatus & BLOCK_HAVE_DATA))
    {
        std::shared_ptr<const CBlock> pblock;
        if (a_recent_block && a_recent_block->GetHash() == pindex->GetBlockHash()) {
            pblock = a_recent_block;
        } else if (inv.type == MSG_WITNESS_BLOCK) {
            // Fast-path: in this case it is possible to serve the block directly from disk,
            // as the network format matches the format on disk
            std::vector<uint8_t> block_data;
            if (!ReadRawBlockFromDisk(block_data, pindex, chainparams.MessageStart())) {
                assert(!"cannot load block from disk");
            }
            connman->PushMessage(pfrom, msgMaker.Make(NetMsgType::BLOCK, MakeSpan(block_data)));
            // Don't set pblock as we've sent the block
        } else {
            // Send block from disk
            std::shared_ptr<CBlock> pblockRead = std::make_shared<CBlock>();
            if (!ReadBlockFromDisk(*pblockRead, pindex, consensusParams))
                assert(!"cannot load block from disk");
            pblock = pblockRead;
        }
        if (pblock) {
            if (inv.type == MSG_BLOCK)
                connman->PushMessage(pfrom, msgMaker.Make(SERIALIZE_TRANSACTION_NO_WITNESS, NetMsgType::BLOCK, *pblock));
            else if (inv.type == MSG_WITNESS_BLOCK)
                connman->PushMessage(pfrom, msgMaker.Make(NetMsgType::BLOCK, *pblock));
            else if (inv.type == MSG_FILTERED_BLOCK)
            {
                bool sendMerkleBlock = false;
                CMerkleBlock merkleBlock;
                {
                    LOCK(pfrom->cs_filter);
                    if (pfrom->pfilter) {
                        sendMerkleBlock = true;
                        merkleBlock = CMerkleBlock(*pblock, *pfrom->pfilter);
                    }
                }
                if (sendMerkleBlock) {
                    connman->PushMessage(pfrom, msgMaker.Make(NetMsgType::MERKLEBLOCK, merkleBlock));
                    // CMerkleBlock just contains hashes, so also push any transactions in the block the client did not see
                    // This avoids hurting performance by pointlessly requiring a round-trip
                    // Note that there is currently no way for a node to request any single transactions we didn't send here -
                    // they must either disconnect and retry or request the full block.
                    // Thus, the protocol spec specified allows for us to provide duplicate txn here,
                    // however we MUST always provide at least what the remote peer needs
                    typedef std::pair<unsigned int, uint256> PairType;
                    for (PairType& pair : merkleBlock.vMatchedTxn)
                        connman->PushMessage(pfrom, msgMaker.Make(SERIALIZE_TRANSACTION_NO_WITNESS, NetMsgType::TX, *pblock->vtx[pair.first]));
                }
                // else
                    // no response
            }
            else if (inv.type == MSG_CMPCT_BLOCK)
            {
                // If a peer is asking for old blocks, we're almost guaranteed
                // they won't have a useful mempool to match against a compact block,
                // and we don't feel like constructing the object for them, so
                // instead we respond with the full, non-compact block.
                bool fPeerWantsWitness = State(pfrom->GetId())->fWantsCmpctWitness;
                int nSendFlags = fPeerWantsWitness ? 0 : SERIALIZE_TRANSACTION_NO_WITNESS;
                if (CanDirectFetch(consensusParams) && pindex->nHeight >= chainActive.Height() - MAX_CMPCTBLOCK_DEPTH) {
                    if ((fPeerWantsWitness || !fWitnessesPresentInARecentCompactBlock) && a_recent_compact_block && a_recent_compact_block->header.GetHash() == pindex->GetBlockHash()) {
                        connman->PushMessage(pfrom, msgMaker.Make(nSendFlags, NetMsgType::CMPCTBLOCK, *a_recent_compact_block));
                    } else {
                        CBlockHeaderAndShortTxIDs cmpctblock(*pblock, fPeerWantsWitness);
                        connman->PushMessage(pfrom, msgMaker.Make(nSendFlags, NetMsgType::CMPCTBLOCK, cmpctblock));
                    }
                } else {
                    connman->PushMessage(pfrom, msgMaker.Make(nSendFlags, NetMsgType::BLOCK, *pblock));
                }
            }
        }

        // Trigger the peer node to send a getblocks request for the next batch of inventory
        if (inv.hash == pfrom->hashContinue)
        {
            // Bypass PushInventory, this must send even if redundant,
            // and we want it right after the last block so they don't
            // wait for other stuff first.
            std::vector<CInv> vInv;
            vInv.push_back(CInv(MSG_BLOCK, chainActive.Tip()->GetBlockHash()));
            connman->PushMessage(pfrom, msgMaker.Make(NetMsgType::INV, vInv));
            pfrom->hashContinue.SetNull();
        }
    }
}

void static ProcessGetData(CNode* pfrom, const CChainParams& chainparams, CConnman* connman, const std::atomic<bool>& interruptMsgProc)
{
    AssertLockNotHeld(cs_main);

    std::deque<CInv>::iterator it = pfrom->vRecvGetData.begin();
    std::vector<CInv> vNotFound;
    const CNetMsgMaker msgMaker(pfrom->GetSendVersion());
    {
        LOCK(cs_main);

        while (it != pfrom->vRecvGetData.end() && (it->type == MSG_TX || it->type == MSG_WITNESS_TX)) {
            if (interruptMsgProc)
                return;
            // Don't bother if send buffer is too full to respond anyway
            if (pfrom->fPauseSend)
                break;

            const CInv &inv = *it;
            it++;

            // Send stream from relay memory
            bool push = false;
            auto mi = mapRelay.find(inv.hash);
            int nSendFlags = (inv.type == MSG_TX ? SERIALIZE_TRANSACTION_NO_WITNESS : 0);
            if (mi != mapRelay.end()) {
                connman->PushMessage(pfrom, msgMaker.Make(nSendFlags, NetMsgType::TX, *mi->second));
                push = true;
            } else if (pfrom->timeLastMempoolReq) {
                auto txinfo = mempool.info(inv.hash);
                // To protect privacy, do not answer getdata using the mempool when
                // that TX couldn't have been INVed in reply to a MEMPOOL request.
                if (txinfo.tx && txinfo.nTime <= pfrom->timeLastMempoolReq) {
                    connman->PushMessage(pfrom, msgMaker.Make(nSendFlags, NetMsgType::TX, *txinfo.tx));
                    push = true;
                }
<<<<<<< HEAD
                // Pruned nodes may have deleted the block, so check whether
                // it's available before trying to send.
                if (send && (mi->second->nStatus & BLOCK_HAVE_DATA))
                {
                    std::shared_ptr<const CBlock> pblock;
                    if (a_recent_block && a_recent_block->GetHash() == (*mi).second->GetBlockHash()) {
                        pblock = a_recent_block;
                    } else {
                        // Send block from disk
                        std::shared_ptr<CBlock> pblockRead = std::make_shared<CBlock>();
                        if (!ReadBlockFromDisk(*pblockRead, (*mi).second, consensusParams))
                            assert(!"cannot load block from disk");
                        pblock = pblockRead;
                    }
                    int legacy_block_flag = (pfrom->IsLegacyBlockHeader(pfrom->GetSendVersion())
                                                 ? SERIALIZE_BLOCK_LEGACY : 0);
                    if (inv.type == MSG_BLOCK)
                        connman.PushMessage(pfrom, msgMaker.Make(legacy_block_flag | SERIALIZE_TRANSACTION_NO_WITNESS,
                                                                 NetMsgType::BLOCK, *pblock));
                    else if (inv.type == MSG_WITNESS_BLOCK)
                        connman.PushMessage(pfrom, msgMaker.Make(legacy_block_flag, NetMsgType::BLOCK, *pblock));
                    else if (inv.type == MSG_FILTERED_BLOCK)
                    {
                        bool sendMerkleBlock = false;
                        CMerkleBlock merkleBlock;
                        {
                            LOCK(pfrom->cs_filter);
                            if (pfrom->pfilter) {
                                sendMerkleBlock = true;
                                merkleBlock = CMerkleBlock(*pblock, *pfrom->pfilter);
                            }
                        }
                        if (sendMerkleBlock) {
                            connman.PushMessage(pfrom, msgMaker.Make(legacy_block_flag, NetMsgType::MERKLEBLOCK, merkleBlock));
                            // CMerkleBlock just contains hashes, so also push any transactions in the block the client did not see
                            // This avoids hurting performance by pointlessly requiring a round-trip
                            // Note that there is currently no way for a node to request any single transactions we didn't send here -
                            // they must either disconnect and retry or request the full block.
                            // Thus, the protocol spec specified allows for us to provide duplicate txn here,
                            // however we MUST always provide at least what the remote peer needs
                            typedef std::pair<unsigned int, uint256> PairType;
                            for (PairType& pair : merkleBlock.vMatchedTxn)
                                connman.PushMessage(
                                    pfrom, msgMaker.Make(legacy_block_flag | SERIALIZE_TRANSACTION_NO_WITNESS,
                                                         NetMsgType::TX, *pblock->vtx[pair.first]));
                        }
                        // else
                            // no response
                    }
                    else if (inv.type == MSG_CMPCT_BLOCK)
                    {
                        // If a peer is asking for old blocks, we're almost guaranteed
                        // they won't have a useful mempool to match against a compact block,
                        // and we don't feel like constructing the object for them, so
                        // instead we respond with the full, non-compact block.
                        bool fPeerWantsWitness = State(pfrom->GetId())->fWantsCmpctWitness;
                        int nSendFlags = legacy_block_flag | (fPeerWantsWitness ? 0 : SERIALIZE_TRANSACTION_NO_WITNESS);
                        if (CanDirectFetch(consensusParams) && mi->second->nHeight >= chainActive.Height() - MAX_CMPCTBLOCK_DEPTH) {
                            if ((fPeerWantsWitness || !fWitnessesPresentInARecentCompactBlock) && a_recent_compact_block && a_recent_compact_block->header.GetHash() == mi->second->GetBlockHash()) {
                                connman.PushMessage(pfrom, msgMaker.Make(nSendFlags, NetMsgType::CMPCTBLOCK, *a_recent_compact_block));
                            } else {
                                CBlockHeaderAndShortTxIDs cmpctblock(*pblock, fPeerWantsWitness);
                                connman.PushMessage(pfrom, msgMaker.Make(nSendFlags, NetMsgType::CMPCTBLOCK, cmpctblock));
                            }
                        } else {
                            connman.PushMessage(pfrom, msgMaker.Make(nSendFlags, NetMsgType::BLOCK, *pblock));
                        }
                    }
=======
            }
            if (!push) {
                vNotFound.push_back(inv);
            }
        }
    } // release cs_main
>>>>>>> ef70f9b5

    if (it != pfrom->vRecvGetData.end() && !pfrom->fPauseSend) {
        const CInv &inv = *it;
        if (inv.type == MSG_BLOCK || inv.type == MSG_FILTERED_BLOCK || inv.type == MSG_CMPCT_BLOCK || inv.type == MSG_WITNESS_BLOCK) {
            it++;
            ProcessGetBlockData(pfrom, chainparams, inv, connman);
        }
    }

    pfrom->vRecvGetData.erase(pfrom->vRecvGetData.begin(), it);

    if (!vNotFound.empty()) {
        // Let the peer know that we didn't find what it asked for, so it doesn't
        // have to wait around forever. Currently only SPV clients actually care
        // about this message: it's needed when they are recursively walking the
        // dependencies of relevant unconfirmed transactions. SPV clients want to
        // do that because they want to know about (and store and rebroadcast and
        // risk analyze) the dependencies of transactions relevant to them, without
        // having to download the entire memory pool.
        connman->PushMessage(pfrom, msgMaker.Make(NetMsgType::NOTFOUND, vNotFound));
    }
}

static uint32_t GetFetchFlags(CNode* pfrom) EXCLUSIVE_LOCKS_REQUIRED(cs_main) {
    uint32_t nFetchFlags = 0;
    if ((pfrom->GetLocalServices() & NODE_WITNESS) && State(pfrom->GetId())->fHaveWitness) {
        nFetchFlags |= MSG_WITNESS_FLAG;
    }
    return nFetchFlags;
}

inline void static SendBlockTransactions(const CBlock& block, const BlockTransactionsRequest& req, CNode* pfrom, CConnman* connman) {
    BlockTransactions resp(req);
    for (size_t i = 0; i < req.indexes.size(); i++) {
        if (req.indexes[i] >= block.vtx.size()) {
            LOCK(cs_main);
            Misbehaving(pfrom->GetId(), 100, strprintf("Peer %d sent us a getblocktxn with out-of-bounds tx indices", pfrom->GetId()));
            return;
        }
        resp.txn[i] = block.vtx[req.indexes[i]];
    }
    LOCK(cs_main);
    const CNetMsgMaker msgMaker(pfrom->GetSendVersion());
    int nSendFlags = State(pfrom->GetId())->fWantsCmpctWitness ? 0 : SERIALIZE_TRANSACTION_NO_WITNESS;
    connman->PushMessage(pfrom, msgMaker.Make(nSendFlags, NetMsgType::BLOCKTXN, resp));
}

bool static ProcessHeadersMessage(CNode *pfrom, CConnman *connman, const std::vector<CBlockHeader>& headers, const CChainParams& chainparams, bool punish_duplicate_invalid)
{
    const CNetMsgMaker msgMaker(pfrom->GetSendVersion());
    size_t nCount = headers.size();

    if (nCount == 0) {
        // Nothing interesting. Stop asking this peers for more headers.
        return true;
    }

    bool received_new_header = false;
    const CBlockIndex *pindexLast = nullptr;
    {
        LOCK(cs_main);
        CNodeState *nodestate = State(pfrom->GetId());

        // If this looks like it could be a block announcement (nCount <
        // MAX_BLOCKS_TO_ANNOUNCE), use special logic for handling headers that
        // don't connect:
        // - Send a getheaders message in response to try to connect the chain.
        // - The peer can send up to MAX_UNCONNECTING_HEADERS in a row that
        //   don't connect before giving DoS points
        // - Once a headers message is received that is valid and does connect,
        //   nUnconnectingHeaders gets reset back to 0.
        if (!LookupBlockIndex(headers[0].hashPrevBlock) && nCount < MAX_BLOCKS_TO_ANNOUNCE) {
            nodestate->nUnconnectingHeaders++;
            connman->PushMessage(pfrom, msgMaker.Make(NetMsgType::GETHEADERS, chainActive.GetLocator(pindexBestHeader), uint256()));
            LogPrint(BCLog::NET, "received header %s: missing prev block %s, sending getheaders (%d) to end (peer=%d, nUnconnectingHeaders=%d)\n",
                    headers[0].GetHash().ToString(),
                    headers[0].hashPrevBlock.ToString(),
                    pindexBestHeader->nHeight,
                    pfrom->GetId(), nodestate->nUnconnectingHeaders);
            // Set hashLastUnknownBlock for this peer, so that if we
            // eventually get the headers - even from a different peer -
            // we can use this peer to download.
            UpdateBlockAvailability(pfrom->GetId(), headers.back().GetHash());

            if (nodestate->nUnconnectingHeaders % MAX_UNCONNECTING_HEADERS == 0) {
                Misbehaving(pfrom->GetId(), 20);
            }
            return true;
        }

        uint256 hashLastBlock;
        for (const CBlockHeader& header : headers) {
            if (!hashLastBlock.IsNull() && header.hashPrevBlock != hashLastBlock) {
                Misbehaving(pfrom->GetId(), 20, "non-continuous headers sequence");
                return false;
            }
            hashLastBlock = header.GetHash();
        }

        // If we don't have the last header, then they'll have given us
        // something new (if these headers are valid).
        if (!LookupBlockIndex(hashLastBlock)) {
            received_new_header = true;
        }
    }

    CValidationState state;
    CBlockHeader first_invalid_header;
    if (!ProcessNewBlockHeaders(headers, state, chainparams, &pindexLast, &first_invalid_header)) {
        int nDoS;
        if (state.IsInvalid(nDoS)) {
            LOCK(cs_main);
            if (nDoS > 0) {
                Misbehaving(pfrom->GetId(), nDoS, "invalid header received");
            } else {
                LogPrint(BCLog::NET, "peer=%d: invalid header received\n", pfrom->GetId());
            }
            if (punish_duplicate_invalid && LookupBlockIndex(first_invalid_header.GetHash())) {
                // Goal: don't allow outbound peers to use up our outbound
                // connection slots if they are on incompatible chains.
                //
                // We ask the caller to set punish_invalid appropriately based
                // on the peer and the method of header delivery (compact
                // blocks are allowed to be invalid in some circumstances,
                // under BIP 152).
                // Here, we try to detect the narrow situation that we have a
                // valid block header (ie it was valid at the time the header
                // was received, and hence stored in mapBlockIndex) but know the
                // block is invalid, and that a peer has announced that same
                // block as being on its active chain.
                // Disconnect the peer in such a situation.
                //
                // Note: if the header that is invalid was not accepted to our
                // mapBlockIndex at all, that may also be grounds for
                // disconnecting the peer, as the chain they are on is likely
                // to be incompatible. However, there is a circumstance where
                // that does not hold: if the header's timestamp is more than
                // 2 hours ahead of our current time. In that case, the header
                // may become valid in the future, and we don't want to
                // disconnect a peer merely for serving us one too-far-ahead
                // block header, to prevent an attacker from splitting the
                // network by mining a block right at the 2 hour boundary.
                //
                // TODO: update the DoS logic (or, rather, rewrite the
                // DoS-interface between validation and net_processing) so that
                // the interface is cleaner, and so that we disconnect on all the
                // reasons that a peer's headers chain is incompatible
                // with ours (eg block->nVersion softforks, MTP violations,
                // etc), and not just the duplicate-invalid case.
                pfrom->fDisconnect = true;
            }
            return false;
        }
    }

    {
        LOCK(cs_main);
        CNodeState *nodestate = State(pfrom->GetId());
        if (nodestate->nUnconnectingHeaders > 0) {
            LogPrint(BCLog::NET, "peer=%d: resetting nUnconnectingHeaders (%d -> 0)\n", pfrom->GetId(), nodestate->nUnconnectingHeaders);
        }
        nodestate->nUnconnectingHeaders = 0;

        assert(pindexLast);
        UpdateBlockAvailability(pfrom->GetId(), pindexLast->GetBlockHash());

        // From here, pindexBestKnownBlock should be guaranteed to be non-null,
        // because it is set in UpdateBlockAvailability. Some nullptr checks
        // are still present, however, as belt-and-suspenders.

        if (received_new_header && pindexLast->nChainWork > chainActive.Tip()->nChainWork) {
            nodestate->m_last_block_announcement = GetTime();
        }

        if (nCount == MAX_HEADERS_RESULTS) {
            // Headers message had its maximum size; the peer may have more headers.
            // TODO: optimize: if pindexLast is an ancestor of chainActive.Tip or pindexBestHeader, continue
            // from there instead.
            LogPrint(BCLog::NET, "more getheaders (%d) to end to peer=%d (startheight:%d)\n", pindexLast->nHeight, pfrom->GetId(), pfrom->nStartingHeight);
            connman->PushMessage(pfrom, msgMaker.Make(NetMsgType::GETHEADERS, chainActive.GetLocator(pindexLast), uint256()));
        }

        bool fCanDirectFetch = CanDirectFetch(chainparams.GetConsensus());
        // If this set of headers is valid and ends in a block with at least as
        // much work as our tip, download as much as possible.
        if (fCanDirectFetch && pindexLast->IsValid(BLOCK_VALID_TREE) && chainActive.Tip()->nChainWork <= pindexLast->nChainWork) {
            std::vector<const CBlockIndex*> vToFetch;
            const CBlockIndex *pindexWalk = pindexLast;
            // Calculate all the blocks we'd need to switch to pindexLast, up to a limit.
            while (pindexWalk && !chainActive.Contains(pindexWalk) && vToFetch.size() <= MAX_BLOCKS_IN_TRANSIT_PER_PEER) {
                if (!(pindexWalk->nStatus & BLOCK_HAVE_DATA) &&
                        !mapBlocksInFlight.count(pindexWalk->GetBlockHash()) &&
                        (!IsWitnessEnabled(pindexWalk->pprev, chainparams.GetConsensus()) || State(pfrom->GetId())->fHaveWitness)) {
                    // We don't have this block, and it's not yet in flight.
                    vToFetch.push_back(pindexWalk);
                }
                pindexWalk = pindexWalk->pprev;
            }
            // If pindexWalk still isn't on our main chain, we're looking at a
            // very large reorg at a time we think we're close to caught up to
            // the main chain -- this shouldn't really happen.  Bail out on the
            // direct fetch and rely on parallel download instead.
            if (!chainActive.Contains(pindexWalk)) {
                LogPrint(BCLog::NET, "Large reorg, won't direct fetch to %s (%d)\n",
                        pindexLast->GetBlockHash().ToString(),
                        pindexLast->nHeight);
            } else {
                std::vector<CInv> vGetData;
                // Download as much as possible, from earliest to latest.
                for (const CBlockIndex *pindex : reverse_iterate(vToFetch)) {
                    if (nodestate->nBlocksInFlight >= MAX_BLOCKS_IN_TRANSIT_PER_PEER) {
                        // Can't download any more from this peer
                        break;
                    }
                    uint32_t nFetchFlags = GetFetchFlags(pfrom);
                    vGetData.push_back(CInv(MSG_BLOCK | nFetchFlags, pindex->GetBlockHash()));
                    MarkBlockAsInFlight(pfrom->GetId(), pindex->GetBlockHash(), pindex);
                    LogPrint(BCLog::NET, "Requesting block %s from  peer=%d\n",
                            pindex->GetBlockHash().ToString(), pfrom->GetId());
                }
                if (vGetData.size() > 1) {
                    LogPrint(BCLog::NET, "Downloading blocks toward %s (%d) via headers direct fetch\n",
                            pindexLast->GetBlockHash().ToString(), pindexLast->nHeight);
                }
                if (vGetData.size() > 0) {
                    if (nodestate->fSupportsDesiredCmpctVersion && vGetData.size() == 1 && mapBlocksInFlight.size() == 1 && pindexLast->pprev->IsValid(BLOCK_VALID_CHAIN)) {
                        // In any case, we want to download using a compact block, not a regular one
                        vGetData[0] = CInv(MSG_CMPCT_BLOCK, vGetData[0].hash);
                    }
                    connman->PushMessage(pfrom, msgMaker.Make(NetMsgType::GETDATA, vGetData));
                }
            }
        }
        // If we're in IBD, we want outbound peers that will serve us a useful
        // chain. Disconnect peers that are on chains with insufficient work.
        if (IsInitialBlockDownload() && nCount != MAX_HEADERS_RESULTS) {
            // When nCount < MAX_HEADERS_RESULTS, we know we have no more
            // headers to fetch from this peer.
            if (nodestate->pindexBestKnownBlock && nodestate->pindexBestKnownBlock->nChainWork < nMinimumChainWork) {
                // This peer has too little work on their headers chain to help
                // us sync -- disconnect if using an outbound slot (unless
                // whitelisted or addnode).
                // Note: We compare their tip to nMinimumChainWork (rather than
                // chainActive.Tip()) because we won't start block download
                // until we have a headers chain that has at least
                // nMinimumChainWork, even if a peer has a chain past our tip,
                // as an anti-DoS measure.
                if (IsOutboundDisconnectionCandidate(pfrom)) {
                    LogPrintf("Disconnecting outbound peer %d -- headers chain has insufficient work\n", pfrom->GetId());
                    pfrom->fDisconnect = true;
                }
            }
        }

        if (!pfrom->fDisconnect && IsOutboundDisconnectionCandidate(pfrom) && nodestate->pindexBestKnownBlock != nullptr) {
            // If this is an outbound peer, check to see if we should protect
            // it from the bad/lagging chain logic.
            if (g_outbound_peers_with_protect_from_disconnect < MAX_OUTBOUND_PEERS_TO_PROTECT_FROM_DISCONNECT && nodestate->pindexBestKnownBlock->nChainWork >= chainActive.Tip()->nChainWork && !nodestate->m_chain_sync.m_protect) {
                LogPrint(BCLog::NET, "Protecting outbound peer=%d from eviction\n", pfrom->GetId());
                nodestate->m_chain_sync.m_protect = true;
                ++g_outbound_peers_with_protect_from_disconnect;
            }
        }
    }

    return true;
}

bool static ProcessMessage(CNode* pfrom, const std::string& strCommand, CDataStream& vRecv, int64_t nTimeReceived, const CChainParams& chainparams, CConnman* connman, const std::atomic<bool>& interruptMsgProc, bool enable_bip61)
{
    LogPrint(BCLog::NET, "received: %s (%u bytes) peer=%d\n", SanitizeString(strCommand), vRecv.size(), pfrom->GetId());
    if (gArgs.IsArgSet("-dropmessagestest") && GetRand(gArgs.GetArg("-dropmessagestest", 0)) == 0)
    {
        LogPrintf("dropmessagestest DROPPING RECV MESSAGE\n");
        return true;
    }


    if (!(pfrom->GetLocalServices() & NODE_BLOOM) &&
              (strCommand == NetMsgType::FILTERLOAD ||
               strCommand == NetMsgType::FILTERADD))
    {
        if (pfrom->nVersion >= NO_BLOOM_VERSION) {
            LOCK(cs_main);
            Misbehaving(pfrom->GetId(), 100);
            return false;
        } else {
            pfrom->fDisconnect = true;
            return false;
        }
    }

    if (strCommand == NetMsgType::REJECT)
    {
        if (LogAcceptCategory(BCLog::NET)) {
            try {
                std::string strMsg; unsigned char ccode; std::string strReason;
                vRecv >> LIMITED_STRING(strMsg, CMessageHeader::COMMAND_SIZE) >> ccode >> LIMITED_STRING(strReason, MAX_REJECT_MESSAGE_LENGTH);

                std::ostringstream ss;
                ss << strMsg << " code " << itostr(ccode) << ": " << strReason;

                if (strMsg == NetMsgType::BLOCK || strMsg == NetMsgType::TX)
                {
                    uint256 hash;
                    vRecv >> hash;
                    ss << ": hash " << hash.ToString();
                }
                LogPrint(BCLog::NET, "Reject %s\n", SanitizeString(ss.str()));
            } catch (const std::ios_base::failure&) {
                // Avoid feedback loops by preventing reject messages from triggering a new reject message.
                LogPrint(BCLog::NET, "Unparseable reject message received\n");
            }
        }
        return true;
    }

    else if (strCommand == NetMsgType::VERSION)
    {
        // Each connection can only send one version message
        if (pfrom->nVersion != 0)
        {
            if (enable_bip61) {
                connman->PushMessage(pfrom, CNetMsgMaker(INIT_PROTO_VERSION).Make(NetMsgType::REJECT, strCommand, REJECT_DUPLICATE, std::string("Duplicate version message")));
            }
            LOCK(cs_main);
            Misbehaving(pfrom->GetId(), 1);
            return false;
        }

        int64_t nTime;
        CAddress addrMe;
        CAddress addrFrom;
        uint64_t nNonce = 1;
        uint64_t nServiceInt;
        ServiceFlags nServices;
        int nVersion;
        int nSendVersion;
        std::string strSubVer;
        std::string cleanSubVer;
        int nStartingHeight = -1;
        bool fRelay = true;

        vRecv >> nVersion >> nServiceInt >> nTime >> addrMe;
        nSendVersion = std::min(nVersion, PROTOCOL_VERSION);
        nServices = ServiceFlags(nServiceInt);
        if (!pfrom->fInbound)
        {
            connman->SetServices(pfrom->addr, nServices);
        }
        if (!pfrom->fInbound && !pfrom->fFeeler && !pfrom->m_manual_connection && !HasAllDesirableServiceFlags(nServices))
        {
            LogPrint(BCLog::NET, "peer=%d does not offer the expected services (%08x offered, %08x expected); disconnecting\n", pfrom->GetId(), nServices, GetDesirableServiceFlags(nServices));
            if (enable_bip61) {
                connman->PushMessage(pfrom, CNetMsgMaker(INIT_PROTO_VERSION).Make(NetMsgType::REJECT, strCommand, REJECT_NONSTANDARD,
                                   strprintf("Expected to offer services %08x", GetDesirableServiceFlags(nServices))));
            }
            pfrom->fDisconnect = true;
            return false;
        }

        if (nVersion < MIN_PEER_PROTO_VERSION)
        {
            // disconnect from peers older than this proto version
<<<<<<< HEAD
            // TODO(h4x3rotab): Disconnect if we already have any BTG block.
            LogPrintf("peer=%d using obsolete version %i; disconnecting\n", pfrom->GetId(), nVersion);
            connman.PushMessage(pfrom, CNetMsgMaker(INIT_PROTO_VERSION).Make(NetMsgType::REJECT, strCommand, REJECT_OBSOLETE,
                               strprintf("Version must be %d or greater", MIN_PEER_PROTO_VERSION)));
=======
            LogPrint(BCLog::NET, "peer=%d using obsolete version %i; disconnecting\n", pfrom->GetId(), nVersion);
            if (enable_bip61) {
                connman->PushMessage(pfrom, CNetMsgMaker(INIT_PROTO_VERSION).Make(NetMsgType::REJECT, strCommand, REJECT_OBSOLETE,
                                   strprintf("Version must be %d or greater", MIN_PEER_PROTO_VERSION)));
            }
>>>>>>> ef70f9b5
            pfrom->fDisconnect = true;
            return false;
        }

        if (nVersion == 10300)
            nVersion = 300;
        if (!vRecv.empty())
            vRecv >> addrFrom >> nNonce;
        if (!vRecv.empty()) {
            vRecv >> LIMITED_STRING(strSubVer, MAX_SUBVERSION_LENGTH);
            cleanSubVer = SanitizeString(strSubVer);
        }
        if (!vRecv.empty()) {
            vRecv >> nStartingHeight;
        }
        if (!vRecv.empty())
            vRecv >> fRelay;
        // Disconnect if we connected to ourself
        if (pfrom->fInbound && !connman->CheckIncomingNonce(nNonce))
        {
            LogPrintf("connected to self at %s, disconnecting\n", pfrom->addr.ToString());
            pfrom->fDisconnect = true;
            return true;
        }

        if (pfrom->fInbound && addrMe.IsRoutable())
        {
            SeenLocal(addrMe);
        }

        // Be shy and don't send version until we hear
        if (pfrom->fInbound)
            PushNodeVersion(pfrom, connman, GetAdjustedTime());

        connman->PushMessage(pfrom, CNetMsgMaker(INIT_PROTO_VERSION).Make(NetMsgType::VERACK));

        pfrom->nServices = nServices;
        pfrom->SetAddrLocal(addrMe);
        {
            LOCK(pfrom->cs_SubVer);
            pfrom->strSubVer = strSubVer;
            pfrom->cleanSubVer = cleanSubVer;
        }
        pfrom->nStartingHeight = nStartingHeight;

        // set nodes not relaying blocks and tx and not serving (parts) of the historical blockchain as "clients"
        pfrom->fClient = (!(nServices & NODE_NETWORK) && !(nServices & NODE_NETWORK_LIMITED));

        // set nodes not capable of serving the complete blockchain history as "limited nodes"
        pfrom->m_limited_node = (!(nServices & NODE_NETWORK) && (nServices & NODE_NETWORK_LIMITED));

        {
            LOCK(pfrom->cs_filter);
            pfrom->fRelayTxes = fRelay; // set to true after we get the first filter* message
        }

        // Change version
        pfrom->SetSendVersion(nSendVersion);
        pfrom->nVersion = nVersion;

        if((nServices & NODE_WITNESS))
        {
            LOCK(cs_main);
            State(pfrom->GetId())->fHaveWitness = true;
        }

        // Potentially mark this peer as a preferred download peer.
        {
        LOCK(cs_main);
        UpdatePreferredDownload(pfrom, State(pfrom->GetId()));
        }

        if (!pfrom->fInbound)
        {
            // Advertise our address
            if (fListen && !IsInitialBlockDownload())
            {
                CAddress addr = GetLocalAddress(&pfrom->addr, pfrom->GetLocalServices());
                FastRandomContext insecure_rand;
                if (addr.IsRoutable())
                {
                    LogPrint(BCLog::NET, "ProcessMessages: advertising address %s\n", addr.ToString());
                    pfrom->PushAddress(addr, insecure_rand);
                } else if (IsPeerAddrLocalGood(pfrom)) {
                    addr.SetIP(addrMe);
                    LogPrint(BCLog::NET, "ProcessMessages: advertising address %s\n", addr.ToString());
                    pfrom->PushAddress(addr, insecure_rand);
                }
            }

            // Get recent addresses
            if (pfrom->fOneShot || pfrom->nVersion >= CADDR_TIME_VERSION || connman->GetAddressCount() < 1000)
            {
                connman->PushMessage(pfrom, CNetMsgMaker(nSendVersion).Make(NetMsgType::GETADDR));
                pfrom->fGetAddr = true;
            }
            connman->MarkAddressGood(pfrom->addr);
        }

        std::string remoteAddr;
        if (fLogIPs)
            remoteAddr = ", peeraddr=" + pfrom->addr.ToString();

        LogPrint(BCLog::NET, "receive version message: %s: version %d, blocks=%d, us=%s, peer=%d%s\n",
                  cleanSubVer, pfrom->nVersion,
                  pfrom->nStartingHeight, addrMe.ToString(), pfrom->GetId(),
                  remoteAddr);

        int64_t nTimeOffset = nTime - GetTime();
        pfrom->nTimeOffset = nTimeOffset;
        AddTimeData(pfrom->addr, nTimeOffset);

        // If the peer is old enough to have the old alert system, send it the final alert.
        if (pfrom->nVersion <= 70012) {
            CDataStream finalAlert(ParseHex("60010000000000000000000000ffffff7f00000000ffffff7ffeffff7f01ffffff7f00000000ffffff7f00ffffff7f002f555247454e543a20416c657274206b657920636f6d70726f6d697365642c2075706772616465207265717569726564004630440220653febd6410f470f6bae11cad19c48413becb1ac2c17f908fd0fd53bdc3abd5202206d0e9c96fe88d4a0f01ed9dedae2b6f9e00da94cad0fecaae66ecf689bf71b50"), SER_NETWORK, PROTOCOL_VERSION);
            connman->PushMessage(pfrom, CNetMsgMaker(nSendVersion).Make("alert", finalAlert));
        }

        // Feeler connections exist only to verify if address is online.
        if (pfrom->fFeeler) {
            assert(pfrom->fInbound == false);
            pfrom->fDisconnect = true;
        }
        return true;
    }


    else if (pfrom->nVersion == 0)
    {
        // Must have a version message before anything else
        LOCK(cs_main);
        Misbehaving(pfrom->GetId(), 1);
        return false;
    }

    // At this point, the outgoing message serialization version can't change.
    const CNetMsgMaker msgMaker(pfrom->GetSendVersion());

    if (strCommand == NetMsgType::VERACK)
    {
        pfrom->SetRecvVersion(std::min(pfrom->nVersion.load(), PROTOCOL_VERSION));

        if (!pfrom->fInbound) {
            // Mark this node as currently connected, so we update its timestamp later.
            LOCK(cs_main);
            State(pfrom->GetId())->fCurrentlyConnected = true;
            LogPrintf("New outbound peer connected: version: %d, blocks=%d, peer=%d%s\n",
                      pfrom->nVersion.load(), pfrom->nStartingHeight, pfrom->GetId(),
                      (fLogIPs ? strprintf(", peeraddr=%s", pfrom->addr.ToString()) : ""));
        }

        if (pfrom->nVersion >= SENDHEADERS_VERSION) {
            // Tell our peer we prefer to receive headers rather than inv's
            // We send this to non-NODE NETWORK peers as well, because even
            // non-NODE NETWORK peers can announce blocks (such as pruning
            // nodes)
            connman->PushMessage(pfrom, msgMaker.Make(NetMsgType::SENDHEADERS));
        }
        if (pfrom->nVersion >= SHORT_IDS_BLOCKS_VERSION && !DISABLE_CMPCTBLOCK) {
            // Tell our peer we are willing to provide version 1 or 2 cmpctblocks
            // However, we do not request new block announcements using
            // cmpctblock messages.
            // We send this to non-NODE NETWORK peers as well, because
            // they may wish to request compact blocks from us
            bool fAnnounceUsingCMPCTBLOCK = false;
            uint64_t nCMPCTBLOCKVersion = 2;
            if (pfrom->GetLocalServices() & NODE_WITNESS)
                connman->PushMessage(pfrom, msgMaker.Make(NetMsgType::SENDCMPCT, fAnnounceUsingCMPCTBLOCK, nCMPCTBLOCKVersion));
            nCMPCTBLOCKVersion = 1;
            connman->PushMessage(pfrom, msgMaker.Make(NetMsgType::SENDCMPCT, fAnnounceUsingCMPCTBLOCK, nCMPCTBLOCKVersion));
        }
        pfrom->fSuccessfullyConnected = true;
    }

    else if (!pfrom->fSuccessfullyConnected)
    {
        // Must have a verack message before anything else
        LOCK(cs_main);
        Misbehaving(pfrom->GetId(), 1);
        return false;
    }

    else if (strCommand == NetMsgType::ADDR)
    {
        std::vector<CAddress> vAddr;
        vRecv >> vAddr;

        // Don't want addr from older versions unless seeding
        if (pfrom->nVersion < CADDR_TIME_VERSION && connman->GetAddressCount() > 1000)
            return true;
        if (vAddr.size() > 1000)
        {
            LOCK(cs_main);
            Misbehaving(pfrom->GetId(), 20, strprintf("message addr size() = %u", vAddr.size()));
            return false;
        }

        // Store the new addresses
        std::vector<CAddress> vAddrOk;
        int64_t nNow = GetAdjustedTime();
        int64_t nSince = nNow - 10 * 60;
        for (CAddress& addr : vAddr)
        {
            if (interruptMsgProc)
                return true;

            // We only bother storing full nodes, though this may include
            // things which we would not make an outbound connection to, in
            // part because we may make feeler connections to them.
            if (!MayHaveUsefulAddressDB(addr.nServices) && !HasAllDesirableServiceFlags(addr.nServices))
                continue;

            if (addr.nTime <= 100000000 || addr.nTime > nNow + 10 * 60)
                addr.nTime = nNow - 5 * 24 * 60 * 60;
            pfrom->AddAddressKnown(addr);
            bool fReachable = IsReachable(addr);
            if (addr.nTime > nSince && !pfrom->fGetAddr && vAddr.size() <= 10 && addr.IsRoutable())
            {
                // Relay to a limited number of other nodes
                RelayAddress(addr, fReachable, connman);
            }
            // Do not store addresses outside our network
            if (fReachable)
                vAddrOk.push_back(addr);
        }
        connman->AddNewAddresses(vAddrOk, pfrom->addr, 2 * 60 * 60);
        if (vAddr.size() < 1000)
            pfrom->fGetAddr = false;
        if (pfrom->fOneShot)
            pfrom->fDisconnect = true;
    }

    else if (strCommand == NetMsgType::SENDHEADERS)
    {
        LOCK(cs_main);
        State(pfrom->GetId())->fPreferHeaders = true;
    }

    else if (strCommand == NetMsgType::SENDCMPCT)
    {
        if (DISABLE_CMPCTBLOCK) {
            LogPrint(BCLog::NET, "Ignoring command \"%s\" from peer=%d because SENDCMPCT is temporarily disabled\n",
                     SanitizeString(strCommand), pfrom->GetId());
        } else {
            bool fAnnounceUsingCMPCTBLOCK = false;
            uint64_t nCMPCTBLOCKVersion = 0;
            vRecv >> fAnnounceUsingCMPCTBLOCK >> nCMPCTBLOCKVersion;
            if (nCMPCTBLOCKVersion == 1 || ((pfrom->GetLocalServices() & NODE_WITNESS) && nCMPCTBLOCKVersion == 2)) {
                LOCK(cs_main);
                // fProvidesHeaderAndIDs is used to "lock in" version of compact blocks we send (fWantsCmpctWitness)
                if (!State(pfrom->GetId())->fProvidesHeaderAndIDs) {
                    State(pfrom->GetId())->fProvidesHeaderAndIDs = true;
                    State(pfrom->GetId())->fWantsCmpctWitness = nCMPCTBLOCKVersion == 2;
                }
                if (State(pfrom->GetId())->fWantsCmpctWitness == (nCMPCTBLOCKVersion == 2)) // ignore later version announces
                    State(pfrom->GetId())->fPreferHeaderAndIDs = fAnnounceUsingCMPCTBLOCK;
                if (!State(pfrom->GetId())->fSupportsDesiredCmpctVersion) {
                    if (pfrom->GetLocalServices() & NODE_WITNESS)
                        State(pfrom->GetId())->fSupportsDesiredCmpctVersion = (nCMPCTBLOCKVersion == 2);
                    else
                        State(pfrom->GetId())->fSupportsDesiredCmpctVersion = (nCMPCTBLOCKVersion == 1);
                }
            }
        }
    }


    else if (strCommand == NetMsgType::INV)
    {
        std::vector<CInv> vInv;
        vRecv >> vInv;
        if (vInv.size() > MAX_INV_SZ)
        {
            LOCK(cs_main);
            Misbehaving(pfrom->GetId(), 20, strprintf("message inv size() = %u", vInv.size()));
            return false;
        }

        bool fBlocksOnly = !fRelayTxes;

        // Allow whitelisted peers to send data other than blocks in blocks only mode if whitelistrelay is true
        if (pfrom->fWhitelisted && gArgs.GetBoolArg("-whitelistrelay", DEFAULT_WHITELISTRELAY))
            fBlocksOnly = false;

        LOCK(cs_main);

        uint32_t nFetchFlags = GetFetchFlags(pfrom);

        for (CInv &inv : vInv)
        {
            if (interruptMsgProc)
                return true;

            bool fAlreadyHave = AlreadyHave(inv);
            LogPrint(BCLog::NET, "got inv: %s  %s peer=%d\n", inv.ToString(), fAlreadyHave ? "have" : "new", pfrom->GetId());

            if (inv.type == MSG_TX) {
                inv.type |= nFetchFlags;
            }

            if (inv.type == MSG_BLOCK) {
                UpdateBlockAvailability(pfrom->GetId(), inv.hash);
                if (!fAlreadyHave && !fImporting && !fReindex && !mapBlocksInFlight.count(inv.hash)) {
                    // We used to request the full block here, but since headers-announcements are now the
                    // primary method of announcement on the network, and since, in the case that a node
                    // fell back to inv we probably have a reorg which we should get the headers for first,
                    // we now only provide a getheaders response here. When we receive the headers, we will
                    // then ask for the blocks we need.
                    connman->PushMessage(pfrom, msgMaker.Make(NetMsgType::GETHEADERS, chainActive.GetLocator(pindexBestHeader), inv.hash));
                    LogPrint(BCLog::NET, "getheaders (%d) %s to peer=%d\n", pindexBestHeader->nHeight, inv.hash.ToString(), pfrom->GetId());
                }
            }
            else
            {
                pfrom->AddInventoryKnown(inv);
                if (fBlocksOnly) {
                    LogPrint(BCLog::NET, "transaction (%s) inv sent in violation of protocol peer=%d\n", inv.hash.ToString(), pfrom->GetId());
                } else if (!fAlreadyHave && !fImporting && !fReindex && !IsInitialBlockDownload()) {
                    pfrom->AskFor(inv);
                }
            }
        }
    }


    else if (strCommand == NetMsgType::GETDATA)
    {
        std::vector<CInv> vInv;
        vRecv >> vInv;
        if (vInv.size() > MAX_INV_SZ)
        {
            LOCK(cs_main);
            Misbehaving(pfrom->GetId(), 20, strprintf("message getdata size() = %u", vInv.size()));
            return false;
        }

        LogPrint(BCLog::NET, "received getdata (%u invsz) peer=%d\n", vInv.size(), pfrom->GetId());

        if (vInv.size() > 0) {
            LogPrint(BCLog::NET, "received getdata for: %s peer=%d\n", vInv[0].ToString(), pfrom->GetId());
        }

        pfrom->vRecvGetData.insert(pfrom->vRecvGetData.end(), vInv.begin(), vInv.end());
        ProcessGetData(pfrom, chainparams, connman, interruptMsgProc);
    }


    else if (strCommand == NetMsgType::GETBLOCKS)
    {
        CBlockLocator locator;
        uint256 hashStop;
        vRecv >> locator >> hashStop;

        if (locator.vHave.size() > MAX_LOCATOR_SZ) {
            LogPrint(BCLog::NET, "getblocks locator size %lld > %d, disconnect peer=%d\n", locator.vHave.size(), MAX_LOCATOR_SZ, pfrom->GetId());
            pfrom->fDisconnect = true;
            return true;
        }

        // We might have announced the currently-being-connected tip using a
        // compact block, which resulted in the peer sending a getblocks
        // request, which we would otherwise respond to without the new block.
        // To avoid this situation we simply verify that we are on our best
        // known chain now. This is super overkill, but we handle it better
        // for getheaders requests, and there are no known nodes which support
        // compact blocks but still use getblocks to request blocks.
        {
            std::shared_ptr<const CBlock> a_recent_block;
            {
                LOCK(cs_most_recent_block);
                a_recent_block = most_recent_block;
            }
            CValidationState state;
            if (!ActivateBestChain(state, Params(), a_recent_block)) {
                LogPrint(BCLog::NET, "failed to activate chain (%s)\n", FormatStateMessage(state));
            }
        }

        LOCK(cs_main);

        // Find the last block the caller has in the main chain
        const CBlockIndex* pindex = FindForkInGlobalIndex(chainActive, locator);

        // Send the rest of the chain
        if (pindex)
            pindex = chainActive.Next(pindex);
        int nLimit = 500;
        LogPrint(BCLog::NET, "getblocks %d to %s limit %d from peer=%d\n", (pindex ? pindex->nHeight : -1), hashStop.IsNull() ? "end" : hashStop.ToString(), nLimit, pfrom->GetId());
        for (; pindex; pindex = chainActive.Next(pindex))
        {
            if (pindex->GetBlockHash() == hashStop)
            {
                LogPrint(BCLog::NET, "  getblocks stopping at %d %s\n", pindex->nHeight, pindex->GetBlockHash().ToString());
                break;
            }
            // If pruning, don't inv blocks unless we have on disk and are likely to still have
            // for some reasonable time window (1 hour) that block relay might require.
            const int nPrunedBlocksLikelyToHave = MIN_BLOCKS_TO_KEEP - 3600 / chainparams.GetConsensus().nPowTargetSpacing;
            if (fPruneMode && (!(pindex->nStatus & BLOCK_HAVE_DATA) || pindex->nHeight <= chainActive.Tip()->nHeight - nPrunedBlocksLikelyToHave))
            {
                LogPrint(BCLog::NET, " getblocks stopping, pruned or too old block at %d %s\n", pindex->nHeight, pindex->GetBlockHash().ToString());
                break;
            }
            pfrom->PushInventory(CInv(MSG_BLOCK, pindex->GetBlockHash()));
            if (--nLimit <= 0)
            {
                // When this block is requested, we'll send an inv that'll
                // trigger the peer to getblocks the next batch of inventory.
                LogPrint(BCLog::NET, "  getblocks stopping at limit %d %s\n", pindex->nHeight, pindex->GetBlockHash().ToString());
                pfrom->hashContinue = pindex->GetBlockHash();
                break;
            }
        }
    }


    else if (strCommand == NetMsgType::GETBLOCKTXN)
    {
        BlockTransactionsRequest req;
        vRecv >> req;

        std::shared_ptr<const CBlock> recent_block;
        {
            LOCK(cs_most_recent_block);
            if (most_recent_block_hash == req.blockhash)
                recent_block = most_recent_block;
            // Unlock cs_most_recent_block to avoid cs_main lock inversion
        }
        if (recent_block) {
            SendBlockTransactions(*recent_block, req, pfrom, connman);
            return true;
        }

        LOCK(cs_main);

        const CBlockIndex* pindex = LookupBlockIndex(req.blockhash);
        if (!pindex || !(pindex->nStatus & BLOCK_HAVE_DATA)) {
            LogPrint(BCLog::NET, "Peer %d sent us a getblocktxn for a block we don't have\n", pfrom->GetId());
            return true;
        }

        if (pindex->nHeight < chainActive.Height() - MAX_BLOCKTXN_DEPTH) {
            // If an older block is requested (should never happen in practice,
            // but can happen in tests) send a block response instead of a
            // blocktxn response. Sending a full block response instead of a
            // small blocktxn response is preferable in the case where a peer
            // might maliciously send lots of getblocktxn requests to trigger
            // expensive disk reads, because it will require the peer to
            // actually receive all the data read from disk over the network.
            LogPrint(BCLog::NET, "Peer %d sent us a getblocktxn for a block > %i deep\n", pfrom->GetId(), MAX_BLOCKTXN_DEPTH);
            CInv inv;
            inv.type = State(pfrom->GetId())->fWantsCmpctWitness ? MSG_WITNESS_BLOCK : MSG_BLOCK;
            inv.hash = req.blockhash;
            pfrom->vRecvGetData.push_back(inv);
            // The message processing loop will go around again (without pausing) and we'll respond then (without cs_main)
            return true;
        }

        CBlock block;
        bool ret = ReadBlockFromDisk(block, pindex, chainparams.GetConsensus());
        assert(ret);

        SendBlockTransactions(block, req, pfrom, connman);
    }


    else if (strCommand == NetMsgType::GETHEADERS)
    {
        CBlockLocator locator;
        uint256 hashStop;
        vRecv >> locator >> hashStop;

        if (locator.vHave.size() > MAX_LOCATOR_SZ) {
            LogPrint(BCLog::NET, "getheaders locator size %lld > %d, disconnect peer=%d\n", locator.vHave.size(), MAX_LOCATOR_SZ, pfrom->GetId());
            pfrom->fDisconnect = true;
            return true;
        }

        LOCK(cs_main);
        if (IsInitialBlockDownload() && !pfrom->fWhitelisted) {
            LogPrint(BCLog::NET, "Ignoring getheaders from peer=%d because node is in initial block download\n", pfrom->GetId());
            return true;
        }

        CNodeState *nodestate = State(pfrom->GetId());
        const CBlockIndex* pindex = nullptr;
        if (locator.IsNull())
        {
            // If locator is null, return the hashStop block
            pindex = LookupBlockIndex(hashStop);
            if (!pindex) {
                return true;
            }

            if (!BlockRequestAllowed(pindex, chainparams.GetConsensus())) {
                LogPrint(BCLog::NET, "%s: ignoring request from peer=%i for old block header that isn't in the main chain\n", __func__, pfrom->GetId());
                return true;
            }
        }
        else
        {
            // Find the last block the caller has in the main chain
            pindex = FindForkInGlobalIndex(chainActive, locator);
            if (pindex)
                pindex = chainActive.Next(pindex);
        }

        // we must use CBlocks, as CBlockHeaders won't include the 0x00 nTx count at the end
        std::vector<CBlock> vHeaders;
        int nLimit = MAX_HEADERS_RESULTS;
        LogPrint(BCLog::NET, "getheaders %d to %s from peer=%d\n", (pindex ? pindex->nHeight : -1), hashStop.IsNull() ? "end" : hashStop.ToString(), pfrom->GetId());
        for (; pindex; pindex = chainActive.Next(pindex))
        {
            vHeaders.push_back(pindex->GetBlockHeader());
            if (--nLimit <= 0 || pindex->GetBlockHash() == hashStop)
                break;
        }
        // pindex can be nullptr either if we sent chainActive.Tip() OR
        // if our peer has chainActive.Tip() (and thus we are sending an empty
        // headers message). In both cases it's safe to update
        // pindexBestHeaderSent to be our tip.
        //
        // It is important that we simply reset the BestHeaderSent value here,
        // and not max(BestHeaderSent, newHeaderSent). We might have announced
        // the currently-being-connected tip using a compact block, which
        // resulted in the peer sending a headers request, which we respond to
        // without the new block. By resetting the BestHeaderSent, we ensure we
        // will re-announce the new block via headers (or compact blocks again)
        // in the SendMessages logic.
        nodestate->pindexBestHeaderSent = pindex ? pindex : chainActive.Tip();
<<<<<<< HEAD
        int legacy_block_flag = pfrom->IsLegacyBlockHeader(pfrom->GetSendVersion()) ? SERIALIZE_BLOCK_LEGACY : 0;
        connman.PushMessage(pfrom, msgMaker.Make(legacy_block_flag, NetMsgType::HEADERS, vHeaders));
=======
        connman->PushMessage(pfrom, msgMaker.Make(NetMsgType::HEADERS, vHeaders));
>>>>>>> ef70f9b5
    }


    else if (strCommand == NetMsgType::TX)
    {
        // Stop processing the transaction early if
        // We are in blocks only mode and peer is either not whitelisted or whitelistrelay is off
        if (!fRelayTxes && (!pfrom->fWhitelisted || !gArgs.GetBoolArg("-whitelistrelay", DEFAULT_WHITELISTRELAY)))
        {
            LogPrint(BCLog::NET, "transaction sent in violation of protocol peer=%d\n", pfrom->GetId());
            return true;
        }

        std::deque<COutPoint> vWorkQueue;
        std::vector<uint256> vEraseQueue;
        CTransactionRef ptx;
        vRecv >> ptx;
        const CTransaction& tx = *ptx;

        CInv inv(MSG_TX, tx.GetHash());
        pfrom->AddInventoryKnown(inv);

        LOCK2(cs_main, g_cs_orphans);

        bool fMissingInputs = false;
        CValidationState state;

        pfrom->setAskFor.erase(inv.hash);
        mapAlreadyAskedFor.erase(inv.hash);

        std::list<CTransactionRef> lRemovedTxn;

        if (!AlreadyHave(inv) &&
            AcceptToMemoryPool(mempool, state, ptx, &fMissingInputs, &lRemovedTxn, false /* bypass_limits */, 0 /* nAbsurdFee */)) {
            mempool.check(pcoinsTip.get());
            RelayTransaction(tx, connman);
            for (unsigned int i = 0; i < tx.vout.size(); i++) {
                vWorkQueue.emplace_back(inv.hash, i);
            }

            pfrom->nLastTXTime = GetTime();

            LogPrint(BCLog::MEMPOOL, "AcceptToMemoryPool: peer=%d: accepted %s (poolsz %u txn, %u kB)\n",
                pfrom->GetId(),
                tx.GetHash().ToString(),
                mempool.size(), mempool.DynamicMemoryUsage() / 1000);

            // Recursively process any orphan transactions that depended on this one
            std::set<NodeId> setMisbehaving;
            while (!vWorkQueue.empty()) {
                auto itByPrev = mapOrphanTransactionsByPrev.find(vWorkQueue.front());
                vWorkQueue.pop_front();
                if (itByPrev == mapOrphanTransactionsByPrev.end())
                    continue;
                for (auto mi = itByPrev->second.begin();
                     mi != itByPrev->second.end();
                     ++mi)
                {
                    const CTransactionRef& porphanTx = (*mi)->second.tx;
                    const CTransaction& orphanTx = *porphanTx;
                    const uint256& orphanHash = orphanTx.GetHash();
                    NodeId fromPeer = (*mi)->second.fromPeer;
                    bool fMissingInputs2 = false;
                    // Use a dummy CValidationState so someone can't setup nodes to counter-DoS based on orphan
                    // resolution (that is, feeding people an invalid transaction based on LegitTxX in order to get
                    // anyone relaying LegitTxX banned)
                    CValidationState stateDummy;


                    if (setMisbehaving.count(fromPeer))
                        continue;
                    if (AcceptToMemoryPool(mempool, stateDummy, porphanTx, &fMissingInputs2, &lRemovedTxn, false /* bypass_limits */, 0 /* nAbsurdFee */)) {
                        LogPrint(BCLog::MEMPOOL, "   accepted orphan tx %s\n", orphanHash.ToString());
                        RelayTransaction(orphanTx, connman);
                        for (unsigned int i = 0; i < orphanTx.vout.size(); i++) {
                            vWorkQueue.emplace_back(orphanHash, i);
                        }
                        vEraseQueue.push_back(orphanHash);
                    }
                    else if (!fMissingInputs2)
                    {
                        int nDos = 0;
                        if (stateDummy.IsInvalid(nDos) && nDos > 0)
                        {
                            // Punish peer that gave us an invalid orphan tx
                            Misbehaving(fromPeer, nDos);
                            setMisbehaving.insert(fromPeer);
                            LogPrint(BCLog::MEMPOOL, "   invalid orphan tx %s\n", orphanHash.ToString());
                        }
                        // Has inputs but not accepted to mempool
                        // Probably non-standard or insufficient fee
                        LogPrint(BCLog::MEMPOOL, "   removed orphan tx %s\n", orphanHash.ToString());
                        vEraseQueue.push_back(orphanHash);
                        if (!orphanTx.HasWitness() && !stateDummy.CorruptionPossible()) {
                            // Do not use rejection cache for witness transactions or
                            // witness-stripped transactions, as they can have been malleated.
                            // See https://github.com/bitcoin/bitcoin/issues/8279 for details.
                            assert(recentRejects);
                            recentRejects->insert(orphanHash);
                        }
                    }
                    mempool.check(pcoinsTip.get());
                }
            }

            for (uint256 hash : vEraseQueue)
                EraseOrphanTx(hash);
        }
        else if (fMissingInputs)
        {
            bool fRejectedParents = false; // It may be the case that the orphans parents have all been rejected
            for (const CTxIn& txin : tx.vin) {
                if (recentRejects->contains(txin.prevout.hash)) {
                    fRejectedParents = true;
                    break;
                }
            }
            if (!fRejectedParents) {
                uint32_t nFetchFlags = GetFetchFlags(pfrom);
                for (const CTxIn& txin : tx.vin) {
                    CInv _inv(MSG_TX | nFetchFlags, txin.prevout.hash);
                    pfrom->AddInventoryKnown(_inv);
                    if (!AlreadyHave(_inv)) pfrom->AskFor(_inv);
                }
                AddOrphanTx(ptx, pfrom->GetId());

                // DoS prevention: do not allow mapOrphanTransactions to grow unbounded
                unsigned int nMaxOrphanTx = (unsigned int)std::max((int64_t)0, gArgs.GetArg("-maxorphantx", DEFAULT_MAX_ORPHAN_TRANSACTIONS));
                unsigned int nEvicted = LimitOrphanTxSize(nMaxOrphanTx);
                if (nEvicted > 0) {
                    LogPrint(BCLog::MEMPOOL, "mapOrphan overflow, removed %u tx\n", nEvicted);
                }
            } else {
                LogPrint(BCLog::MEMPOOL, "not keeping orphan with rejected parents %s\n",tx.GetHash().ToString());
                // We will continue to reject this tx since it has rejected
                // parents so avoid re-requesting it from other peers.
                recentRejects->insert(tx.GetHash());
            }
        } else {
            if (!tx.HasWitness() && !state.CorruptionPossible()) {
                // Do not use rejection cache for witness transactions or
                // witness-stripped transactions, as they can have been malleated.
                // See https://github.com/bitcoin/bitcoin/issues/8279 for details.
                assert(recentRejects);
                recentRejects->insert(tx.GetHash());
                if (RecursiveDynamicUsage(*ptx) < 100000) {
                    AddToCompactExtraTransactions(ptx);
                }
            } else if (tx.HasWitness() && RecursiveDynamicUsage(*ptx) < 100000) {
                AddToCompactExtraTransactions(ptx);
            }

            if (pfrom->fWhitelisted && gArgs.GetBoolArg("-whitelistforcerelay", DEFAULT_WHITELISTFORCERELAY)) {
                // Always relay transactions received from whitelisted peers, even
                // if they were already in the mempool or rejected from it due
                // to policy, allowing the node to function as a gateway for
                // nodes hidden behind it.
                //
                // Never relay transactions that we would assign a non-zero DoS
                // score for, as we expect peers to do the same with us in that
                // case.
                int nDoS = 0;
                if (!state.IsInvalid(nDoS) || nDoS == 0) {
                    LogPrintf("Force relaying tx %s from whitelisted peer=%d\n", tx.GetHash().ToString(), pfrom->GetId());
                    RelayTransaction(tx, connman);
                } else {
                    LogPrintf("Not relaying invalid transaction %s from whitelisted peer=%d (%s)\n", tx.GetHash().ToString(), pfrom->GetId(), FormatStateMessage(state));
                }
            }
        }

        for (const CTransactionRef& removedTx : lRemovedTxn)
            AddToCompactExtraTransactions(removedTx);

        int nDoS = 0;
        if (state.IsInvalid(nDoS))
        {
            LogPrint(BCLog::MEMPOOLREJ, "%s from peer=%d was not accepted: %s\n", tx.GetHash().ToString(),
                pfrom->GetId(),
                FormatStateMessage(state));
            if (enable_bip61 && state.GetRejectCode() > 0 && state.GetRejectCode() < REJECT_INTERNAL) { // Never send AcceptToMemoryPool's internal codes over P2P
                connman->PushMessage(pfrom, msgMaker.Make(NetMsgType::REJECT, strCommand, (unsigned char)state.GetRejectCode(),
                                   state.GetRejectReason().substr(0, MAX_REJECT_MESSAGE_LENGTH), inv.hash));
            }
            if (nDoS > 0) {
                Misbehaving(pfrom->GetId(), nDoS);
            }
        }
    }


    else if (strCommand == NetMsgType::CMPCTBLOCK && !fImporting && !fReindex) // Ignore blocks received while importing
    {
        CBlockHeaderAndShortTxIDs cmpctblock;
        vRecv >> cmpctblock;

        bool received_new_header = false;

        {
        LOCK(cs_main);

        if (!LookupBlockIndex(cmpctblock.header.hashPrevBlock)) {
            // Doesn't connect (or is genesis), instead of DoSing in AcceptBlockHeader, request deeper headers
            if (!IsInitialBlockDownload())
                connman->PushMessage(pfrom, msgMaker.Make(NetMsgType::GETHEADERS, chainActive.GetLocator(pindexBestHeader), uint256()));
            return true;
        }

        if (!LookupBlockIndex(cmpctblock.header.GetHash())) {
            received_new_header = true;
        }
        }

        const CBlockIndex *pindex = nullptr;
        CValidationState state;
        if (!ProcessNewBlockHeaders({cmpctblock.header}, state, chainparams, &pindex)) {
            int nDoS;
            if (state.IsInvalid(nDoS)) {
                if (nDoS > 0) {
                    LOCK(cs_main);
                    Misbehaving(pfrom->GetId(), nDoS, strprintf("Peer %d sent us invalid header via cmpctblock\n", pfrom->GetId()));
                } else {
                    LogPrint(BCLog::NET, "Peer %d sent us invalid header via cmpctblock\n", pfrom->GetId());
                }
                return true;
            }
        }

        // When we succeed in decoding a block's txids from a cmpctblock
        // message we typically jump to the BLOCKTXN handling code, with a
        // dummy (empty) BLOCKTXN message, to re-use the logic there in
        // completing processing of the putative block (without cs_main).
        bool fProcessBLOCKTXN = false;
        CDataStream blockTxnMsg(SER_NETWORK, PROTOCOL_VERSION);

        // If we end up treating this as a plain headers message, call that as well
        // without cs_main.
        bool fRevertToHeaderProcessing = false;

        // Keep a CBlock for "optimistic" compactblock reconstructions (see
        // below)
        std::shared_ptr<CBlock> pblock = std::make_shared<CBlock>();
        bool fBlockReconstructed = false;

        {
        LOCK2(cs_main, g_cs_orphans);
        // If AcceptBlockHeader returned true, it set pindex
        assert(pindex);
        UpdateBlockAvailability(pfrom->GetId(), pindex->GetBlockHash());

        CNodeState *nodestate = State(pfrom->GetId());

        // If this was a new header with more work than our tip, update the
        // peer's last block announcement time
        if (received_new_header && pindex->nChainWork > chainActive.Tip()->nChainWork) {
            nodestate->m_last_block_announcement = GetTime();
        }

        std::map<uint256, std::pair<NodeId, std::list<QueuedBlock>::iterator> >::iterator blockInFlightIt = mapBlocksInFlight.find(pindex->GetBlockHash());
        bool fAlreadyInFlight = blockInFlightIt != mapBlocksInFlight.end();

        if (pindex->nStatus & BLOCK_HAVE_DATA) // Nothing to do here
            return true;

        if (pindex->nChainWork <= chainActive.Tip()->nChainWork || // We know something better
                pindex->nTx != 0) { // We had this block at some point, but pruned it
            if (fAlreadyInFlight) {
                // We requested this block for some reason, but our mempool will probably be useless
                // so we just grab the block via normal getdata
                std::vector<CInv> vInv(1);
                vInv[0] = CInv(MSG_BLOCK | GetFetchFlags(pfrom), cmpctblock.header.GetHash());
                connman->PushMessage(pfrom, msgMaker.Make(NetMsgType::GETDATA, vInv));
            }
            return true;
        }

        // If we're not close to tip yet, give up and let parallel block fetch work its magic
        if (!fAlreadyInFlight && !CanDirectFetch(chainparams.GetConsensus()))
            return true;

        if (IsWitnessEnabled(pindex->pprev, chainparams.GetConsensus()) && !nodestate->fSupportsDesiredCmpctVersion) {
            // Don't bother trying to process compact blocks from v1 peers
            // after segwit activates.
            return true;
        }

        // We want to be a bit conservative just to be extra careful about DoS
        // possibilities in compact block processing...
        if (pindex->nHeight <= chainActive.Height() + 2) {
            if ((!fAlreadyInFlight && nodestate->nBlocksInFlight < MAX_BLOCKS_IN_TRANSIT_PER_PEER) ||
                 (fAlreadyInFlight && blockInFlightIt->second.first == pfrom->GetId())) {
                std::list<QueuedBlock>::iterator* queuedBlockIt = nullptr;
                if (!MarkBlockAsInFlight(pfrom->GetId(), pindex->GetBlockHash(), pindex, &queuedBlockIt)) {
                    if (!(*queuedBlockIt)->partialBlock)
                        (*queuedBlockIt)->partialBlock.reset(new PartiallyDownloadedBlock(&mempool));
                    else {
                        // The block was already in flight using compact blocks from the same peer
                        LogPrint(BCLog::NET, "Peer sent us compact block we were already syncing!\n");
                        return true;
                    }
                }

                PartiallyDownloadedBlock& partialBlock = *(*queuedBlockIt)->partialBlock;
                ReadStatus status = partialBlock.InitData(cmpctblock, vExtraTxnForCompact);
                if (status == READ_STATUS_INVALID) {
                    MarkBlockAsReceived(pindex->GetBlockHash()); // Reset in-flight state in case of whitelist
                    Misbehaving(pfrom->GetId(), 100, strprintf("Peer %d sent us invalid compact block\n", pfrom->GetId()));
                    return true;
                } else if (status == READ_STATUS_FAILED) {
                    // Duplicate txindexes, the block is now in-flight, so just request it
                    std::vector<CInv> vInv(1);
                    vInv[0] = CInv(MSG_BLOCK | GetFetchFlags(pfrom), cmpctblock.header.GetHash());
                    connman->PushMessage(pfrom, msgMaker.Make(NetMsgType::GETDATA, vInv));
                    return true;
                }

                BlockTransactionsRequest req;
                for (size_t i = 0; i < cmpctblock.BlockTxCount(); i++) {
                    if (!partialBlock.IsTxAvailable(i))
                        req.indexes.push_back(i);
                }
                if (req.indexes.empty()) {
                    // Dirty hack to jump to BLOCKTXN code (TODO: move message handling into their own functions)
                    BlockTransactions txn;
                    txn.blockhash = cmpctblock.header.GetHash();
                    blockTxnMsg << txn;
                    fProcessBLOCKTXN = true;
                } else {
                    req.blockhash = pindex->GetBlockHash();
                    connman->PushMessage(pfrom, msgMaker.Make(NetMsgType::GETBLOCKTXN, req));
                }
            } else {
                // This block is either already in flight from a different
                // peer, or this peer has too many blocks outstanding to
                // download from.
                // Optimistically try to reconstruct anyway since we might be
                // able to without any round trips.
                PartiallyDownloadedBlock tempBlock(&mempool);
                ReadStatus status = tempBlock.InitData(cmpctblock, vExtraTxnForCompact);
                if (status != READ_STATUS_OK) {
                    // TODO: don't ignore failures
                    return true;
                }
                std::vector<CTransactionRef> dummy;
                status = tempBlock.FillBlock(*pblock, dummy);
                if (status == READ_STATUS_OK) {
                    fBlockReconstructed = true;
                }
            }
        } else {
            if (fAlreadyInFlight) {
                // We requested this block, but its far into the future, so our
                // mempool will probably be useless - request the block normally
                std::vector<CInv> vInv(1);
                vInv[0] = CInv(MSG_BLOCK | GetFetchFlags(pfrom), cmpctblock.header.GetHash());
                connman->PushMessage(pfrom, msgMaker.Make(NetMsgType::GETDATA, vInv));
                return true;
            } else {
                // If this was an announce-cmpctblock, we want the same treatment as a header message
                fRevertToHeaderProcessing = true;
            }
        }
        } // cs_main

        if (fProcessBLOCKTXN)
            return ProcessMessage(pfrom, NetMsgType::BLOCKTXN, blockTxnMsg, nTimeReceived, chainparams, connman, interruptMsgProc, enable_bip61);

        if (fRevertToHeaderProcessing) {
            // Headers received from HB compact block peers are permitted to be
            // relayed before full validation (see BIP 152), so we don't want to disconnect
            // the peer if the header turns out to be for an invalid block.
            // Note that if a peer tries to build on an invalid chain, that
            // will be detected and the peer will be banned.
            return ProcessHeadersMessage(pfrom, connman, {cmpctblock.header}, chainparams, /*punish_duplicate_invalid=*/false);
        }

        if (fBlockReconstructed) {
            // If we got here, we were able to optimistically reconstruct a
            // block that is in flight from some other peer.
            {
                LOCK(cs_main);
                mapBlockSource.emplace(pblock->GetHash(), std::make_pair(pfrom->GetId(), false));
            }
            bool fNewBlock = false;
            // Setting fForceProcessing to true means that we bypass some of
            // our anti-DoS protections in AcceptBlock, which filters
            // unrequested blocks that might be trying to waste our resources
            // (eg disk space). Because we only try to reconstruct blocks when
            // we're close to caught up (via the CanDirectFetch() requirement
            // above, combined with the behavior of not requesting blocks until
            // we have a chain with at least nMinimumChainWork), and we ignore
            // compact blocks with less work than our tip, it is safe to treat
            // reconstructed compact blocks as having been requested.
            ProcessNewBlock(chainparams, pblock, /*fForceProcessing=*/true, &fNewBlock);
            if (fNewBlock) {
                pfrom->nLastBlockTime = GetTime();
            } else {
                LOCK(cs_main);
                mapBlockSource.erase(pblock->GetHash());
            }
            LOCK(cs_main); // hold cs_main for CBlockIndex::IsValid()
            if (pindex->IsValid(BLOCK_VALID_TRANSACTIONS)) {
                // Clear download state for this block, which is in
                // process from some other peer.  We do this after calling
                // ProcessNewBlock so that a malleated cmpctblock announcement
                // can't be used to interfere with block relay.
                MarkBlockAsReceived(pblock->GetHash());
            }
        }

    }

    else if (strCommand == NetMsgType::BLOCKTXN && !fImporting && !fReindex) // Ignore blocks received while importing
    {
        BlockTransactions resp;
        vRecv >> resp;

        std::shared_ptr<CBlock> pblock = std::make_shared<CBlock>();
        bool fBlockRead = false;
        {
            LOCK(cs_main);

            std::map<uint256, std::pair<NodeId, std::list<QueuedBlock>::iterator> >::iterator it = mapBlocksInFlight.find(resp.blockhash);
            if (it == mapBlocksInFlight.end() || !it->second.second->partialBlock ||
                    it->second.first != pfrom->GetId()) {
                LogPrint(BCLog::NET, "Peer %d sent us block transactions for block we weren't expecting\n", pfrom->GetId());
                return true;
            }

            PartiallyDownloadedBlock& partialBlock = *it->second.second->partialBlock;
            ReadStatus status = partialBlock.FillBlock(*pblock, resp.txn);
            if (status == READ_STATUS_INVALID) {
                MarkBlockAsReceived(resp.blockhash); // Reset in-flight state in case of whitelist
                Misbehaving(pfrom->GetId(), 100, strprintf("Peer %d sent us invalid compact block/non-matching block transactions\n", pfrom->GetId()));
                return true;
            } else if (status == READ_STATUS_FAILED) {
                // Might have collided, fall back to getdata now :(
                std::vector<CInv> invs;
                invs.push_back(CInv(MSG_BLOCK | GetFetchFlags(pfrom), resp.blockhash));
                connman->PushMessage(pfrom, msgMaker.Make(NetMsgType::GETDATA, invs));
            } else {
                // Block is either okay, or possibly we received
                // READ_STATUS_CHECKBLOCK_FAILED.
                // Note that CheckBlock can only fail for one of a few reasons:
                // 1. bad-proof-of-work (impossible here, because we've already
                //    accepted the header)
                // 2. merkleroot doesn't match the transactions given (already
                //    caught in FillBlock with READ_STATUS_FAILED, so
                //    impossible here)
                // 3. the block is otherwise invalid (eg invalid coinbase,
                //    block is too big, too many legacy sigops, etc).
                // So if CheckBlock failed, #3 is the only possibility.
                // Under BIP 152, we don't DoS-ban unless proof of work is
                // invalid (we don't require all the stateless checks to have
                // been run).  This is handled below, so just treat this as
                // though the block was successfully read, and rely on the
                // handling in ProcessNewBlock to ensure the block index is
                // updated, reject messages go out, etc.
                MarkBlockAsReceived(resp.blockhash); // it is now an empty pointer
                fBlockRead = true;
                // mapBlockSource is only used for sending reject messages and DoS scores,
                // so the race between here and cs_main in ProcessNewBlock is fine.
                // BIP 152 permits peers to relay compact blocks after validating
                // the header only; we should not punish peers if the block turns
                // out to be invalid.
                mapBlockSource.emplace(resp.blockhash, std::make_pair(pfrom->GetId(), false));
            }
        } // Don't hold cs_main when we call into ProcessNewBlock
        if (fBlockRead) {
            bool fNewBlock = false;
            // Since we requested this block (it was in mapBlocksInFlight), force it to be processed,
            // even if it would not be a candidate for new tip (missing previous block, chain not long enough, etc)
            // This bypasses some anti-DoS logic in AcceptBlock (eg to prevent
            // disk-space attacks), but this should be safe due to the
            // protections in the compact block handler -- see related comment
            // in compact block optimistic reconstruction handling.
            ProcessNewBlock(chainparams, pblock, /*fForceProcessing=*/true, &fNewBlock);
            if (fNewBlock) {
                pfrom->nLastBlockTime = GetTime();
            } else {
                LOCK(cs_main);
                mapBlockSource.erase(pblock->GetHash());
            }
        }
    }


    else if (strCommand == NetMsgType::HEADERS && !fImporting && !fReindex) // Ignore headers received while importing
    {
        // Deserialize in legacy format.
        int legacy_block_flag = pfrom->IsLegacyBlockHeader(pfrom->GetRecvVersion()) ? SERIALIZE_BLOCK_LEGACY : 0;
        int original_version = vRecv.GetVersion();
        vRecv.SetVersion(original_version | legacy_block_flag);

        std::vector<CBlockHeader> headers;

        // Bypass the normal CBlock deserialization, as we don't want to risk deserializing 2000 full blocks.
        unsigned int nCount = ReadCompactSize(vRecv);
        if (nCount > MAX_HEADERS_RESULTS) {
            LOCK(cs_main);
            Misbehaving(pfrom->GetId(), 20, strprintf("headers message size = %u", nCount));
            return false;
        }
        headers.resize(nCount);
        for (unsigned int n = 0; n < nCount; n++) {
            vRecv >> headers[n];
            ReadCompactSize(vRecv); // ignore tx count; assume it is 0.
        }
        vRecv.SetVersion(original_version);

<<<<<<< HEAD
        if (nCount == 0) {
            // Nothing interesting. Stop asking this peers for more headers.
            return true;
        }

        const CBlockIndex *pindexLast = nullptr;
        {
        LOCK(cs_main);
        CNodeState *nodestate = State(pfrom->GetId());

        // If this looks like it could be a block announcement (nCount <
        // MAX_BLOCKS_TO_ANNOUNCE), use special logic for handling headers that
        // don't connect:
        // - Send a getheaders message in response to try to connect the chain.
        // - The peer can send up to MAX_UNCONNECTING_HEADERS in a row that
        //   don't connect before giving DoS points
        // - Once a headers message is received that is valid and does connect,
        //   nUnconnectingHeaders gets reset back to 0.
        if (mapBlockIndex.find(headers[0].hashPrevBlock) == mapBlockIndex.end() && nCount < MAX_BLOCKS_TO_ANNOUNCE) {
            nodestate->nUnconnectingHeaders++;
            connman.PushMessage(pfrom, msgMaker.Make(NetMsgType::GETHEADERS, chainActive.GetLocator(pindexBestHeader), uint256()));
            LogPrint(BCLog::NET, "received header %s: missing prev block %s, sending getheaders (%d) to end (peer=%d, nUnconnectingHeaders=%d)\n",
                    headers[0].GetHash().ToString(),
                    headers[0].hashPrevBlock.ToString(),
                    pindexBestHeader->nHeight,
                    pfrom->GetId(), nodestate->nUnconnectingHeaders);
            // Set hashLastUnknownBlock for this peer, so that if we
            // eventually get the headers - even from a different peer -
            // we can use this peer to download.
            UpdateBlockAvailability(pfrom->GetId(), headers.back().GetHash());

            if (nodestate->nUnconnectingHeaders % MAX_UNCONNECTING_HEADERS == 0) {
                Misbehaving(pfrom->GetId(), 20);
            }
            return true;
        }

        uint256 hashLastBlock;
        for (const CBlockHeader& header : headers) {
            if (!hashLastBlock.IsNull() && header.hashPrevBlock != hashLastBlock) {
                Misbehaving(pfrom->GetId(), 20);
                return error("non-continuous headers sequence");
            }
            hashLastBlock = header.GetHash();
        }
        }

        CValidationState state;
        if (!ProcessNewBlockHeaders(headers, state, chainparams, &pindexLast)) {
            int nDoS;
            if (state.IsInvalid(nDoS)) {
                if (nDoS > 0) {
                    LOCK(cs_main);
                    Misbehaving(pfrom->GetId(), nDoS);
                }
                return error("invalid header received");
            }
        }

        {
        LOCK(cs_main);
        CNodeState *nodestate = State(pfrom->GetId());
        if (nodestate->nUnconnectingHeaders > 0) {
            LogPrint(BCLog::NET, "peer=%d: resetting nUnconnectingHeaders (%d -> 0)\n", pfrom->GetId(), nodestate->nUnconnectingHeaders);
        }
        nodestate->nUnconnectingHeaders = 0;

        assert(pindexLast);
        UpdateBlockAvailability(pfrom->GetId(), pindexLast->GetBlockHash());

        if (nCount == MAX_HEADERS_RESULTS) {
            // Headers message had its maximum size; the peer may have more headers.
            // TODO: optimize: if pindexLast is an ancestor of chainActive.Tip or pindexBestHeader, continue
            // from there instead.
            LogPrint(BCLog::NET, "more getheaders (%d) to end to peer=%d (startheight:%d)\n", pindexLast->nHeight, pfrom->GetId(), pfrom->nStartingHeight);
            connman.PushMessage(pfrom, msgMaker.Make(NetMsgType::GETHEADERS, chainActive.GetLocator(pindexLast), uint256()));
        }

        bool fCanDirectFetch = CanDirectFetch(chainparams.GetConsensus());
        // If this set of headers is valid and ends in a block with at least as
        // much work as our tip, download as much as possible.
        if (fCanDirectFetch && pindexLast->IsValid(BLOCK_VALID_TREE) && chainActive.Tip()->nChainWork <= pindexLast->nChainWork) {
            std::vector<const CBlockIndex*> vToFetch;
            const CBlockIndex *pindexWalk = pindexLast;
            // Calculate all the blocks we'd need to switch to pindexLast, up to a limit.
            while (pindexWalk && !chainActive.Contains(pindexWalk) && vToFetch.size() <= MAX_BLOCKS_IN_TRANSIT_PER_PEER) {
                if (!(pindexWalk->nStatus & BLOCK_HAVE_DATA) &&
                        !mapBlocksInFlight.count(pindexWalk->GetBlockHash()) &&
                        (!IsWitnessEnabled(pindexWalk->pprev, chainparams.GetConsensus()) || State(pfrom->GetId())->fHaveWitness)) {
                    // We don't have this block, and it's not yet in flight.
                    vToFetch.push_back(pindexWalk);
                }
                pindexWalk = pindexWalk->pprev;
            }
            // If pindexWalk still isn't on our main chain, we're looking at a
            // very large reorg at a time we think we're close to caught up to
            // the main chain -- this shouldn't really happen.  Bail out on the
            // direct fetch and rely on parallel download instead.
            if (!chainActive.Contains(pindexWalk)) {
                LogPrint(BCLog::NET, "Large reorg, won't direct fetch to %s (%d)\n",
                        pindexLast->GetBlockHash().ToString(),
                        pindexLast->nHeight);
            } else {
                std::vector<CInv> vGetData;
                // Download as much as possible, from earliest to latest.
                for (const CBlockIndex *pindex : reverse_iterate(vToFetch)) {
                    if (nodestate->nBlocksInFlight >= MAX_BLOCKS_IN_TRANSIT_PER_PEER) {
                        // Can't download any more from this peer
                        break;
                    }
                    uint32_t nFetchFlags = GetFetchFlags(pfrom);
                    vGetData.push_back(CInv(MSG_BLOCK | nFetchFlags, pindex->GetBlockHash()));
                    MarkBlockAsInFlight(pfrom->GetId(), pindex->GetBlockHash(), pindex);
                    LogPrint(BCLog::NET, "Requesting block %s from  peer=%d\n",
                            pindex->GetBlockHash().ToString(), pfrom->GetId());
                }
                if (vGetData.size() > 1) {
                    LogPrint(BCLog::NET, "Downloading blocks toward %s (%d) via headers direct fetch\n",
                            pindexLast->GetBlockHash().ToString(), pindexLast->nHeight);
                }
                if (vGetData.size() > 0) {
                    if (nodestate->fSupportsDesiredCmpctVersion && vGetData.size() == 1 &&
                            mapBlocksInFlight.size() == 1 && pindexLast->pprev->IsValid(BLOCK_VALID_CHAIN) &&
                            !DISABLE_CMPCTBLOCK) {
                        // In any case, we want to download using a compact block, not a regular one
                        vGetData[0] = CInv(MSG_CMPCT_BLOCK, vGetData[0].hash);
                    }
                    connman.PushMessage(pfrom, msgMaker.Make(NetMsgType::GETDATA, vGetData));
                }
            }
        }
        }
=======
        // Headers received via a HEADERS message should be valid, and reflect
        // the chain the peer is on. If we receive a known-invalid header,
        // disconnect the peer if it is using one of our outbound connection
        // slots.
        bool should_punish = !pfrom->fInbound && !pfrom->m_manual_connection;
        return ProcessHeadersMessage(pfrom, connman, headers, chainparams, should_punish);
>>>>>>> ef70f9b5
    }

    else if (strCommand == NetMsgType::BLOCK && !fImporting && !fReindex) // Ignore blocks received while importing
    {
        // Deserialize in legacy format.
        int legacy_block_flag = pfrom->IsLegacyBlockHeader(pfrom->GetRecvVersion()) ? SERIALIZE_BLOCK_LEGACY : 0;
        int original_version = vRecv.GetVersion();
        vRecv.SetVersion(original_version | legacy_block_flag);

        std::shared_ptr<CBlock> pblock = std::make_shared<CBlock>();
        vRecv >> *pblock;
        vRecv.SetVersion(original_version);

        LogPrint(BCLog::NET, "received block %s peer=%d\n", pblock->GetHash().ToString(), pfrom->GetId());

        bool forceProcessing = false;
        const uint256 hash(pblock->GetHash());
        {
            LOCK(cs_main);
            // Also always process if we requested the block explicitly, as we may
            // need it even though it is not a candidate for a new best tip.
            forceProcessing |= MarkBlockAsReceived(hash);
            // mapBlockSource is only used for sending reject messages and DoS scores,
            // so the race between here and cs_main in ProcessNewBlock is fine.
            mapBlockSource.emplace(hash, std::make_pair(pfrom->GetId(), true));
        }
        bool fNewBlock = false;
        ProcessNewBlock(chainparams, pblock, forceProcessing, &fNewBlock);
        if (fNewBlock) {
            pfrom->nLastBlockTime = GetTime();
        } else {
            LOCK(cs_main);
            mapBlockSource.erase(pblock->GetHash());
        }
    }


    else if (strCommand == NetMsgType::GETADDR)
    {
        // This asymmetric behavior for inbound and outbound connections was introduced
        // to prevent a fingerprinting attack: an attacker can send specific fake addresses
        // to users' AddrMan and later request them by sending getaddr messages.
        // Making nodes which are behind NAT and can only make outgoing connections ignore
        // the getaddr message mitigates the attack.
        if (!pfrom->fInbound) {
            LogPrint(BCLog::NET, "Ignoring \"getaddr\" from outbound connection. peer=%d\n", pfrom->GetId());
            return true;
        }

        // Only send one GetAddr response per connection to reduce resource waste
        //  and discourage addr stamping of INV announcements.
        if (pfrom->fSentAddr) {
            LogPrint(BCLog::NET, "Ignoring repeated \"getaddr\". peer=%d\n", pfrom->GetId());
            return true;
        }
        pfrom->fSentAddr = true;

        pfrom->vAddrToSend.clear();
        std::vector<CAddress> vAddr = connman->GetAddresses();
        FastRandomContext insecure_rand;
        for (const CAddress &addr : vAddr)
            pfrom->PushAddress(addr, insecure_rand);
    }


    else if (strCommand == NetMsgType::MEMPOOL)
    {
        if (!(pfrom->GetLocalServices() & NODE_BLOOM) && !pfrom->fWhitelisted)
        {
            LogPrint(BCLog::NET, "mempool request with bloom filters disabled, disconnect peer=%d\n", pfrom->GetId());
            pfrom->fDisconnect = true;
            return true;
        }

        if (connman->OutboundTargetReached(false) && !pfrom->fWhitelisted)
        {
            LogPrint(BCLog::NET, "mempool request with bandwidth limit reached, disconnect peer=%d\n", pfrom->GetId());
            pfrom->fDisconnect = true;
            return true;
        }

        LOCK(pfrom->cs_inventory);
        pfrom->fSendMempool = true;
    }


    else if (strCommand == NetMsgType::PING)
    {
        if (pfrom->nVersion > BIP0031_VERSION)
        {
            uint64_t nonce = 0;
            vRecv >> nonce;
            // Echo the message back with the nonce. This allows for two useful features:
            //
            // 1) A remote node can quickly check if the connection is operational
            // 2) Remote nodes can measure the latency of the network thread. If this node
            //    is overloaded it won't respond to pings quickly and the remote node can
            //    avoid sending us more work, like chain download requests.
            //
            // The nonce stops the remote getting confused between different pings: without
            // it, if the remote node sends a ping once per second and this node takes 5
            // seconds to respond to each, the 5th ping the remote sends would appear to
            // return very quickly.
            connman->PushMessage(pfrom, msgMaker.Make(NetMsgType::PONG, nonce));
        }
    }


    else if (strCommand == NetMsgType::PONG)
    {
        int64_t pingUsecEnd = nTimeReceived;
        uint64_t nonce = 0;
        size_t nAvail = vRecv.in_avail();
        bool bPingFinished = false;
        std::string sProblem;

        if (nAvail >= sizeof(nonce)) {
            vRecv >> nonce;

            // Only process pong message if there is an outstanding ping (old ping without nonce should never pong)
            if (pfrom->nPingNonceSent != 0) {
                if (nonce == pfrom->nPingNonceSent) {
                    // Matching pong received, this ping is no longer outstanding
                    bPingFinished = true;
                    int64_t pingUsecTime = pingUsecEnd - pfrom->nPingUsecStart;
                    if (pingUsecTime > 0) {
                        // Successful ping time measurement, replace previous
                        pfrom->nPingUsecTime = pingUsecTime;
                        pfrom->nMinPingUsecTime = std::min(pfrom->nMinPingUsecTime.load(), pingUsecTime);
                    } else {
                        // This should never happen
                        sProblem = "Timing mishap";
                    }
                } else {
                    // Nonce mismatches are normal when pings are overlapping
                    sProblem = "Nonce mismatch";
                    if (nonce == 0) {
                        // This is most likely a bug in another implementation somewhere; cancel this ping
                        bPingFinished = true;
                        sProblem = "Nonce zero";
                    }
                }
            } else {
                sProblem = "Unsolicited pong without ping";
            }
        } else {
            // This is most likely a bug in another implementation somewhere; cancel this ping
            bPingFinished = true;
            sProblem = "Short payload";
        }

        if (!(sProblem.empty())) {
            LogPrint(BCLog::NET, "pong peer=%d: %s, %x expected, %x received, %u bytes\n",
                pfrom->GetId(),
                sProblem,
                pfrom->nPingNonceSent,
                nonce,
                nAvail);
        }
        if (bPingFinished) {
            pfrom->nPingNonceSent = 0;
        }
    }


    else if (strCommand == NetMsgType::FILTERLOAD)
    {
        CBloomFilter filter;
        vRecv >> filter;

        if (!filter.IsWithinSizeConstraints())
        {
            // There is no excuse for sending a too-large filter
            LOCK(cs_main);
            Misbehaving(pfrom->GetId(), 100);
        }
        else
        {
            LOCK(pfrom->cs_filter);
            pfrom->pfilter.reset(new CBloomFilter(filter));
            pfrom->pfilter->UpdateEmptyFull();
            pfrom->fRelayTxes = true;
        }
    }


    else if (strCommand == NetMsgType::FILTERADD)
    {
        std::vector<unsigned char> vData;
        vRecv >> vData;

        // Nodes must NEVER send a data item > 520 bytes (the max size for a script data object,
        // and thus, the maximum size any matched object can have) in a filteradd message
        bool bad = false;
        if (vData.size() > MAX_SCRIPT_ELEMENT_SIZE) {
            bad = true;
        } else {
            LOCK(pfrom->cs_filter);
            if (pfrom->pfilter) {
                pfrom->pfilter->insert(vData);
            } else {
                bad = true;
            }
        }
        if (bad) {
            LOCK(cs_main);
            Misbehaving(pfrom->GetId(), 100);
        }
    }


    else if (strCommand == NetMsgType::FILTERCLEAR)
    {
        LOCK(pfrom->cs_filter);
        if (pfrom->GetLocalServices() & NODE_BLOOM) {
            pfrom->pfilter.reset(new CBloomFilter());
        }
        pfrom->fRelayTxes = true;
    }

    else if (strCommand == NetMsgType::FEEFILTER) {
        CAmount newFeeFilter = 0;
        vRecv >> newFeeFilter;
        if (MoneyRange(newFeeFilter)) {
            {
                LOCK(pfrom->cs_feeFilter);
                pfrom->minFeeFilter = newFeeFilter;
            }
            LogPrint(BCLog::NET, "received: feefilter of %s from peer=%d\n", CFeeRate(newFeeFilter).ToString(), pfrom->GetId());
        }
    }

    else if (strCommand == NetMsgType::NOTFOUND) {
        // We do not care about the NOTFOUND message, but logging an Unknown Command
        // message would be undesirable as we transmit it ourselves.
    }

    else {
        // Ignore unknown commands for extensibility
        LogPrint(BCLog::NET, "Unknown command \"%s\" from peer=%d\n", SanitizeString(strCommand), pfrom->GetId());
    }



    return true;
}

static bool SendRejectsAndCheckIfBanned(CNode* pnode, CConnman* connman, bool enable_bip61)
{
    AssertLockHeld(cs_main);
    CNodeState &state = *State(pnode->GetId());

    if (enable_bip61) {
        for (const CBlockReject& reject : state.rejects) {
            connman->PushMessage(pnode, CNetMsgMaker(INIT_PROTO_VERSION).Make(NetMsgType::REJECT, std::string(NetMsgType::BLOCK), reject.chRejectCode, reject.strRejectReason, reject.hashBlock));
        }
    }
    state.rejects.clear();

    if (state.fShouldBan) {
        state.fShouldBan = false;
        if (pnode->fWhitelisted)
            LogPrintf("Warning: not punishing whitelisted peer %s!\n", pnode->addr.ToString());
        else if (pnode->m_manual_connection)
            LogPrintf("Warning: not punishing manually-connected peer %s!\n", pnode->addr.ToString());
        else {
            pnode->fDisconnect = true;
            if (pnode->addr.IsLocal())
                LogPrintf("Warning: not banning local peer %s!\n", pnode->addr.ToString());
            else
            {
                connman->Ban(pnode->addr, BanReasonNodeMisbehaving);
            }
        }
        return true;
    }
    return false;
}

bool PeerLogicValidation::ProcessMessages(CNode* pfrom, std::atomic<bool>& interruptMsgProc)
{
    const CChainParams& chainparams = Params();
    //
    // Message format
    //  (4) message start
    //  (12) command
    //  (4) size
    //  (4) checksum
    //  (x) data
    //
    bool fMoreWork = false;

    if (!pfrom->vRecvGetData.empty())
        ProcessGetData(pfrom, chainparams, connman, interruptMsgProc);

    if (pfrom->fDisconnect)
        return false;

    // this maintains the order of responses
    if (!pfrom->vRecvGetData.empty()) return true;

    // Don't bother if send buffer is too full to respond anyway
    if (pfrom->fPauseSend)
        return false;

    std::list<CNetMessage> msgs;
    {
        LOCK(pfrom->cs_vProcessMsg);
        if (pfrom->vProcessMsg.empty())
            return false;
        // Just take one message
        msgs.splice(msgs.begin(), pfrom->vProcessMsg, pfrom->vProcessMsg.begin());
        pfrom->nProcessQueueSize -= msgs.front().vRecv.size() + CMessageHeader::HEADER_SIZE;
        pfrom->fPauseRecv = pfrom->nProcessQueueSize > connman->GetReceiveFloodSize();
        fMoreWork = !pfrom->vProcessMsg.empty();
    }
    CNetMessage& msg(msgs.front());

    msg.SetVersion(pfrom->GetRecvVersion());

    // Scan for message start
    if (memcmp(msg.hdr.pchMessageStart, chainparams.MessageStart(), CMessageHeader::MESSAGE_START_SIZE) != 0) {
        LogPrint(BCLog::NET, "PROCESSMESSAGE: INVALID MESSAGESTART %s peer=%d\n", SanitizeString(msg.hdr.GetCommand()), pfrom->GetId());
        pfrom->fDisconnect = true;
        return false;
    }

    // Read header
    CMessageHeader& hdr = msg.hdr;
    if (!hdr.IsValid(chainparams.MessageStart()))
    {
        LogPrint(BCLog::NET, "PROCESSMESSAGE: ERRORS IN HEADER %s peer=%d\n", SanitizeString(hdr.GetCommand()), pfrom->GetId());
        return fMoreWork;
    }
    std::string strCommand = hdr.GetCommand();

    // Message size
    unsigned int nMessageSize = hdr.nMessageSize;

    // Checksum
    CDataStream& vRecv = msg.vRecv;
    const uint256& hash = msg.GetMessageHash();
    if (memcmp(hash.begin(), hdr.pchChecksum, CMessageHeader::CHECKSUM_SIZE) != 0)
    {
        LogPrint(BCLog::NET, "%s(%s, %u bytes): CHECKSUM ERROR expected %s was %s\n", __func__,
           SanitizeString(strCommand), nMessageSize,
           HexStr(hash.begin(), hash.begin()+CMessageHeader::CHECKSUM_SIZE),
           HexStr(hdr.pchChecksum, hdr.pchChecksum+CMessageHeader::CHECKSUM_SIZE));
        return fMoreWork;
    }

    // Process message
    bool fRet = false;
    try
    {
        fRet = ProcessMessage(pfrom, strCommand, vRecv, msg.nTime, chainparams, connman, interruptMsgProc, m_enable_bip61);
        if (interruptMsgProc)
            return false;
        if (!pfrom->vRecvGetData.empty())
            fMoreWork = true;
    }
    catch (const std::ios_base::failure& e)
    {
        if (m_enable_bip61) {
            connman->PushMessage(pfrom, CNetMsgMaker(INIT_PROTO_VERSION).Make(NetMsgType::REJECT, strCommand, REJECT_MALFORMED, std::string("error parsing message")));
        }
        if (strstr(e.what(), "end of data"))
        {
            // Allow exceptions from under-length message on vRecv
            LogPrint(BCLog::NET, "%s(%s, %u bytes): Exception '%s' caught, normally caused by a message being shorter than its stated length\n", __func__, SanitizeString(strCommand), nMessageSize, e.what());
        }
        else if (strstr(e.what(), "size too large"))
        {
            // Allow exceptions from over-long size
            LogPrint(BCLog::NET, "%s(%s, %u bytes): Exception '%s' caught\n", __func__, SanitizeString(strCommand), nMessageSize, e.what());
        }
        else if (strstr(e.what(), "non-canonical ReadCompactSize()"))
        {
            // Allow exceptions from non-canonical encoding
            LogPrint(BCLog::NET, "%s(%s, %u bytes): Exception '%s' caught\n", __func__, SanitizeString(strCommand), nMessageSize, e.what());
        }
        else
        {
            PrintExceptionContinue(&e, "ProcessMessages()");
        }
    }
    catch (const std::exception& e) {
        PrintExceptionContinue(&e, "ProcessMessages()");
    } catch (...) {
        PrintExceptionContinue(nullptr, "ProcessMessages()");
    }

    if (!fRet) {
        LogPrint(BCLog::NET, "%s(%s, %u bytes) FAILED peer=%d\n", __func__, SanitizeString(strCommand), nMessageSize, pfrom->GetId());
    }

    LOCK(cs_main);
    SendRejectsAndCheckIfBanned(pfrom, connman, m_enable_bip61);

    return fMoreWork;
}

void PeerLogicValidation::ConsiderEviction(CNode *pto, int64_t time_in_seconds)
{
    AssertLockHeld(cs_main);

    CNodeState &state = *State(pto->GetId());
    const CNetMsgMaker msgMaker(pto->GetSendVersion());

    if (!state.m_chain_sync.m_protect && IsOutboundDisconnectionCandidate(pto) && state.fSyncStarted) {
        // This is an outbound peer subject to disconnection if they don't
        // announce a block with as much work as the current tip within
        // CHAIN_SYNC_TIMEOUT + HEADERS_RESPONSE_TIME seconds (note: if
        // their chain has more work than ours, we should sync to it,
        // unless it's invalid, in which case we should find that out and
        // disconnect from them elsewhere).
        if (state.pindexBestKnownBlock != nullptr && state.pindexBestKnownBlock->nChainWork >= chainActive.Tip()->nChainWork) {
            if (state.m_chain_sync.m_timeout != 0) {
                state.m_chain_sync.m_timeout = 0;
                state.m_chain_sync.m_work_header = nullptr;
                state.m_chain_sync.m_sent_getheaders = false;
            }
        } else if (state.m_chain_sync.m_timeout == 0 || (state.m_chain_sync.m_work_header != nullptr && state.pindexBestKnownBlock != nullptr && state.pindexBestKnownBlock->nChainWork >= state.m_chain_sync.m_work_header->nChainWork)) {
            // Our best block known by this peer is behind our tip, and we're either noticing
            // that for the first time, OR this peer was able to catch up to some earlier point
            // where we checked against our tip.
            // Either way, set a new timeout based on current tip.
            state.m_chain_sync.m_timeout = time_in_seconds + CHAIN_SYNC_TIMEOUT;
            state.m_chain_sync.m_work_header = chainActive.Tip();
            state.m_chain_sync.m_sent_getheaders = false;
        } else if (state.m_chain_sync.m_timeout > 0 && time_in_seconds > state.m_chain_sync.m_timeout) {
            // No evidence yet that our peer has synced to a chain with work equal to that
            // of our tip, when we first detected it was behind. Send a single getheaders
            // message to give the peer a chance to update us.
            if (state.m_chain_sync.m_sent_getheaders) {
                // They've run out of time to catch up!
                LogPrintf("Disconnecting outbound peer %d for old chain, best known block = %s\n", pto->GetId(), state.pindexBestKnownBlock != nullptr ? state.pindexBestKnownBlock->GetBlockHash().ToString() : "<none>");
                pto->fDisconnect = true;
            } else {
                assert(state.m_chain_sync.m_work_header);
                LogPrint(BCLog::NET, "sending getheaders to outbound peer=%d to verify chain work (current best known block:%s, benchmark blockhash: %s)\n", pto->GetId(), state.pindexBestKnownBlock != nullptr ? state.pindexBestKnownBlock->GetBlockHash().ToString() : "<none>", state.m_chain_sync.m_work_header->GetBlockHash().ToString());
                connman->PushMessage(pto, msgMaker.Make(NetMsgType::GETHEADERS, chainActive.GetLocator(state.m_chain_sync.m_work_header->pprev), uint256()));
                state.m_chain_sync.m_sent_getheaders = true;
                constexpr int64_t HEADERS_RESPONSE_TIME = 120; // 2 minutes
                // Bump the timeout to allow a response, which could clear the timeout
                // (if the response shows the peer has synced), reset the timeout (if
                // the peer syncs to the required work but not to our tip), or result
                // in disconnect (if we advance to the timeout and pindexBestKnownBlock
                // has not sufficiently progressed)
                state.m_chain_sync.m_timeout = time_in_seconds + HEADERS_RESPONSE_TIME;
            }
        }
    }
}

void PeerLogicValidation::EvictExtraOutboundPeers(int64_t time_in_seconds)
{
    // Check whether we have too many outbound peers
    int extra_peers = connman->GetExtraOutboundCount();
    if (extra_peers > 0) {
        // If we have more outbound peers than we target, disconnect one.
        // Pick the outbound peer that least recently announced
        // us a new block, with ties broken by choosing the more recent
        // connection (higher node id)
        NodeId worst_peer = -1;
        int64_t oldest_block_announcement = std::numeric_limits<int64_t>::max();

        LOCK(cs_main);

        connman->ForEachNode([&](CNode* pnode) {
            AssertLockHeld(cs_main);

            // Ignore non-outbound peers, or nodes marked for disconnect already
            if (!IsOutboundDisconnectionCandidate(pnode) || pnode->fDisconnect) return;
            CNodeState *state = State(pnode->GetId());
            if (state == nullptr) return; // shouldn't be possible, but just in case
            // Don't evict our protected peers
            if (state->m_chain_sync.m_protect) return;
            if (state->m_last_block_announcement < oldest_block_announcement || (state->m_last_block_announcement == oldest_block_announcement && pnode->GetId() > worst_peer)) {
                worst_peer = pnode->GetId();
                oldest_block_announcement = state->m_last_block_announcement;
            }
        });
        if (worst_peer != -1) {
            bool disconnected = connman->ForNode(worst_peer, [&](CNode *pnode) {
                AssertLockHeld(cs_main);

                // Only disconnect a peer that has been connected to us for
                // some reasonable fraction of our check-frequency, to give
                // it time for new information to have arrived.
                // Also don't disconnect any peer we're trying to download a
                // block from.
                CNodeState &state = *State(pnode->GetId());
                if (time_in_seconds - pnode->nTimeConnected > MINIMUM_CONNECT_TIME && state.nBlocksInFlight == 0) {
                    LogPrint(BCLog::NET, "disconnecting extra outbound peer=%d (last block announcement received at time %d)\n", pnode->GetId(), oldest_block_announcement);
                    pnode->fDisconnect = true;
                    return true;
                } else {
                    LogPrint(BCLog::NET, "keeping outbound peer=%d chosen for eviction (connect time: %d, blocks_in_flight: %d)\n", pnode->GetId(), pnode->nTimeConnected, state.nBlocksInFlight);
                    return false;
                }
            });
            if (disconnected) {
                // If we disconnected an extra peer, that means we successfully
                // connected to at least one peer after the last time we
                // detected a stale tip. Don't try any more extra peers until
                // we next detect a stale tip, to limit the load we put on the
                // network from these extra connections.
                connman->SetTryNewOutboundPeer(false);
            }
        }
    }
}

void PeerLogicValidation::CheckForStaleTipAndEvictPeers(const Consensus::Params &consensusParams)
{
    if (connman == nullptr) return;

    int64_t time_in_seconds = GetTime();

    EvictExtraOutboundPeers(time_in_seconds);

    if (time_in_seconds > m_stale_tip_check_time) {
        LOCK(cs_main);
        // Check whether our tip is stale, and if so, allow using an extra
        // outbound peer
        if (TipMayBeStale(consensusParams)) {
            LogPrintf("Potential stale tip detected, will try using extra outbound peer (last tip update: %d seconds ago)\n", time_in_seconds - g_last_tip_update);
            connman->SetTryNewOutboundPeer(true);
        } else if (connman->GetTryNewOutboundPeer()) {
            connman->SetTryNewOutboundPeer(false);
        }
        m_stale_tip_check_time = time_in_seconds + STALE_CHECK_INTERVAL;
    }
}

namespace {
class CompareInvMempoolOrder
{
    CTxMemPool *mp;
public:
    explicit CompareInvMempoolOrder(CTxMemPool *_mempool)
    {
        mp = _mempool;
    }

    bool operator()(std::set<uint256>::iterator a, std::set<uint256>::iterator b)
    {
        /* As std::make_heap produces a max-heap, we want the entries with the
         * fewest ancestors/highest fee to sort later. */
        return mp->CompareDepthAndScore(*b, *a);
    }
};
}

bool PeerLogicValidation::SendMessages(CNode* pto)
{
    const Consensus::Params& consensusParams = Params().GetConsensus();
    {
        // Don't send anything until the version handshake is complete
        if (!pto->fSuccessfullyConnected || pto->fDisconnect)
            return true;

        // If we get here, the outgoing message serialization version is set and can't change.
        const CNetMsgMaker msgMaker(pto->GetSendVersion());

        //
        // Message: ping
        //
        bool pingSend = false;
        if (pto->fPingQueued) {
            // RPC ping request by user
            pingSend = true;
        }
        if (pto->nPingNonceSent == 0 && pto->nPingUsecStart + PING_INTERVAL * 1000000 < GetTimeMicros()) {
            // Ping automatically sent as a latency probe & keepalive.
            pingSend = true;
        }
        if (pingSend) {
            uint64_t nonce = 0;
            while (nonce == 0) {
                GetRandBytes((unsigned char*)&nonce, sizeof(nonce));
            }
            pto->fPingQueued = false;
            pto->nPingUsecStart = GetTimeMicros();
            if (pto->nVersion > BIP0031_VERSION) {
                pto->nPingNonceSent = nonce;
                connman->PushMessage(pto, msgMaker.Make(NetMsgType::PING, nonce));
            } else {
                // Peer is too old to support ping command with nonce, pong will never arrive.
                pto->nPingNonceSent = 0;
                connman->PushMessage(pto, msgMaker.Make(NetMsgType::PING));
            }
        }

        TRY_LOCK(cs_main, lockMain); // Acquire cs_main for IsInitialBlockDownload() and CNodeState()
        if (!lockMain)
            return true;

        if (SendRejectsAndCheckIfBanned(pto, connman, m_enable_bip61))
            return true;
        CNodeState &state = *State(pto->GetId());

        // Address refresh broadcast
        int64_t nNow = GetTimeMicros();
        if (!IsInitialBlockDownload() && pto->nNextLocalAddrSend < nNow) {
            AdvertiseLocal(pto);
            pto->nNextLocalAddrSend = PoissonNextSend(nNow, AVG_LOCAL_ADDRESS_BROADCAST_INTERVAL);
        }

        //
        // Message: addr
        //
        if (pto->nNextAddrSend < nNow) {
            pto->nNextAddrSend = PoissonNextSend(nNow, AVG_ADDRESS_BROADCAST_INTERVAL);
            std::vector<CAddress> vAddr;
            vAddr.reserve(pto->vAddrToSend.size());
            for (const CAddress& addr : pto->vAddrToSend)
            {
                if (!pto->addrKnown.contains(addr.GetKey()))
                {
                    pto->addrKnown.insert(addr.GetKey());
                    vAddr.push_back(addr);
                    // receiver rejects addr messages larger than 1000
                    if (vAddr.size() >= 1000)
                    {
                        connman->PushMessage(pto, msgMaker.Make(NetMsgType::ADDR, vAddr));
                        vAddr.clear();
                    }
                }
            }
            pto->vAddrToSend.clear();
            if (!vAddr.empty())
                connman->PushMessage(pto, msgMaker.Make(NetMsgType::ADDR, vAddr));
            // we only send the big addr message once
            if (pto->vAddrToSend.capacity() > 40)
                pto->vAddrToSend.shrink_to_fit();
        }

        // Start block sync
        if (pindexBestHeader == nullptr)
            pindexBestHeader = chainActive.Tip();
        bool fFetch = state.fPreferredDownload || (nPreferredDownload == 0 && !pto->fClient && !pto->fOneShot); // Download if this is a nice peer, or we have no nice peers and this one might do.
        if (!state.fSyncStarted && !pto->fClient && !fImporting && !fReindex) {
            // Only actively request headers from a single peer, unless we're close to today.
            if ((nSyncStarted == 0 && fFetch) || pindexBestHeader->GetBlockTime() > GetAdjustedTime() - 24 * 60 * 60) {
                state.fSyncStarted = true;
                state.nHeadersSyncTimeout = GetTimeMicros() + HEADERS_DOWNLOAD_TIMEOUT_BASE + HEADERS_DOWNLOAD_TIMEOUT_PER_HEADER * (GetAdjustedTime() - pindexBestHeader->GetBlockTime())/(consensusParams.nPowTargetSpacing);
                nSyncStarted++;
                const CBlockIndex *pindexStart = pindexBestHeader;
                /* If possible, start at the block preceding the currently
                   best known header.  This ensures that we always get a
                   non-empty list of headers back as long as the peer
                   is up-to-date.  With a non-empty response, we can initialise
                   the peer's known best block.  This wouldn't be possible
                   if we requested starting at pindexBestHeader and
                   got back an empty response.  */
                if (pindexStart->pprev)
                    pindexStart = pindexStart->pprev;
                LogPrint(BCLog::NET, "initial getheaders (%d) to peer=%d (startheight:%d)\n", pindexStart->nHeight, pto->GetId(), pto->nStartingHeight);
                connman->PushMessage(pto, msgMaker.Make(NetMsgType::GETHEADERS, chainActive.GetLocator(pindexStart), uint256()));
            }
        }

        // Resend wallet transactions that haven't gotten in a block yet
        // Except during reindex, importing and IBD, when old wallet
        // transactions become unconfirmed and spams other nodes.
        if (!fReindex && !fImporting && !IsInitialBlockDownload())
        {
            GetMainSignals().Broadcast(nTimeBestReceived, connman);
        }

        //
        // Try sending block announcements via headers
        //
        {
            // If we have less than MAX_BLOCKS_TO_ANNOUNCE in our
            // list of block hashes we're relaying, and our peer wants
            // headers announcements, then find the first header
            // not yet known to our peer but would connect, and send.
            // If no header would connect, or if we have too many
            // blocks, or if the peer doesn't want headers, just
            // add all to the inv queue.
            LOCK(pto->cs_inventory);
            std::vector<CBlock> vHeaders;
            bool fRevertToInv = ((!state.fPreferHeaders &&
                                 (!state.fPreferHeaderAndIDs || pto->vBlockHashesToAnnounce.size() > 1)) ||
                                pto->vBlockHashesToAnnounce.size() > MAX_BLOCKS_TO_ANNOUNCE);
            const CBlockIndex *pBestIndex = nullptr; // last header queued for delivery
            ProcessBlockAvailability(pto->GetId()); // ensure pindexBestKnownBlock is up-to-date

            if (!fRevertToInv) {
                bool fFoundStartingHeader = false;
                // Try to find first header that our peer doesn't have, and
                // then send all headers past that one.  If we come across any
                // headers that aren't on chainActive, give up.
                for (const uint256 &hash : pto->vBlockHashesToAnnounce) {
                    const CBlockIndex* pindex = LookupBlockIndex(hash);
                    assert(pindex);
                    if (chainActive[pindex->nHeight] != pindex) {
                        // Bail out if we reorged away from this block
                        fRevertToInv = true;
                        break;
                    }
                    if (pBestIndex != nullptr && pindex->pprev != pBestIndex) {
                        // This means that the list of blocks to announce don't
                        // connect to each other.
                        // This shouldn't really be possible to hit during
                        // regular operation (because reorgs should take us to
                        // a chain that has some block not on the prior chain,
                        // which should be caught by the prior check), but one
                        // way this could happen is by using invalidateblock /
                        // reconsiderblock repeatedly on the tip, causing it to
                        // be added multiple times to vBlockHashesToAnnounce.
                        // Robustly deal with this rare situation by reverting
                        // to an inv.
                        fRevertToInv = true;
                        break;
                    }
                    pBestIndex = pindex;
                    if (fFoundStartingHeader) {
                        // add this to the headers message
                        vHeaders.push_back(pindex->GetBlockHeader());
                    } else if (PeerHasHeader(&state, pindex)) {
                        continue; // keep looking for the first new block
                    } else if (pindex->pprev == nullptr || PeerHasHeader(&state, pindex->pprev)) {
                        // Peer doesn't have this header but they do have the prior one.
                        // Start sending headers.
                        fFoundStartingHeader = true;
                        vHeaders.push_back(pindex->GetBlockHeader());
                    } else {
                        // Peer doesn't have this header or the prior one -- nothing will
                        // connect, so bail out.
                        fRevertToInv = true;
                        break;
                    }
                }
            }
            if (!fRevertToInv && !vHeaders.empty()) {
                if (vHeaders.size() == 1 && state.fPreferHeaderAndIDs) {
                    // We only send up to 1 block as header-and-ids, as otherwise
                    // probably means we're doing an initial-ish-sync or they're slow
                    LogPrint(BCLog::NET, "%s sending header-and-ids %s to peer=%d\n", __func__,
                            vHeaders.front().GetHash().ToString(), pto->GetId());

                    int nSendFlags = state.fWantsCmpctWitness ? 0 : SERIALIZE_TRANSACTION_NO_WITNESS;

                    bool fGotBlockFromCache = false;
                    {
                        LOCK(cs_most_recent_block);
                        if (most_recent_block_hash == pBestIndex->GetBlockHash()) {
                            if (state.fWantsCmpctWitness || !fWitnessesPresentInMostRecentCompactBlock)
                                connman->PushMessage(pto, msgMaker.Make(nSendFlags, NetMsgType::CMPCTBLOCK, *most_recent_compact_block));
                            else {
                                CBlockHeaderAndShortTxIDs cmpctblock(*most_recent_block, state.fWantsCmpctWitness);
                                connman->PushMessage(pto, msgMaker.Make(nSendFlags, NetMsgType::CMPCTBLOCK, cmpctblock));
                            }
                            fGotBlockFromCache = true;
                        }
                    }
                    if (!fGotBlockFromCache) {
                        CBlock block;
                        bool ret = ReadBlockFromDisk(block, pBestIndex, consensusParams);
                        assert(ret);
                        CBlockHeaderAndShortTxIDs cmpctblock(block, state.fWantsCmpctWitness);
                        connman->PushMessage(pto, msgMaker.Make(nSendFlags, NetMsgType::CMPCTBLOCK, cmpctblock));
                    }
                    state.pindexBestHeaderSent = pBestIndex;
                } else if (state.fPreferHeaders) {
                    if (vHeaders.size() > 1) {
                        LogPrint(BCLog::NET, "%s: %u headers, range (%s, %s), to peer=%d\n", __func__,
                                vHeaders.size(),
                                vHeaders.front().GetHash().ToString(),
                                vHeaders.back().GetHash().ToString(), pto->GetId());
                    } else {
                        LogPrint(BCLog::NET, "%s: sending header %s to peer=%d\n", __func__,
                                vHeaders.front().GetHash().ToString(), pto->GetId());
                    }
<<<<<<< HEAD
                    int legacy_block_flag = pto->IsLegacyBlockHeader(pto->GetSendVersion()) ? SERIALIZE_BLOCK_LEGACY : 0;
                    connman.PushMessage(pto, msgMaker.Make(legacy_block_flag, NetMsgType::HEADERS, vHeaders));
=======
                    connman->PushMessage(pto, msgMaker.Make(NetMsgType::HEADERS, vHeaders));
>>>>>>> ef70f9b5
                    state.pindexBestHeaderSent = pBestIndex;
                } else
                    fRevertToInv = true;
            }
            if (fRevertToInv) {
                // If falling back to using an inv, just try to inv the tip.
                // The last entry in vBlockHashesToAnnounce was our tip at some point
                // in the past.
                if (!pto->vBlockHashesToAnnounce.empty()) {
                    const uint256 &hashToAnnounce = pto->vBlockHashesToAnnounce.back();
                    const CBlockIndex* pindex = LookupBlockIndex(hashToAnnounce);
                    assert(pindex);

                    // Warn if we're announcing a block that is not on the main chain.
                    // This should be very rare and could be optimized out.
                    // Just log for now.
                    if (chainActive[pindex->nHeight] != pindex) {
                        LogPrint(BCLog::NET, "Announcing block %s not on main chain (tip=%s)\n",
                            hashToAnnounce.ToString(), chainActive.Tip()->GetBlockHash().ToString());
                    }

                    // If the peer's chain has this block, don't inv it back.
                    if (!PeerHasHeader(&state, pindex)) {
                        pto->PushInventory(CInv(MSG_BLOCK, hashToAnnounce));
                        LogPrint(BCLog::NET, "%s: sending inv peer=%d hash=%s\n", __func__,
                            pto->GetId(), hashToAnnounce.ToString());
                    }
                }
            }
            pto->vBlockHashesToAnnounce.clear();
        }

        //
        // Message: inventory
        //
        std::vector<CInv> vInv;
        {
            LOCK(pto->cs_inventory);
            vInv.reserve(std::max<size_t>(pto->vInventoryBlockToSend.size(), INVENTORY_BROADCAST_MAX));

            // Add blocks
            for (const uint256& hash : pto->vInventoryBlockToSend) {
                vInv.push_back(CInv(MSG_BLOCK, hash));
                if (vInv.size() == MAX_INV_SZ) {
                    connman->PushMessage(pto, msgMaker.Make(NetMsgType::INV, vInv));
                    vInv.clear();
                }
            }
            pto->vInventoryBlockToSend.clear();

            // Check whether periodic sends should happen
            bool fSendTrickle = pto->fWhitelisted;
            if (pto->nNextInvSend < nNow) {
                fSendTrickle = true;
                if (pto->fInbound) {
                    pto->nNextInvSend = connman->PoissonNextSendInbound(nNow, INVENTORY_BROADCAST_INTERVAL);
                } else {
                    // Use half the delay for outbound peers, as there is less privacy concern for them.
                    pto->nNextInvSend = PoissonNextSend(nNow, INVENTORY_BROADCAST_INTERVAL >> 1);
                }
            }

            // Time to send but the peer has requested we not relay transactions.
            if (fSendTrickle) {
                LOCK(pto->cs_filter);
                if (!pto->fRelayTxes) pto->setInventoryTxToSend.clear();
            }

            // Respond to BIP35 mempool requests
            if (fSendTrickle && pto->fSendMempool) {
                auto vtxinfo = mempool.infoAll();
                pto->fSendMempool = false;
                CAmount filterrate = 0;
                {
                    LOCK(pto->cs_feeFilter);
                    filterrate = pto->minFeeFilter;
                }

                LOCK(pto->cs_filter);

                for (const auto& txinfo : vtxinfo) {
                    const uint256& hash = txinfo.tx->GetHash();
                    CInv inv(MSG_TX, hash);
                    pto->setInventoryTxToSend.erase(hash);
                    if (filterrate) {
                        if (txinfo.feeRate.GetFeePerK() < filterrate)
                            continue;
                    }
                    if (pto->pfilter) {
                        if (!pto->pfilter->IsRelevantAndUpdate(*txinfo.tx)) continue;
                    }
                    pto->filterInventoryKnown.insert(hash);
                    vInv.push_back(inv);
                    if (vInv.size() == MAX_INV_SZ) {
                        connman->PushMessage(pto, msgMaker.Make(NetMsgType::INV, vInv));
                        vInv.clear();
                    }
                }
                pto->timeLastMempoolReq = GetTime();
            }

            // Determine transactions to relay
            if (fSendTrickle) {
                // Produce a vector with all candidates for sending
                std::vector<std::set<uint256>::iterator> vInvTx;
                vInvTx.reserve(pto->setInventoryTxToSend.size());
                for (std::set<uint256>::iterator it = pto->setInventoryTxToSend.begin(); it != pto->setInventoryTxToSend.end(); it++) {
                    vInvTx.push_back(it);
                }
                CAmount filterrate = 0;
                {
                    LOCK(pto->cs_feeFilter);
                    filterrate = pto->minFeeFilter;
                }
                // Topologically and fee-rate sort the inventory we send for privacy and priority reasons.
                // A heap is used so that not all items need sorting if only a few are being sent.
                CompareInvMempoolOrder compareInvMempoolOrder(&mempool);
                std::make_heap(vInvTx.begin(), vInvTx.end(), compareInvMempoolOrder);
                // No reason to drain out at many times the network's capacity,
                // especially since we have many peers and some will draw much shorter delays.
                unsigned int nRelayedTransactions = 0;
                LOCK(pto->cs_filter);
                while (!vInvTx.empty() && nRelayedTransactions < INVENTORY_BROADCAST_MAX) {
                    // Fetch the top element from the heap
                    std::pop_heap(vInvTx.begin(), vInvTx.end(), compareInvMempoolOrder);
                    std::set<uint256>::iterator it = vInvTx.back();
                    vInvTx.pop_back();
                    uint256 hash = *it;
                    // Remove it from the to-be-sent set
                    pto->setInventoryTxToSend.erase(it);
                    // Check if not in the filter already
                    if (pto->filterInventoryKnown.contains(hash)) {
                        continue;
                    }
                    // Not in the mempool anymore? don't bother sending it.
                    auto txinfo = mempool.info(hash);
                    if (!txinfo.tx) {
                        continue;
                    }
                    if (filterrate && txinfo.feeRate.GetFeePerK() < filterrate) {
                        continue;
                    }
                    if (pto->pfilter && !pto->pfilter->IsRelevantAndUpdate(*txinfo.tx)) continue;
                    // Send
                    vInv.push_back(CInv(MSG_TX, hash));
                    nRelayedTransactions++;
                    {
                        // Expire old relay messages
                        while (!vRelayExpiration.empty() && vRelayExpiration.front().first < nNow)
                        {
                            mapRelay.erase(vRelayExpiration.front().second);
                            vRelayExpiration.pop_front();
                        }

                        auto ret = mapRelay.insert(std::make_pair(hash, std::move(txinfo.tx)));
                        if (ret.second) {
                            vRelayExpiration.push_back(std::make_pair(nNow + 15 * 60 * 1000000, ret.first));
                        }
                    }
                    if (vInv.size() == MAX_INV_SZ) {
                        connman->PushMessage(pto, msgMaker.Make(NetMsgType::INV, vInv));
                        vInv.clear();
                    }
                    pto->filterInventoryKnown.insert(hash);
                }
            }
        }
        if (!vInv.empty())
            connman->PushMessage(pto, msgMaker.Make(NetMsgType::INV, vInv));

        // Detect whether we're stalling
        nNow = GetTimeMicros();
        if (state.nStallingSince && state.nStallingSince < nNow - 1000000 * BLOCK_STALLING_TIMEOUT) {
            // Stalling only triggers when the block download window cannot move. During normal steady state,
            // the download window should be much larger than the to-be-downloaded set of blocks, so disconnection
            // should only happen during initial block download.
            LogPrintf("Peer=%d is stalling block download, disconnecting\n", pto->GetId());
            pto->fDisconnect = true;
            return true;
        }
        // In case there is a block that has been in flight from this peer for 2 + 0.5 * N times the block interval
        // (with N the number of peers from which we're downloading validated blocks), disconnect due to timeout.
        // We compensate for other peers to prevent killing off peers due to our own downstream link
        // being saturated. We only count validated in-flight blocks so peers can't advertise non-existing block hashes
        // to unreasonably increase our timeout.
        if (state.vBlocksInFlight.size() > 0) {
            QueuedBlock &queuedBlock = state.vBlocksInFlight.front();
            int nOtherPeersWithValidatedDownloads = nPeersWithValidatedDownloads - (state.nBlocksInFlightValidHeaders > 0);
            if (nNow > state.nDownloadingSince + consensusParams.nPowTargetSpacing * (BLOCK_DOWNLOAD_TIMEOUT_BASE + BLOCK_DOWNLOAD_TIMEOUT_PER_PEER * nOtherPeersWithValidatedDownloads)) {
                LogPrintf("Timeout downloading block %s from peer=%d, disconnecting\n", queuedBlock.hash.ToString(), pto->GetId());
                pto->fDisconnect = true;
                return true;
            }
        }
        // Check for headers sync timeouts
        if (state.fSyncStarted && state.nHeadersSyncTimeout < std::numeric_limits<int64_t>::max()) {
            // Detect whether this is a stalling initial-headers-sync peer
            if (pindexBestHeader->GetBlockTime() <= GetAdjustedTime() - 24*60*60) {
                if (nNow > state.nHeadersSyncTimeout && nSyncStarted == 1 && (nPreferredDownload - state.fPreferredDownload >= 1)) {
                    // Disconnect a (non-whitelisted) peer if it is our only sync peer,
                    // and we have others we could be using instead.
                    // Note: If all our peers are inbound, then we won't
                    // disconnect our sync peer for stalling; we have bigger
                    // problems if we can't get any outbound peers.
                    if (!pto->fWhitelisted) {
                        LogPrintf("Timeout downloading headers from peer=%d, disconnecting\n", pto->GetId());
                        pto->fDisconnect = true;
                        return true;
                    } else {
                        LogPrintf("Timeout downloading headers from whitelisted peer=%d, not disconnecting\n", pto->GetId());
                        // Reset the headers sync state so that we have a
                        // chance to try downloading from a different peer.
                        // Note: this will also result in at least one more
                        // getheaders message to be sent to
                        // this peer (eventually).
                        state.fSyncStarted = false;
                        nSyncStarted--;
                        state.nHeadersSyncTimeout = 0;
                    }
                }
            } else {
                // After we've caught up once, reset the timeout so we can't trigger
                // disconnect later.
                state.nHeadersSyncTimeout = std::numeric_limits<int64_t>::max();
            }
        }

        // Check that outbound peers have reasonable chains
        // GetTime() is used by this anti-DoS logic so we can test this using mocktime
        ConsiderEviction(pto, GetTime());

        //
        // Message: getdata (blocks)
        //
        std::vector<CInv> vGetData;
        if (!pto->fClient && ((fFetch && !pto->m_limited_node) || !IsInitialBlockDownload()) && state.nBlocksInFlight < MAX_BLOCKS_IN_TRANSIT_PER_PEER) {
            std::vector<const CBlockIndex*> vToDownload;
            NodeId staller = -1;
            FindNextBlocksToDownload(pto->GetId(), MAX_BLOCKS_IN_TRANSIT_PER_PEER - state.nBlocksInFlight, vToDownload, staller, consensusParams);
            for (const CBlockIndex *pindex : vToDownload) {
                uint32_t nFetchFlags = GetFetchFlags(pto);
                vGetData.push_back(CInv(MSG_BLOCK | nFetchFlags, pindex->GetBlockHash()));
                MarkBlockAsInFlight(pto->GetId(), pindex->GetBlockHash(), pindex);
                LogPrint(BCLog::NET, "Requesting block %s (%d) peer=%d\n", pindex->GetBlockHash().ToString(),
                    pindex->nHeight, pto->GetId());
            }
            if (state.nBlocksInFlight == 0 && staller != -1) {
                if (State(staller)->nStallingSince == 0) {
                    State(staller)->nStallingSince = nNow;
                    LogPrint(BCLog::NET, "Stall started peer=%d\n", staller);
                }
            }
        }

        //
        // Message: getdata (non-blocks)
        //
        while (!pto->mapAskFor.empty() && (*pto->mapAskFor.begin()).first <= nNow)
        {
            const CInv& inv = (*pto->mapAskFor.begin()).second;
            if (!AlreadyHave(inv))
            {
                LogPrint(BCLog::NET, "Requesting %s peer=%d\n", inv.ToString(), pto->GetId());
                vGetData.push_back(inv);
                if (vGetData.size() >= 1000)
                {
                    connman->PushMessage(pto, msgMaker.Make(NetMsgType::GETDATA, vGetData));
                    vGetData.clear();
                }
            } else {
                //If we're not going to ask, don't expect a response.
                pto->setAskFor.erase(inv.hash);
            }
            pto->mapAskFor.erase(pto->mapAskFor.begin());
        }
        if (!vGetData.empty())
            connman->PushMessage(pto, msgMaker.Make(NetMsgType::GETDATA, vGetData));

        //
        // Message: feefilter
        //
        // We don't want white listed peers to filter txs to us if we have -whitelistforcerelay
        if (pto->nVersion >= FEEFILTER_VERSION && gArgs.GetBoolArg("-feefilter", DEFAULT_FEEFILTER) &&
            !(pto->fWhitelisted && gArgs.GetBoolArg("-whitelistforcerelay", DEFAULT_WHITELISTFORCERELAY))) {
            CAmount currentFilter = mempool.GetMinFee(gArgs.GetArg("-maxmempool", DEFAULT_MAX_MEMPOOL_SIZE) * 1000000).GetFeePerK();
            int64_t timeNow = GetTimeMicros();
            if (timeNow > pto->nextSendTimeFeeFilter) {
                static CFeeRate default_feerate(DEFAULT_MIN_RELAY_TX_FEE);
                static FeeFilterRounder filterRounder(default_feerate);
                CAmount filterToSend = filterRounder.round(currentFilter);
                // We always have a fee filter of at least minRelayTxFee
                filterToSend = std::max(filterToSend, ::minRelayTxFee.GetFeePerK());
                if (filterToSend != pto->lastSentFeeFilter) {
                    connman->PushMessage(pto, msgMaker.Make(NetMsgType::FEEFILTER, filterToSend));
                    pto->lastSentFeeFilter = filterToSend;
                }
                pto->nextSendTimeFeeFilter = PoissonNextSend(timeNow, AVG_FEEFILTER_BROADCAST_INTERVAL);
            }
            // If the fee filter has changed substantially and it's still more than MAX_FEEFILTER_CHANGE_DELAY
            // until scheduled broadcast, then move the broadcast to within MAX_FEEFILTER_CHANGE_DELAY.
            else if (timeNow + MAX_FEEFILTER_CHANGE_DELAY * 1000000 < pto->nextSendTimeFeeFilter &&
                     (currentFilter < 3 * pto->lastSentFeeFilter / 4 || currentFilter > 4 * pto->lastSentFeeFilter / 3)) {
                pto->nextSendTimeFeeFilter = timeNow + GetRandInt(MAX_FEEFILTER_CHANGE_DELAY) * 1000000;
            }
        }
    }
    return true;
}

class CNetProcessingCleanup
{
public:
    CNetProcessingCleanup() {}
    ~CNetProcessingCleanup() {
        // orphan transactions
        mapOrphanTransactions.clear();
        mapOrphanTransactionsByPrev.clear();
    }
} instance_of_cnetprocessingcleanup;<|MERGE_RESOLUTION|>--- conflicted
+++ resolved
@@ -1295,83 +1295,12 @@
                     connman->PushMessage(pfrom, msgMaker.Make(nSendFlags, NetMsgType::TX, *txinfo.tx));
                     push = true;
                 }
-<<<<<<< HEAD
-                // Pruned nodes may have deleted the block, so check whether
-                // it's available before trying to send.
-                if (send && (mi->second->nStatus & BLOCK_HAVE_DATA))
-                {
-                    std::shared_ptr<const CBlock> pblock;
-                    if (a_recent_block && a_recent_block->GetHash() == (*mi).second->GetBlockHash()) {
-                        pblock = a_recent_block;
-                    } else {
-                        // Send block from disk
-                        std::shared_ptr<CBlock> pblockRead = std::make_shared<CBlock>();
-                        if (!ReadBlockFromDisk(*pblockRead, (*mi).second, consensusParams))
-                            assert(!"cannot load block from disk");
-                        pblock = pblockRead;
-                    }
-                    int legacy_block_flag = (pfrom->IsLegacyBlockHeader(pfrom->GetSendVersion())
-                                                 ? SERIALIZE_BLOCK_LEGACY : 0);
-                    if (inv.type == MSG_BLOCK)
-                        connman.PushMessage(pfrom, msgMaker.Make(legacy_block_flag | SERIALIZE_TRANSACTION_NO_WITNESS,
-                                                                 NetMsgType::BLOCK, *pblock));
-                    else if (inv.type == MSG_WITNESS_BLOCK)
-                        connman.PushMessage(pfrom, msgMaker.Make(legacy_block_flag, NetMsgType::BLOCK, *pblock));
-                    else if (inv.type == MSG_FILTERED_BLOCK)
-                    {
-                        bool sendMerkleBlock = false;
-                        CMerkleBlock merkleBlock;
-                        {
-                            LOCK(pfrom->cs_filter);
-                            if (pfrom->pfilter) {
-                                sendMerkleBlock = true;
-                                merkleBlock = CMerkleBlock(*pblock, *pfrom->pfilter);
-                            }
-                        }
-                        if (sendMerkleBlock) {
-                            connman.PushMessage(pfrom, msgMaker.Make(legacy_block_flag, NetMsgType::MERKLEBLOCK, merkleBlock));
-                            // CMerkleBlock just contains hashes, so also push any transactions in the block the client did not see
-                            // This avoids hurting performance by pointlessly requiring a round-trip
-                            // Note that there is currently no way for a node to request any single transactions we didn't send here -
-                            // they must either disconnect and retry or request the full block.
-                            // Thus, the protocol spec specified allows for us to provide duplicate txn here,
-                            // however we MUST always provide at least what the remote peer needs
-                            typedef std::pair<unsigned int, uint256> PairType;
-                            for (PairType& pair : merkleBlock.vMatchedTxn)
-                                connman.PushMessage(
-                                    pfrom, msgMaker.Make(legacy_block_flag | SERIALIZE_TRANSACTION_NO_WITNESS,
-                                                         NetMsgType::TX, *pblock->vtx[pair.first]));
-                        }
-                        // else
-                            // no response
-                    }
-                    else if (inv.type == MSG_CMPCT_BLOCK)
-                    {
-                        // If a peer is asking for old blocks, we're almost guaranteed
-                        // they won't have a useful mempool to match against a compact block,
-                        // and we don't feel like constructing the object for them, so
-                        // instead we respond with the full, non-compact block.
-                        bool fPeerWantsWitness = State(pfrom->GetId())->fWantsCmpctWitness;
-                        int nSendFlags = legacy_block_flag | (fPeerWantsWitness ? 0 : SERIALIZE_TRANSACTION_NO_WITNESS);
-                        if (CanDirectFetch(consensusParams) && mi->second->nHeight >= chainActive.Height() - MAX_CMPCTBLOCK_DEPTH) {
-                            if ((fPeerWantsWitness || !fWitnessesPresentInARecentCompactBlock) && a_recent_compact_block && a_recent_compact_block->header.GetHash() == mi->second->GetBlockHash()) {
-                                connman.PushMessage(pfrom, msgMaker.Make(nSendFlags, NetMsgType::CMPCTBLOCK, *a_recent_compact_block));
-                            } else {
-                                CBlockHeaderAndShortTxIDs cmpctblock(*pblock, fPeerWantsWitness);
-                                connman.PushMessage(pfrom, msgMaker.Make(nSendFlags, NetMsgType::CMPCTBLOCK, cmpctblock));
-                            }
-                        } else {
-                            connman.PushMessage(pfrom, msgMaker.Make(nSendFlags, NetMsgType::BLOCK, *pblock));
-                        }
-                    }
-=======
             }
             if (!push) {
                 vNotFound.push_back(inv);
             }
         }
     } // release cs_main
->>>>>>> ef70f9b5
 
     if (it != pfrom->vRecvGetData.end() && !pfrom->fPauseSend) {
         const CInv &inv = *it;
@@ -1736,18 +1665,12 @@
         if (nVersion < MIN_PEER_PROTO_VERSION)
         {
             // disconnect from peers older than this proto version
-<<<<<<< HEAD
             // TODO(h4x3rotab): Disconnect if we already have any BTG block.
-            LogPrintf("peer=%d using obsolete version %i; disconnecting\n", pfrom->GetId(), nVersion);
-            connman.PushMessage(pfrom, CNetMsgMaker(INIT_PROTO_VERSION).Make(NetMsgType::REJECT, strCommand, REJECT_OBSOLETE,
-                               strprintf("Version must be %d or greater", MIN_PEER_PROTO_VERSION)));
-=======
             LogPrint(BCLog::NET, "peer=%d using obsolete version %i; disconnecting\n", pfrom->GetId(), nVersion);
             if (enable_bip61) {
                 connman->PushMessage(pfrom, CNetMsgMaker(INIT_PROTO_VERSION).Make(NetMsgType::REJECT, strCommand, REJECT_OBSOLETE,
                                    strprintf("Version must be %d or greater", MIN_PEER_PROTO_VERSION)));
             }
->>>>>>> ef70f9b5
             pfrom->fDisconnect = true;
             return false;
         }
@@ -1906,7 +1829,7 @@
             // nodes)
             connman->PushMessage(pfrom, msgMaker.Make(NetMsgType::SENDHEADERS));
         }
-        if (pfrom->nVersion >= SHORT_IDS_BLOCKS_VERSION && !DISABLE_CMPCTBLOCK) {
+        if (pfrom->nVersion >= SHORT_IDS_BLOCKS_VERSION) {
             // Tell our peer we are willing to provide version 1 or 2 cmpctblocks
             // However, we do not request new block announcements using
             // cmpctblock messages.
@@ -1988,28 +1911,23 @@
 
     else if (strCommand == NetMsgType::SENDCMPCT)
     {
-        if (DISABLE_CMPCTBLOCK) {
-            LogPrint(BCLog::NET, "Ignoring command \"%s\" from peer=%d because SENDCMPCT is temporarily disabled\n",
-                     SanitizeString(strCommand), pfrom->GetId());
-        } else {
-            bool fAnnounceUsingCMPCTBLOCK = false;
-            uint64_t nCMPCTBLOCKVersion = 0;
-            vRecv >> fAnnounceUsingCMPCTBLOCK >> nCMPCTBLOCKVersion;
-            if (nCMPCTBLOCKVersion == 1 || ((pfrom->GetLocalServices() & NODE_WITNESS) && nCMPCTBLOCKVersion == 2)) {
-                LOCK(cs_main);
-                // fProvidesHeaderAndIDs is used to "lock in" version of compact blocks we send (fWantsCmpctWitness)
-                if (!State(pfrom->GetId())->fProvidesHeaderAndIDs) {
-                    State(pfrom->GetId())->fProvidesHeaderAndIDs = true;
-                    State(pfrom->GetId())->fWantsCmpctWitness = nCMPCTBLOCKVersion == 2;
-                }
-                if (State(pfrom->GetId())->fWantsCmpctWitness == (nCMPCTBLOCKVersion == 2)) // ignore later version announces
-                    State(pfrom->GetId())->fPreferHeaderAndIDs = fAnnounceUsingCMPCTBLOCK;
-                if (!State(pfrom->GetId())->fSupportsDesiredCmpctVersion) {
-                    if (pfrom->GetLocalServices() & NODE_WITNESS)
-                        State(pfrom->GetId())->fSupportsDesiredCmpctVersion = (nCMPCTBLOCKVersion == 2);
-                    else
-                        State(pfrom->GetId())->fSupportsDesiredCmpctVersion = (nCMPCTBLOCKVersion == 1);
-                }
+        bool fAnnounceUsingCMPCTBLOCK = false;
+        uint64_t nCMPCTBLOCKVersion = 0;
+        vRecv >> fAnnounceUsingCMPCTBLOCK >> nCMPCTBLOCKVersion;
+        if (nCMPCTBLOCKVersion == 1 || ((pfrom->GetLocalServices() & NODE_WITNESS) && nCMPCTBLOCKVersion == 2)) {
+            LOCK(cs_main);
+            // fProvidesHeaderAndIDs is used to "lock in" version of compact blocks we send (fWantsCmpctWitness)
+            if (!State(pfrom->GetId())->fProvidesHeaderAndIDs) {
+                State(pfrom->GetId())->fProvidesHeaderAndIDs = true;
+                State(pfrom->GetId())->fWantsCmpctWitness = nCMPCTBLOCKVersion == 2;
+            }
+            if (State(pfrom->GetId())->fWantsCmpctWitness == (nCMPCTBLOCKVersion == 2)) // ignore later version announces
+                State(pfrom->GetId())->fPreferHeaderAndIDs = fAnnounceUsingCMPCTBLOCK;
+            if (!State(pfrom->GetId())->fSupportsDesiredCmpctVersion) {
+                if (pfrom->GetLocalServices() & NODE_WITNESS)
+                    State(pfrom->GetId())->fSupportsDesiredCmpctVersion = (nCMPCTBLOCKVersion == 2);
+                else
+                    State(pfrom->GetId())->fSupportsDesiredCmpctVersion = (nCMPCTBLOCKVersion == 1);
             }
         }
     }
@@ -2278,12 +2196,7 @@
         // will re-announce the new block via headers (or compact blocks again)
         // in the SendMessages logic.
         nodestate->pindexBestHeaderSent = pindex ? pindex : chainActive.Tip();
-<<<<<<< HEAD
-        int legacy_block_flag = pfrom->IsLegacyBlockHeader(pfrom->GetSendVersion()) ? SERIALIZE_BLOCK_LEGACY : 0;
-        connman.PushMessage(pfrom, msgMaker.Make(legacy_block_flag, NetMsgType::HEADERS, vHeaders));
-=======
         connman->PushMessage(pfrom, msgMaker.Make(NetMsgType::HEADERS, vHeaders));
->>>>>>> ef70f9b5
     }
 
 
@@ -2773,11 +2686,6 @@
 
     else if (strCommand == NetMsgType::HEADERS && !fImporting && !fReindex) // Ignore headers received while importing
     {
-        // Deserialize in legacy format.
-        int legacy_block_flag = pfrom->IsLegacyBlockHeader(pfrom->GetRecvVersion()) ? SERIALIZE_BLOCK_LEGACY : 0;
-        int original_version = vRecv.GetVersion();
-        vRecv.SetVersion(original_version | legacy_block_flag);
-
         std::vector<CBlockHeader> headers;
 
         // Bypass the normal CBlock deserialization, as we don't want to risk deserializing 2000 full blocks.
@@ -2792,161 +2700,19 @@
             vRecv >> headers[n];
             ReadCompactSize(vRecv); // ignore tx count; assume it is 0.
         }
-        vRecv.SetVersion(original_version);
-
-<<<<<<< HEAD
-        if (nCount == 0) {
-            // Nothing interesting. Stop asking this peers for more headers.
-            return true;
-        }
-
-        const CBlockIndex *pindexLast = nullptr;
-        {
-        LOCK(cs_main);
-        CNodeState *nodestate = State(pfrom->GetId());
-
-        // If this looks like it could be a block announcement (nCount <
-        // MAX_BLOCKS_TO_ANNOUNCE), use special logic for handling headers that
-        // don't connect:
-        // - Send a getheaders message in response to try to connect the chain.
-        // - The peer can send up to MAX_UNCONNECTING_HEADERS in a row that
-        //   don't connect before giving DoS points
-        // - Once a headers message is received that is valid and does connect,
-        //   nUnconnectingHeaders gets reset back to 0.
-        if (mapBlockIndex.find(headers[0].hashPrevBlock) == mapBlockIndex.end() && nCount < MAX_BLOCKS_TO_ANNOUNCE) {
-            nodestate->nUnconnectingHeaders++;
-            connman.PushMessage(pfrom, msgMaker.Make(NetMsgType::GETHEADERS, chainActive.GetLocator(pindexBestHeader), uint256()));
-            LogPrint(BCLog::NET, "received header %s: missing prev block %s, sending getheaders (%d) to end (peer=%d, nUnconnectingHeaders=%d)\n",
-                    headers[0].GetHash().ToString(),
-                    headers[0].hashPrevBlock.ToString(),
-                    pindexBestHeader->nHeight,
-                    pfrom->GetId(), nodestate->nUnconnectingHeaders);
-            // Set hashLastUnknownBlock for this peer, so that if we
-            // eventually get the headers - even from a different peer -
-            // we can use this peer to download.
-            UpdateBlockAvailability(pfrom->GetId(), headers.back().GetHash());
-
-            if (nodestate->nUnconnectingHeaders % MAX_UNCONNECTING_HEADERS == 0) {
-                Misbehaving(pfrom->GetId(), 20);
-            }
-            return true;
-        }
-
-        uint256 hashLastBlock;
-        for (const CBlockHeader& header : headers) {
-            if (!hashLastBlock.IsNull() && header.hashPrevBlock != hashLastBlock) {
-                Misbehaving(pfrom->GetId(), 20);
-                return error("non-continuous headers sequence");
-            }
-            hashLastBlock = header.GetHash();
-        }
-        }
-
-        CValidationState state;
-        if (!ProcessNewBlockHeaders(headers, state, chainparams, &pindexLast)) {
-            int nDoS;
-            if (state.IsInvalid(nDoS)) {
-                if (nDoS > 0) {
-                    LOCK(cs_main);
-                    Misbehaving(pfrom->GetId(), nDoS);
-                }
-                return error("invalid header received");
-            }
-        }
-
-        {
-        LOCK(cs_main);
-        CNodeState *nodestate = State(pfrom->GetId());
-        if (nodestate->nUnconnectingHeaders > 0) {
-            LogPrint(BCLog::NET, "peer=%d: resetting nUnconnectingHeaders (%d -> 0)\n", pfrom->GetId(), nodestate->nUnconnectingHeaders);
-        }
-        nodestate->nUnconnectingHeaders = 0;
-
-        assert(pindexLast);
-        UpdateBlockAvailability(pfrom->GetId(), pindexLast->GetBlockHash());
-
-        if (nCount == MAX_HEADERS_RESULTS) {
-            // Headers message had its maximum size; the peer may have more headers.
-            // TODO: optimize: if pindexLast is an ancestor of chainActive.Tip or pindexBestHeader, continue
-            // from there instead.
-            LogPrint(BCLog::NET, "more getheaders (%d) to end to peer=%d (startheight:%d)\n", pindexLast->nHeight, pfrom->GetId(), pfrom->nStartingHeight);
-            connman.PushMessage(pfrom, msgMaker.Make(NetMsgType::GETHEADERS, chainActive.GetLocator(pindexLast), uint256()));
-        }
-
-        bool fCanDirectFetch = CanDirectFetch(chainparams.GetConsensus());
-        // If this set of headers is valid and ends in a block with at least as
-        // much work as our tip, download as much as possible.
-        if (fCanDirectFetch && pindexLast->IsValid(BLOCK_VALID_TREE) && chainActive.Tip()->nChainWork <= pindexLast->nChainWork) {
-            std::vector<const CBlockIndex*> vToFetch;
-            const CBlockIndex *pindexWalk = pindexLast;
-            // Calculate all the blocks we'd need to switch to pindexLast, up to a limit.
-            while (pindexWalk && !chainActive.Contains(pindexWalk) && vToFetch.size() <= MAX_BLOCKS_IN_TRANSIT_PER_PEER) {
-                if (!(pindexWalk->nStatus & BLOCK_HAVE_DATA) &&
-                        !mapBlocksInFlight.count(pindexWalk->GetBlockHash()) &&
-                        (!IsWitnessEnabled(pindexWalk->pprev, chainparams.GetConsensus()) || State(pfrom->GetId())->fHaveWitness)) {
-                    // We don't have this block, and it's not yet in flight.
-                    vToFetch.push_back(pindexWalk);
-                }
-                pindexWalk = pindexWalk->pprev;
-            }
-            // If pindexWalk still isn't on our main chain, we're looking at a
-            // very large reorg at a time we think we're close to caught up to
-            // the main chain -- this shouldn't really happen.  Bail out on the
-            // direct fetch and rely on parallel download instead.
-            if (!chainActive.Contains(pindexWalk)) {
-                LogPrint(BCLog::NET, "Large reorg, won't direct fetch to %s (%d)\n",
-                        pindexLast->GetBlockHash().ToString(),
-                        pindexLast->nHeight);
-            } else {
-                std::vector<CInv> vGetData;
-                // Download as much as possible, from earliest to latest.
-                for (const CBlockIndex *pindex : reverse_iterate(vToFetch)) {
-                    if (nodestate->nBlocksInFlight >= MAX_BLOCKS_IN_TRANSIT_PER_PEER) {
-                        // Can't download any more from this peer
-                        break;
-                    }
-                    uint32_t nFetchFlags = GetFetchFlags(pfrom);
-                    vGetData.push_back(CInv(MSG_BLOCK | nFetchFlags, pindex->GetBlockHash()));
-                    MarkBlockAsInFlight(pfrom->GetId(), pindex->GetBlockHash(), pindex);
-                    LogPrint(BCLog::NET, "Requesting block %s from  peer=%d\n",
-                            pindex->GetBlockHash().ToString(), pfrom->GetId());
-                }
-                if (vGetData.size() > 1) {
-                    LogPrint(BCLog::NET, "Downloading blocks toward %s (%d) via headers direct fetch\n",
-                            pindexLast->GetBlockHash().ToString(), pindexLast->nHeight);
-                }
-                if (vGetData.size() > 0) {
-                    if (nodestate->fSupportsDesiredCmpctVersion && vGetData.size() == 1 &&
-                            mapBlocksInFlight.size() == 1 && pindexLast->pprev->IsValid(BLOCK_VALID_CHAIN) &&
-                            !DISABLE_CMPCTBLOCK) {
-                        // In any case, we want to download using a compact block, not a regular one
-                        vGetData[0] = CInv(MSG_CMPCT_BLOCK, vGetData[0].hash);
-                    }
-                    connman.PushMessage(pfrom, msgMaker.Make(NetMsgType::GETDATA, vGetData));
-                }
-            }
-        }
-        }
-=======
+
         // Headers received via a HEADERS message should be valid, and reflect
         // the chain the peer is on. If we receive a known-invalid header,
         // disconnect the peer if it is using one of our outbound connection
         // slots.
         bool should_punish = !pfrom->fInbound && !pfrom->m_manual_connection;
         return ProcessHeadersMessage(pfrom, connman, headers, chainparams, should_punish);
->>>>>>> ef70f9b5
     }
 
     else if (strCommand == NetMsgType::BLOCK && !fImporting && !fReindex) // Ignore blocks received while importing
     {
-        // Deserialize in legacy format.
-        int legacy_block_flag = pfrom->IsLegacyBlockHeader(pfrom->GetRecvVersion()) ? SERIALIZE_BLOCK_LEGACY : 0;
-        int original_version = vRecv.GetVersion();
-        vRecv.SetVersion(original_version | legacy_block_flag);
-
         std::shared_ptr<CBlock> pblock = std::make_shared<CBlock>();
         vRecv >> *pblock;
-        vRecv.SetVersion(original_version);
 
         LogPrint(BCLog::NET, "received block %s peer=%d\n", pblock->GetHash().ToString(), pfrom->GetId());
 
@@ -3254,7 +3020,6 @@
     CNetMessage& msg(msgs.front());
 
     msg.SetVersion(pfrom->GetRecvVersion());
-
     // Scan for message start
     if (memcmp(msg.hdr.pchMessageStart, chainparams.MessageStart(), CMessageHeader::MESSAGE_START_SIZE) != 0) {
         LogPrint(BCLog::NET, "PROCESSMESSAGE: INVALID MESSAGESTART %s peer=%d\n", SanitizeString(msg.hdr.GetCommand()), pfrom->GetId());
@@ -3713,12 +3478,7 @@
                         LogPrint(BCLog::NET, "%s: sending header %s to peer=%d\n", __func__,
                                 vHeaders.front().GetHash().ToString(), pto->GetId());
                     }
-<<<<<<< HEAD
-                    int legacy_block_flag = pto->IsLegacyBlockHeader(pto->GetSendVersion()) ? SERIALIZE_BLOCK_LEGACY : 0;
-                    connman.PushMessage(pto, msgMaker.Make(legacy_block_flag, NetMsgType::HEADERS, vHeaders));
-=======
                     connman->PushMessage(pto, msgMaker.Make(NetMsgType::HEADERS, vHeaders));
->>>>>>> ef70f9b5
                     state.pindexBestHeaderSent = pBestIndex;
                 } else
                     fRevertToInv = true;
