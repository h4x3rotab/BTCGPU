// Copyright (c) 2009-2010 Satoshi Nakamoto
// Copyright (c) 2009-2018 The Bitcoin Core developers
// Distributed under the MIT software license, see the accompanying
// file COPYING or http://www.opensource.org/licenses/mit-license.php.

#if defined(HAVE_CONFIG_H)
#include <config/bitcoin-config.h>
#endif

<<<<<<< HEAD
#include "chainparams.h"
#include "clientversion.h"
#include "compat.h"
#include "fs.h"
#include "rpc/server.h"
#include "init.h"
#include "netbase.h"
#include "noui.h"
#include "scheduler.h"
#include "util.h"
#include "httpserver.h"
#include "httprpc.h"
#include "utilstrencodings.h"

#include <boost/thread.hpp>
=======
#include <chainparams.h>
#include <clientversion.h>
#include <compat.h>
#include <fs.h>
#include <rpc/server.h>
#include <init.h>
#include <noui.h>
#include <shutdown.h>
#include <util.h>
#include <httpserver.h>
#include <httprpc.h>
#include <utilstrencodings.h>
#include <walletinitinterface.h>
>>>>>>> ef70f9b5

#include <stdio.h>

/* Introduction text for doxygen: */

/*! \mainpage Developer documentation
 *
 * \section intro_sec Introduction
 *
 * This is the developer documentation of the reference client for an experimental new digital currency called Bitcoin,
 * which enables instant payments to anyone, anywhere in the world. Bitcoin uses peer-to-peer technology to operate
 * with no central authority: managing transactions and issuing money are carried out collectively by the network.
 *
 * The software is a community-driven open source project, released under the MIT license.
 *
 * See https://github.com/bitcoin/bitcoin and https://bitcoincore.org/ for further information about the project.
 *
 * \section Navigation
 * Use the buttons <code>Namespaces</code>, <code>Classes</code> or <code>Files</code> at the top of the page to start navigating the code.
 */

static void WaitForShutdown()
{
    while (!ShutdownRequested())
    {
        MilliSleep(200);
    }
    Interrupt();
}

//////////////////////////////////////////////////////////////////////////////
//
// Start
//
static bool AppInit(int argc, char* argv[])
{
    bool fRet = false;

    //
    // Parameters
    //
<<<<<<< HEAD
    // If Qt is used, parameters/bitcoingold.conf are parsed in qt/bitcoin.cpp's main()
    gArgs.ParseParameters(argc, argv);
=======
    // If Qt is used, parameters/bitcoin.conf are parsed in qt/bitcoin.cpp's main()
    SetupServerArgs();
    std::string error;
    if (!gArgs.ParseParameters(argc, argv, error)) {
        fprintf(stderr, "Error parsing command line arguments: %s\n", error.c_str());
        return false;
    }
>>>>>>> ef70f9b5

    // Process help and version before taking care about datadir
    if (HelpRequested(gArgs) || gArgs.IsArgSet("-version")) {
        std::string strUsage = PACKAGE_NAME " Daemon version " + FormatFullVersion() + "\n";

        if (gArgs.IsArgSet("-version"))
        {
            strUsage += FormatParagraph(LicenseInfo());
        }
        else
        {
<<<<<<< HEAD
            strUsage += "\n" + _("Usage:") + "\n" +
                  "  bgoldd [options]                     " + strprintf(_("Start %s Daemon"), _(PACKAGE_NAME)) + "\n";

            strUsage += "\n" + HelpMessage(HMM_BITCOIND);
=======
            strUsage += "\nUsage:  bitcoind [options]                     Start " PACKAGE_NAME " Daemon\n";
            strUsage += "\n" + gArgs.GetHelpMessage();
>>>>>>> ef70f9b5
        }

        fprintf(stdout, "%s", strUsage.c_str());
        return true;
    }

    try
    {
        if (!fs::is_directory(GetDataDir(false)))
        {
            fprintf(stderr, "Error: Specified data directory \"%s\" does not exist.\n", gArgs.GetArg("-datadir", "").c_str());
            return false;
        }
        if (!gArgs.ReadConfigFiles(error, true)) {
            fprintf(stderr, "Error reading configuration file: %s\n", error.c_str());
            return false;
        }
        // Check for -testnet or -regtest parameter (Params() calls are only valid after this clause)
        try {
            SelectParams(gArgs.GetChainName());
        } catch (const std::exception& e) {
            fprintf(stderr, "Error: %s\n", e.what());
            return false;
        }

        // Error out when loose non-argument tokens are encountered on command line
        for (int i = 1; i < argc; i++) {
            if (!IsSwitchChar(argv[i][0])) {
<<<<<<< HEAD
                fprintf(stderr, "Error: Command line contains unexpected token '%s', see bgoldd -h for a list of options.\n", argv[i]);
                exit(EXIT_FAILURE);
=======
                fprintf(stderr, "Error: Command line contains unexpected token '%s', see bitcoind -h for a list of options.\n", argv[i]);
                return false;
>>>>>>> ef70f9b5
            }
        }

        // -server defaults to true for bgoldd but not for the GUI so do this here
        gArgs.SoftSetBoolArg("-server", true);
        // Set this early so that parameter interactions go to console
        InitLogging();
        InitParameterInteraction();
        if (!AppInitBasicSetup())
        {
            // InitError will have been called with detailed error, which ends up on console
            return false;
        }
        if (!AppInitParameterInteraction())
        {
            // InitError will have been called with detailed error, which ends up on console
            return false;
        }
        if (!AppInitSanityChecks())
        {
            // InitError will have been called with detailed error, which ends up on console
            return false;
        }
        if (gArgs.GetBoolArg("-daemon", false))
        {
#if HAVE_DECL_DAEMON
<<<<<<< HEAD
            fprintf(stdout, "BitcoinGold server starting\n");
=======
#if defined(MAC_OSX)
#pragma GCC diagnostic push
#pragma GCC diagnostic ignored "-Wdeprecated-declarations"
#endif
            fprintf(stdout, "Bitcoin server starting\n");
>>>>>>> ef70f9b5

            // Daemonize
            if (daemon(1, 0)) { // don't chdir (1), do close FDs (0)
                fprintf(stderr, "Error: daemon() failed: %s\n", strerror(errno));
                return false;
            }
#if defined(MAC_OSX)
#pragma GCC diagnostic pop
#endif
#else
            fprintf(stderr, "Error: -daemon is not supported on this operating system\n");
            return false;
#endif // HAVE_DECL_DAEMON
        }
        // Lock data directory after daemonization
        if (!AppInitLockDataDirectory())
        {
            // If locking the data directory failed, exit immediately
            return false;
        }
        fRet = AppInitMain();
    }
    catch (const std::exception& e) {
        PrintExceptionContinue(&e, "AppInit()");
    } catch (...) {
        PrintExceptionContinue(nullptr, "AppInit()");
    }

    if (!fRet)
    {
        Interrupt();
    } else {
        WaitForShutdown();
    }
    Shutdown();

    return fRet;
}

int main(int argc, char* argv[])
{
    SetupEnvironment();

    // Connect bgoldd signal handlers
    noui_connect();

    return (AppInit(argc, argv) ? EXIT_SUCCESS : EXIT_FAILURE);
}<|MERGE_RESOLUTION|>--- conflicted
+++ resolved
@@ -7,23 +7,6 @@
 #include <config/bitcoin-config.h>
 #endif
 
-<<<<<<< HEAD
-#include "chainparams.h"
-#include "clientversion.h"
-#include "compat.h"
-#include "fs.h"
-#include "rpc/server.h"
-#include "init.h"
-#include "netbase.h"
-#include "noui.h"
-#include "scheduler.h"
-#include "util.h"
-#include "httpserver.h"
-#include "httprpc.h"
-#include "utilstrencodings.h"
-
-#include <boost/thread.hpp>
-=======
 #include <chainparams.h>
 #include <clientversion.h>
 #include <compat.h>
@@ -37,7 +20,6 @@
 #include <httprpc.h>
 #include <utilstrencodings.h>
 #include <walletinitinterface.h>
->>>>>>> ef70f9b5
 
 #include <stdio.h>
 
@@ -79,18 +61,13 @@
     //
     // Parameters
     //
-<<<<<<< HEAD
     // If Qt is used, parameters/bitcoingold.conf are parsed in qt/bitcoin.cpp's main()
-    gArgs.ParseParameters(argc, argv);
-=======
-    // If Qt is used, parameters/bitcoin.conf are parsed in qt/bitcoin.cpp's main()
     SetupServerArgs();
     std::string error;
     if (!gArgs.ParseParameters(argc, argv, error)) {
         fprintf(stderr, "Error parsing command line arguments: %s\n", error.c_str());
         return false;
     }
->>>>>>> ef70f9b5
 
     // Process help and version before taking care about datadir
     if (HelpRequested(gArgs) || gArgs.IsArgSet("-version")) {
@@ -102,15 +79,8 @@
         }
         else
         {
-<<<<<<< HEAD
-            strUsage += "\n" + _("Usage:") + "\n" +
-                  "  bgoldd [options]                     " + strprintf(_("Start %s Daemon"), _(PACKAGE_NAME)) + "\n";
-
-            strUsage += "\n" + HelpMessage(HMM_BITCOIND);
-=======
-            strUsage += "\nUsage:  bitcoind [options]                     Start " PACKAGE_NAME " Daemon\n";
+            strUsage += "\nUsage:  bgoldd [options]                     Start " PACKAGE_NAME " Daemon\n";
             strUsage += "\n" + gArgs.GetHelpMessage();
->>>>>>> ef70f9b5
         }
 
         fprintf(stdout, "%s", strUsage.c_str());
@@ -139,13 +109,8 @@
         // Error out when loose non-argument tokens are encountered on command line
         for (int i = 1; i < argc; i++) {
             if (!IsSwitchChar(argv[i][0])) {
-<<<<<<< HEAD
-                fprintf(stderr, "Error: Command line contains unexpected token '%s', see bgoldd -h for a list of options.\n", argv[i]);
-                exit(EXIT_FAILURE);
-=======
                 fprintf(stderr, "Error: Command line contains unexpected token '%s', see bitcoind -h for a list of options.\n", argv[i]);
                 return false;
->>>>>>> ef70f9b5
             }
         }
 
@@ -172,15 +137,11 @@
         if (gArgs.GetBoolArg("-daemon", false))
         {
 #if HAVE_DECL_DAEMON
-<<<<<<< HEAD
-            fprintf(stdout, "BitcoinGold server starting\n");
-=======
 #if defined(MAC_OSX)
 #pragma GCC diagnostic push
 #pragma GCC diagnostic ignored "-Wdeprecated-declarations"
 #endif
-            fprintf(stdout, "Bitcoin server starting\n");
->>>>>>> ef70f9b5
+            fprintf(stdout, "Bitcoin Gold server starting\n");
 
             // Daemonize
             if (daemon(1, 0)) { // don't chdir (1), do close FDs (0)
