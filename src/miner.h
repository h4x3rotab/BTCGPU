--- conflicted
+++ resolved
@@ -74,24 +74,6 @@
     }
 };
 
-<<<<<<< HEAD
-// This matches the calculation in CompareTxMemPoolEntryByAncestorFee,
-// except operating on CTxMemPoolModifiedEntry.
-// TODO: refactor to avoid duplication of this logic.
-struct CompareModifiedEntry {
-    bool operator()(const CTxMemPoolModifiedEntry &a, const CTxMemPoolModifiedEntry &b) const
-    {
-        double f1 = (double)a.nModFeesWithAncestors * b.nSizeWithAncestors;
-        double f2 = (double)b.nModFeesWithAncestors * a.nSizeWithAncestors;
-        if (f1 == f2) {
-            return CTxMemPool::CompareIteratorByHash()(a.iter, b.iter);
-        }
-        return f1 > f2;
-    }
-};
-
-=======
->>>>>>> ef70f9b5
 // A comparator that sorts transactions based on number of ancestors.
 // This is sufficient to sort an ancestor package in an order that is valid
 // to appear in a block.
