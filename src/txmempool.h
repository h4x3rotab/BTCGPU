--- conflicted
+++ resolved
@@ -221,13 +221,8 @@
         return f1 < f2;
     }
 
-<<<<<<< HEAD
-    // Calculate which score to use for an entry (avoiding division).
-    bool UseDescendantScore(const CTxMemPoolEntry &a) const
-=======
     // Return the fee/size we're using for sorting this entry.
     void GetModFeeAndSize(const CTxMemPoolEntry &a, double &mod_fee, double &size) const
->>>>>>> 9ea62a3d
     {
         // Compare feerate with descendants to feerate of the transaction, and
         // return the fee/size for the max.
@@ -278,12 +273,8 @@
 class CompareTxMemPoolEntryByAncestorFee
 {
 public:
-<<<<<<< HEAD
-    bool operator()(const CTxMemPoolEntry& a, const CTxMemPoolEntry& b) const
-=======
     template<typename T>
     bool operator()(const T& a, const T& b) const
->>>>>>> 9ea62a3d
     {
         double a_mod_fee, a_size, b_mod_fee, b_size;
 
