--- conflicted
+++ resolved
@@ -85,15 +85,10 @@
   test/txvalidationcache_tests.cpp \
   test/versionbits_tests.cpp \
   test/uint256_tests.cpp \
-<<<<<<< HEAD
-  test/univalue_tests.cpp \
   test/util_tests.cpp \
   test/equihash_tests.cpp \
   test/btg_cltv_multisig_data.h \
   test/btg_tests.cpp
-=======
-  test/util_tests.cpp
->>>>>>> 9ea62a3d
 
 if ENABLE_WALLET
 BITCOIN_TESTS += \
