--- conflicted
+++ resolved
@@ -21,11 +21,7 @@
 static CScript
 sign_multisig(const CScript& scriptPubKey, const std::vector<CKey>& keys, const CTransaction& transaction, int whichIn)
 {
-<<<<<<< HEAD
-    uint256 hash = SignatureHash(scriptPubKey, transaction, whichIn, SIGHASH_ALL | SIGHASH_FORKID, 0, SIGVERSION_BASE);
-=======
-    uint256 hash = SignatureHash(scriptPubKey, transaction, whichIn, SIGHASH_ALL, 0, SigVersion::BASE);
->>>>>>> ef70f9b5
+    uint256 hash = SignatureHash(scriptPubKey, transaction, whichIn, SIGHASH_ALL | SIGHASH_FORKID, 0, SigVersion::BASE);
 
     CScript result;
     result << OP_0; // CHECKMULTISIG bug workaround
