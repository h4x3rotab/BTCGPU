--- conflicted
+++ resolved
@@ -56,11 +56,7 @@
 
         // Sign:
         std::vector<unsigned char> vchSig;
-<<<<<<< HEAD
-        uint256 hash = SignatureHash(scriptPubKey, spends[i], 0, SIGHASH_ALL | SIGHASH_FORKID, coinbaseTxns[0].vout[0].nValue, SIGVERSION_BASE);
-=======
-        uint256 hash = SignatureHash(scriptPubKey, spends[i], 0, SIGHASH_ALL, 0, SigVersion::BASE);
->>>>>>> ef70f9b5
+        uint256 hash = SignatureHash(scriptPubKey, spends[i], 0, SIGHASH_ALL | SIGHASH_FORKID, m_coinbase_txns[0]->vout[0].nValue, SigVersion::BASE);
         BOOST_CHECK(coinbaseKey.Sign(hash, vchSig));
         vchSig.push_back((unsigned char)(SIGHASH_ALL | SIGHASH_FORKID));
         spends[i].vin[0].scriptSig << vchSig;
@@ -186,11 +182,7 @@
     // Sign, with a non-DER signature
     {
         std::vector<unsigned char> vchSig;
-<<<<<<< HEAD
-        uint256 hash = SignatureHash(p2pk_scriptPubKey, spend_tx, 0, SIGHASH_ALL | SIGHASH_FORKID, coinbaseTxns[0].vout[0].nValue, SIGVERSION_BASE);
-=======
-        uint256 hash = SignatureHash(p2pk_scriptPubKey, spend_tx, 0, SIGHASH_ALL, 0, SigVersion::BASE);
->>>>>>> ef70f9b5
+        uint256 hash = SignatureHash(p2pk_scriptPubKey, spend_tx, 0, SIGHASH_ALL | SIGHASH_FORKID, m_coinbase_txns[0]->vout[0].nValue, SigVersion::BASE);
         BOOST_CHECK(coinbaseKey.Sign(hash, vchSig));
         vchSig.push_back((unsigned char) 0); // padding byte makes this non-DER
         vchSig.push_back((unsigned char)(SIGHASH_ALL | SIGHASH_FORKID));
@@ -264,11 +256,7 @@
 
         // Sign
         std::vector<unsigned char> vchSig;
-<<<<<<< HEAD
-        uint256 hash = SignatureHash(spend_tx.vout[2].scriptPubKey, invalid_with_cltv_tx, 0, SIGHASH_ALL | SIGHASH_FORKID, spend_tx.vout[1].nValue, SIGVERSION_BASE);
-=======
-        uint256 hash = SignatureHash(spend_tx.vout[2].scriptPubKey, invalid_with_cltv_tx, 0, SIGHASH_ALL, 0, SigVersion::BASE);
->>>>>>> ef70f9b5
+        uint256 hash = SignatureHash(spend_tx.vout[2].scriptPubKey, invalid_with_cltv_tx, 0, SIGHASH_ALL | SIGHASH_FORKID, spend_tx.vout[2].nValue, SigVersion::BASE);
         BOOST_CHECK(coinbaseKey.Sign(hash, vchSig));
         vchSig.push_back((unsigned char)(SIGHASH_ALL | SIGHASH_FORKID));
         invalid_with_cltv_tx.vin[0].scriptSig = CScript() << vchSig << 101;
@@ -296,11 +284,7 @@
 
         // Sign
         std::vector<unsigned char> vchSig;
-<<<<<<< HEAD
-        uint256 hash = SignatureHash(spend_tx.vout[3].scriptPubKey, invalid_with_csv_tx, 0, SIGHASH_ALL | SIGHASH_FORKID, spend_tx.vout[2].nValue, SIGVERSION_BASE);
-=======
-        uint256 hash = SignatureHash(spend_tx.vout[3].scriptPubKey, invalid_with_csv_tx, 0, SIGHASH_ALL, 0, SigVersion::BASE);
->>>>>>> ef70f9b5
+        uint256 hash = SignatureHash(spend_tx.vout[3].scriptPubKey, invalid_with_csv_tx, 0, SIGHASH_ALL | SIGHASH_FORKID, spend_tx.vout[3].nValue, SigVersion::BASE);
         BOOST_CHECK(coinbaseKey.Sign(hash, vchSig));
         vchSig.push_back((unsigned char)(SIGHASH_ALL | SIGHASH_FORKID));
         invalid_with_csv_tx.vin[0].scriptSig = CScript() << vchSig << 101;
@@ -330,13 +314,8 @@
 
         // Sign
         SignatureData sigdata;
-<<<<<<< HEAD
-        ProduceSignature(MutableTransactionSignatureCreator(&keystore, &valid_with_witness_tx, 0, 11*CENT, SIGHASH_ALL | SIGHASH_FORKID), spend_tx.vout[1].scriptPubKey, sigdata);
-        UpdateTransaction(valid_with_witness_tx, 0, sigdata);
-=======
-        ProduceSignature(keystore, MutableTransactionSignatureCreator(&valid_with_witness_tx, 0, 11*CENT, SIGHASH_ALL), spend_tx.vout[1].scriptPubKey, sigdata);
+        ProduceSignature(keystore, MutableTransactionSignatureCreator(&valid_with_witness_tx, 0, 11*CENT, SIGHASH_ALL | SIGHASH_FORKID), spend_tx.vout[1].scriptPubKey, sigdata);
         UpdateInput(valid_with_witness_tx.vin[0], sigdata);
->>>>>>> ef70f9b5
 
         // This should be valid under all script flags.
         ValidateCheckInputsForAllFlags(valid_with_witness_tx, 0, true);
@@ -363,13 +342,8 @@
         // Sign
         for (int i=0; i<2; ++i) {
             SignatureData sigdata;
-<<<<<<< HEAD
-            ProduceSignature(MutableTransactionSignatureCreator(&keystore, &tx, i, 11*CENT, SIGHASH_ALL | SIGHASH_FORKID), spend_tx.vout[i].scriptPubKey, sigdata);
-            UpdateTransaction(tx, i, sigdata);
-=======
-            ProduceSignature(keystore, MutableTransactionSignatureCreator(&tx, i, 11*CENT, SIGHASH_ALL), spend_tx.vout[i].scriptPubKey, sigdata);
+            ProduceSignature(keystore, MutableTransactionSignatureCreator(&tx, i, 11*CENT, SIGHASH_ALL | SIGHASH_FORKID), spend_tx.vout[i].scriptPubKey, sigdata);
             UpdateInput(tx.vin[i], sigdata);
->>>>>>> ef70f9b5
         }
 
         // This should be valid under all script flags
