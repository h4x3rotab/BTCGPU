// Copyright (c) 2011-2018 The Bitcoin Core developers
// Distributed under the MIT software license, see the accompanying
// file COPYING or http://www.opensource.org/licenses/mit-license.php.

#include <test/data/script_tests.json.h>

#include <core_io.h>
#include <key.h>
#include <keystore.h>
#include <script/script.h>
#include <script/script_error.h>
#include <script/sign.h>
#include <util.h>
#include <utilstrencodings.h>
#include <test/test_bitcoin.h>
#include <rpc/server.h>

#if defined(HAVE_CONSENSUS_LIB)
#include <script/bitcoinconsensus.h>
#endif

#include <fstream>
#include <stdint.h>
#include <string>
#include <vector>

#include <boost/test/unit_test.hpp>

#include <univalue.h>

// Uncomment if you want to output updated JSON tests.
// #define UPDATE_JSON_TESTS

static const unsigned int gFlags = SCRIPT_VERIFY_P2SH | SCRIPT_VERIFY_STRICTENC;

unsigned int ParseScriptFlags(std::string strFlags);
std::string FormatScriptFlags(unsigned int flags);

UniValue
read_json(const std::string& jsondata)
{
    UniValue v;

    if (!v.read(jsondata) || !v.isArray())
    {
        BOOST_ERROR("Parse error.");
        return UniValue(UniValue::VARR);
    }
    return v.get_array();
}

struct ScriptErrorDesc
{
    ScriptError_t err;
    const char *name;
};

static ScriptErrorDesc script_errors[]={
    {SCRIPT_ERR_OK, "OK"},
    {SCRIPT_ERR_UNKNOWN_ERROR, "UNKNOWN_ERROR"},
    {SCRIPT_ERR_EVAL_FALSE, "EVAL_FALSE"},
    {SCRIPT_ERR_OP_RETURN, "OP_RETURN"},
    {SCRIPT_ERR_SCRIPT_SIZE, "SCRIPT_SIZE"},
    {SCRIPT_ERR_PUSH_SIZE, "PUSH_SIZE"},
    {SCRIPT_ERR_OP_COUNT, "OP_COUNT"},
    {SCRIPT_ERR_STACK_SIZE, "STACK_SIZE"},
    {SCRIPT_ERR_SIG_COUNT, "SIG_COUNT"},
    {SCRIPT_ERR_PUBKEY_COUNT, "PUBKEY_COUNT"},
    {SCRIPT_ERR_VERIFY, "VERIFY"},
    {SCRIPT_ERR_EQUALVERIFY, "EQUALVERIFY"},
    {SCRIPT_ERR_CHECKMULTISIGVERIFY, "CHECKMULTISIGVERIFY"},
    {SCRIPT_ERR_CHECKSIGVERIFY, "CHECKSIGVERIFY"},
    {SCRIPT_ERR_NUMEQUALVERIFY, "NUMEQUALVERIFY"},
    {SCRIPT_ERR_BAD_OPCODE, "BAD_OPCODE"},
    {SCRIPT_ERR_DISABLED_OPCODE, "DISABLED_OPCODE"},
    {SCRIPT_ERR_INVALID_STACK_OPERATION, "INVALID_STACK_OPERATION"},
    {SCRIPT_ERR_INVALID_ALTSTACK_OPERATION, "INVALID_ALTSTACK_OPERATION"},
    {SCRIPT_ERR_UNBALANCED_CONDITIONAL, "UNBALANCED_CONDITIONAL"},
    {SCRIPT_ERR_NEGATIVE_LOCKTIME, "NEGATIVE_LOCKTIME"},
    {SCRIPT_ERR_UNSATISFIED_LOCKTIME, "UNSATISFIED_LOCKTIME"},
    {SCRIPT_ERR_SIG_HASHTYPE, "SIG_HASHTYPE"},
    {SCRIPT_ERR_SIG_DER, "SIG_DER"},
    {SCRIPT_ERR_MINIMALDATA, "MINIMALDATA"},
    {SCRIPT_ERR_SIG_PUSHONLY, "SIG_PUSHONLY"},
    {SCRIPT_ERR_SIG_HIGH_S, "SIG_HIGH_S"},
    {SCRIPT_ERR_SIG_NULLDUMMY, "SIG_NULLDUMMY"},
    {SCRIPT_ERR_PUBKEYTYPE, "PUBKEYTYPE"},
    {SCRIPT_ERR_CLEANSTACK, "CLEANSTACK"},
    {SCRIPT_ERR_MINIMALIF, "MINIMALIF"},
    {SCRIPT_ERR_SIG_NULLFAIL, "NULLFAIL"},
    {SCRIPT_ERR_DISCOURAGE_UPGRADABLE_NOPS, "DISCOURAGE_UPGRADABLE_NOPS"},
    {SCRIPT_ERR_DISCOURAGE_UPGRADABLE_WITNESS_PROGRAM, "DISCOURAGE_UPGRADABLE_WITNESS_PROGRAM"},
    {SCRIPT_ERR_WITNESS_PROGRAM_WRONG_LENGTH, "WITNESS_PROGRAM_WRONG_LENGTH"},
    {SCRIPT_ERR_WITNESS_PROGRAM_WITNESS_EMPTY, "WITNESS_PROGRAM_WITNESS_EMPTY"},
    {SCRIPT_ERR_WITNESS_PROGRAM_MISMATCH, "WITNESS_PROGRAM_MISMATCH"},
    {SCRIPT_ERR_WITNESS_MALLEATED, "WITNESS_MALLEATED"},
    {SCRIPT_ERR_WITNESS_MALLEATED_P2SH, "WITNESS_MALLEATED_P2SH"},
    {SCRIPT_ERR_WITNESS_UNEXPECTED, "WITNESS_UNEXPECTED"},
    {SCRIPT_ERR_WITNESS_PUBKEYTYPE, "WITNESS_PUBKEYTYPE"},
<<<<<<< HEAD
    {SCRIPT_ERR_MUST_USE_FORKID, "MISSING_FORKID"},
=======
    {SCRIPT_ERR_OP_CODESEPARATOR, "OP_CODESEPARATOR"},
    {SCRIPT_ERR_SIG_FINDANDDELETE, "SIG_FINDANDDELETE"},
>>>>>>> ef70f9b5
};

static const char *FormatScriptError(ScriptError_t err)
{
    for (unsigned int i=0; i<ARRAYLEN(script_errors); ++i)
        if (script_errors[i].err == err)
            return script_errors[i].name;
    BOOST_ERROR("Unknown scripterror enumeration value, update script_errors in script_tests.cpp.");
    return "";
}

static ScriptError_t ParseScriptError(const std::string &name)
{
    for (unsigned int i=0; i<ARRAYLEN(script_errors); ++i)
        if (script_errors[i].name == name)
            return script_errors[i].err;
    BOOST_ERROR("Unknown scripterror \"" << name << "\" in test description");
    return SCRIPT_ERR_UNKNOWN_ERROR;
}

BOOST_FIXTURE_TEST_SUITE(script_tests, BasicTestingSetup)

CMutableTransaction BuildCreditingTransaction(const CScript& scriptPubKey, int nValue = 0)
{
    CMutableTransaction txCredit;
    txCredit.nVersion = 1;
    txCredit.nLockTime = 0;
    txCredit.vin.resize(1);
    txCredit.vout.resize(1);
    txCredit.vin[0].prevout.SetNull();
    txCredit.vin[0].scriptSig = CScript() << CScriptNum(0) << CScriptNum(0);
    txCredit.vin[0].nSequence = CTxIn::SEQUENCE_FINAL;
    txCredit.vout[0].scriptPubKey = scriptPubKey;
    txCredit.vout[0].nValue = nValue;

    return txCredit;
}

CMutableTransaction BuildSpendingTransaction(const CScript& scriptSig, const CScriptWitness& scriptWitness, const CTransaction& txCredit)
{
    CMutableTransaction txSpend;
    txSpend.nVersion = 1;
    txSpend.nLockTime = 0;
    txSpend.vin.resize(1);
    txSpend.vout.resize(1);
    txSpend.vin[0].scriptWitness = scriptWitness;
    txSpend.vin[0].prevout.hash = txCredit.GetHash();
    txSpend.vin[0].prevout.n = 0;
    txSpend.vin[0].scriptSig = scriptSig;
    txSpend.vin[0].nSequence = CTxIn::SEQUENCE_FINAL;
    txSpend.vout[0].scriptPubKey = CScript();
    txSpend.vout[0].nValue = txCredit.vout[0].nValue;

    return txSpend;
}

void DoTest(const CScript& scriptPubKey, const CScript& scriptSig, const CScriptWitness& scriptWitness, int flags, const std::string& message, int scriptError, CAmount nValue = 0)
{
    bool expect = (scriptError == SCRIPT_ERR_OK);
    if (flags & SCRIPT_VERIFY_CLEANSTACK) {
        flags |= SCRIPT_VERIFY_P2SH;
        flags |= SCRIPT_VERIFY_WITNESS;
    }
    ScriptError err;
    const CTransaction txCredit{BuildCreditingTransaction(scriptPubKey, nValue)};
    CMutableTransaction tx = BuildSpendingTransaction(scriptSig, scriptWitness, txCredit);
    CMutableTransaction tx2 = tx;
    BOOST_CHECK_MESSAGE(VerifyScript(scriptSig, scriptPubKey, &scriptWitness, flags, MutableTransactionSignatureChecker(&tx, 0, txCredit.vout[0].nValue), &err) == expect, message);
    BOOST_CHECK_MESSAGE(err == scriptError, std::string(FormatScriptError(err)) + " where " + std::string(FormatScriptError((ScriptError_t)scriptError)) + " expected: " + message);

    // Verify that removing flags from a passing test or adding flags to a failing test does not change the result.
    for (int i = 0; i < 16; ++i) {
        int extra_flags = InsecureRandBits(16);
        int combined_flags = expect ? (flags & ~extra_flags) : (flags | extra_flags);
        // Weed out some invalid flag combinations.
        if (combined_flags & SCRIPT_VERIFY_CLEANSTACK && ~combined_flags & (SCRIPT_VERIFY_P2SH | SCRIPT_VERIFY_WITNESS)) continue;
        if (combined_flags & SCRIPT_VERIFY_WITNESS && ~combined_flags & SCRIPT_VERIFY_P2SH) continue;
        BOOST_CHECK_MESSAGE(VerifyScript(scriptSig, scriptPubKey, &scriptWitness, combined_flags, MutableTransactionSignatureChecker(&tx, 0, txCredit.vout[0].nValue), &err) == expect, message + strprintf(" (with flags %x)", combined_flags));
    }

#if defined(HAVE_CONSENSUS_LIB)
    CDataStream stream(SER_NETWORK, PROTOCOL_VERSION);
    stream << tx2;
    int libconsensus_flags = flags & bitcoinconsensus_SCRIPT_FLAGS_VERIFY_ALL;
    if (libconsensus_flags == flags) {
        if (flags & bitcoinconsensus_SCRIPT_FLAGS_VERIFY_WITNESS) {
            BOOST_CHECK_MESSAGE(bitcoinconsensus_verify_script_with_amount(scriptPubKey.data(), scriptPubKey.size(), txCredit.vout[0].nValue, (const unsigned char*)&stream[0], stream.size(), 0, libconsensus_flags, nullptr) == expect, message);
        } else {
            BOOST_CHECK_MESSAGE(bitcoinconsensus_verify_script_with_amount(scriptPubKey.data(), scriptPubKey.size(), 0, (const unsigned char*)&stream[0], stream.size(), 0, libconsensus_flags, nullptr) == expect, message);
            BOOST_CHECK_MESSAGE(bitcoinconsensus_verify_script(scriptPubKey.data(), scriptPubKey.size(), (const unsigned char*)&stream[0], stream.size(), 0, libconsensus_flags, nullptr) == expect,message);
        }
    }
#endif
}

void static NegateSignatureS(std::vector<unsigned char>& vchSig) {
    // Parse the signature.
    std::vector<unsigned char> r, s;
    r = std::vector<unsigned char>(vchSig.begin() + 4, vchSig.begin() + 4 + vchSig[3]);
    s = std::vector<unsigned char>(vchSig.begin() + 6 + vchSig[3], vchSig.begin() + 6 + vchSig[3] + vchSig[5 + vchSig[3]]);

    // Really ugly to implement mod-n negation here, but it would be feature creep to expose such functionality from libsecp256k1.
    static const unsigned char order[33] = {
        0x00,
        0xFF, 0xFF, 0xFF, 0xFF, 0xFF, 0xFF, 0xFF, 0xFF,
        0xFF, 0xFF, 0xFF, 0xFF, 0xFF, 0xFF, 0xFF, 0xFE,
        0xBA, 0xAE, 0xDC, 0xE6, 0xAF, 0x48, 0xA0, 0x3B,
        0xBF, 0xD2, 0x5E, 0x8C, 0xD0, 0x36, 0x41, 0x41
    };
    while (s.size() < 33) {
        s.insert(s.begin(), 0x00);
    }
    int carry = 0;
    for (int p = 32; p >= 1; p--) {
        int n = (int)order[p] - s[p] - carry;
        s[p] = (n + 256) & 0xFF;
        carry = (n < 0);
    }
    assert(carry == 0);
    if (s.size() > 1 && s[0] == 0 && s[1] < 0x80) {
        s.erase(s.begin());
    }

    // Reconstruct the signature.
    vchSig.clear();
    vchSig.push_back(0x30);
    vchSig.push_back(4 + r.size() + s.size());
    vchSig.push_back(0x02);
    vchSig.push_back(r.size());
    vchSig.insert(vchSig.end(), r.begin(), r.end());
    vchSig.push_back(0x02);
    vchSig.push_back(s.size());
    vchSig.insert(vchSig.end(), s.begin(), s.end());
}

namespace
{
const unsigned char vchKey0[32] = {0,0,0,0,0,0,0,0,0,0,0,0,0,0,0,0,0,0,0,0,0,0,0,0,0,0,0,0,0,0,0,1};
const unsigned char vchKey1[32] = {0,0,0,0,0,0,0,0,0,0,0,0,0,0,0,0,0,0,0,0,0,0,0,0,0,0,0,0,0,0,1,0};
const unsigned char vchKey2[32] = {0,0,0,0,0,0,0,0,0,0,0,0,0,0,0,0,0,0,0,0,0,0,0,0,0,0,0,0,0,1,0,0};

struct KeyData
{
    CKey key0, key0C, key1, key1C, key2, key2C;
    CPubKey pubkey0, pubkey0C, pubkey0H;
    CPubKey pubkey1, pubkey1C;
    CPubKey pubkey2, pubkey2C;

    KeyData()
    {

        key0.Set(vchKey0, vchKey0 + 32, false);
        key0C.Set(vchKey0, vchKey0 + 32, true);
        pubkey0 = key0.GetPubKey();
        pubkey0H = key0.GetPubKey();
        pubkey0C = key0C.GetPubKey();
        *const_cast<unsigned char*>(&pubkey0H[0]) = 0x06 | (pubkey0H[64] & 1);

        key1.Set(vchKey1, vchKey1 + 32, false);
        key1C.Set(vchKey1, vchKey1 + 32, true);
        pubkey1 = key1.GetPubKey();
        pubkey1C = key1C.GetPubKey();

        key2.Set(vchKey2, vchKey2 + 32, false);
        key2C.Set(vchKey2, vchKey2 + 32, true);
        pubkey2 = key2.GetPubKey();
        pubkey2C = key2C.GetPubKey();
    }
};

enum class WitnessMode {
    NONE,
    PKH,
    SH
};


enum ReplayMode {
    REPLAY_NONE,
    REPLAY_NO_FORKID,
    REPLAY_INCORRECT_FORKID,
    REPLAY_FORKID_WRONG_HASH
};

class TestBuilder
{
private:
    //! Actually executed script
    CScript script;
    //! The P2SH redeemscript
    CScript redeemscript;
    //! The Witness embedded script
    CScript witscript;
    CScriptWitness scriptWitness;
    CTransactionRef creditTx;
    CMutableTransaction spendTx;
    bool havePush;
    std::vector<unsigned char> push;
    std::string comment;
    int flags;
    int scriptError;
    CAmount nValue;

    ReplayMode replayMode;

    void DoPush()
    {
        if (havePush) {
            spendTx.vin[0].scriptSig << push;
            havePush = false;
        }
    }

    void DoPush(const std::vector<unsigned char>& data)
    {
         DoPush();
         push = data;
         havePush = true;
    }

public:
<<<<<<< HEAD
    TestBuilder(const CScript& script_, const std::string& comment_, int flags_, bool P2SH = false, WitnessMode wm = WITNESS_NONE, int witnessversion = 0, CAmount nValue_ = 0) : script(script_), havePush(false), comment(comment_), flags(flags_), scriptError(SCRIPT_ERR_OK), nValue(nValue_), replayMode(REPLAY_NONE)
=======
    TestBuilder(const CScript& script_, const std::string& comment_, int flags_, bool P2SH = false, WitnessMode wm = WitnessMode::NONE, int witnessversion = 0, CAmount nValue_ = 0) : script(script_), havePush(false), comment(comment_), flags(flags_), scriptError(SCRIPT_ERR_OK), nValue(nValue_)
>>>>>>> ef70f9b5
    {
        CScript scriptPubKey = script;
        if (wm == WitnessMode::PKH) {
            uint160 hash;
            CHash160().Write(&script[1], script.size() - 1).Finalize(hash.begin());
            script = CScript() << OP_DUP << OP_HASH160 << ToByteVector(hash) << OP_EQUALVERIFY << OP_CHECKSIG;
            scriptPubKey = CScript() << witnessversion << ToByteVector(hash);
        } else if (wm == WitnessMode::SH) {
            witscript = scriptPubKey;
            uint256 hash;
            CSHA256().Write(&witscript[0], witscript.size()).Finalize(hash.begin());
            scriptPubKey = CScript() << witnessversion << ToByteVector(hash);
        }
        if (P2SH) {
            redeemscript = scriptPubKey;
            scriptPubKey = CScript() << OP_HASH160 << ToByteVector(CScriptID(redeemscript)) << OP_EQUAL;
        }
        creditTx = MakeTransactionRef(BuildCreditingTransaction(scriptPubKey, nValue));
        spendTx = BuildSpendingTransaction(CScript(), CScriptWitness(), *creditTx);
    }

    TestBuilder& ScriptError(ScriptError_t err)
    {
        scriptError = err;
        return *this;
    }

    TestBuilder& Add(const CScript& _script)
    {
        DoPush();
        spendTx.vin[0].scriptSig += _script;
        return *this;
    }

    TestBuilder& Num(int num)
    {
        DoPush();
        spendTx.vin[0].scriptSig << num;
        return *this;
    }

    TestBuilder& Push(const std::string& hex)
    {
        DoPush(ParseHex(hex));
        return *this;
    }

    TestBuilder& Push(const CScript& _script) {
         DoPush(std::vector<unsigned char>(_script.begin(), _script.end()));
        return *this;
    }

<<<<<<< HEAD
    TestBuilder& PushSig(const CKey& key, int nHashType = SIGHASH_ALL | SIGHASH_FORKID, unsigned int lenR = 32, unsigned int lenS = 32, SigVersion sigversion = SIGVERSION_BASE, CAmount amount = 0)
=======
    TestBuilder& PushSig(const CKey& key, int nHashType = SIGHASH_ALL, unsigned int lenR = 32, unsigned int lenS = 32, SigVersion sigversion = SigVersion::BASE, CAmount amount = 0)
>>>>>>> ef70f9b5
    {
        int sig_nhashtype = nHashType;
        int reported_nhashtype = nHashType;
        int selected_forkid = FORKID_IN_USE;

        switch (replayMode) {
            case REPLAY_NONE:
                break;
            case REPLAY_NO_FORKID:
                reported_nhashtype &= ~SIGHASH_FORKID;
                break;
            case REPLAY_INCORRECT_FORKID:
                selected_forkid++;
                selected_forkid &= 0xFFFFFF;
                reported_nhashtype |= SIGHASH_FORKID;
                break;
            case REPLAY_FORKID_WRONG_HASH:
                sig_nhashtype &= ~SIGHASH_FORKID;
                reported_nhashtype |= SIGHASH_FORKID;
                break;
        }

        uint256 hash = SignatureHash(script, spendTx, 0, sig_nhashtype, amount, sigversion, nullptr, selected_forkid);
        std::vector<unsigned char> vchSig, r, s;
        uint32_t iter = 0;
        do {
            key.Sign(hash, vchSig, false, iter++);
            if ((lenS == 33) != (vchSig[5 + vchSig[3]] == 33)) {
                NegateSignatureS(vchSig);
            }
            r = std::vector<unsigned char>(vchSig.begin() + 4, vchSig.begin() + 4 + vchSig[3]);
            s = std::vector<unsigned char>(vchSig.begin() + 6 + vchSig[3], vchSig.begin() + 6 + vchSig[3] + vchSig[5 + vchSig[3]]);
        } while (lenR != r.size() || lenS != s.size());
        vchSig.push_back(static_cast<unsigned char>(reported_nhashtype));
        DoPush(vchSig);
        return *this;
    }

<<<<<<< HEAD
    TestBuilder& PushWitSig(const CKey& key, CAmount amount = -1, int nHashType = SIGHASH_ALL | SIGHASH_FORKID, unsigned int lenR = 32, unsigned int lenS = 32, SigVersion sigversion = SIGVERSION_WITNESS_V0)
=======
    TestBuilder& PushWitSig(const CKey& key, CAmount amount = -1, int nHashType = SIGHASH_ALL, unsigned int lenR = 32, unsigned int lenS = 32, SigVersion sigversion = SigVersion::WITNESS_V0)
>>>>>>> ef70f9b5
    {
        if (amount == -1)
            amount = nValue;
        return PushSig(key, nHashType, lenR, lenS, sigversion, amount).AsWit();
    }

    TestBuilder& Push(const CPubKey& pubkey)
    {
        DoPush(std::vector<unsigned char>(pubkey.begin(), pubkey.end()));
        return *this;
    }

    TestBuilder& PushRedeem()
    {
        DoPush(std::vector<unsigned char>(redeemscript.begin(), redeemscript.end()));
        return *this;
    }

    TestBuilder& PushWitRedeem()
    {
        DoPush(std::vector<unsigned char>(witscript.begin(), witscript.end()));
        return AsWit();
    }

    TestBuilder& EditPush(unsigned int pos, const std::string& hexin, const std::string& hexout)
    {
        assert(havePush);
        std::vector<unsigned char> datain = ParseHex(hexin);
        std::vector<unsigned char> dataout = ParseHex(hexout);
        assert(pos + datain.size() <= push.size());
        BOOST_CHECK_MESSAGE(std::vector<unsigned char>(push.begin() + pos, push.begin() + pos + datain.size()) == datain, comment);
        push.erase(push.begin() + pos, push.begin() + pos + datain.size());
        push.insert(push.begin() + pos, dataout.begin(), dataout.end());
        return *this;
    }

    TestBuilder& DamagePush(unsigned int pos)
    {
        assert(havePush);
        assert(pos < push.size());
        push[pos] ^= 1;
        return *this;
    }

    TestBuilder& Test()
    {
        TestBuilder copy = *this; // Make a copy so we can rollback the push.
        DoPush();
        DoTest(creditTx->vout[0].scriptPubKey, spendTx.vin[0].scriptSig, scriptWitness, flags, comment, scriptError, nValue);
        *this = copy;
        return *this;
    }

    TestBuilder& AsWit()
    {
        assert(havePush);
        scriptWitness.stack.push_back(push);
        havePush = false;
        return *this;
    }

    UniValue GetJSON()
    {
        DoPush();
        UniValue array(UniValue::VARR);
        if (!scriptWitness.stack.empty()) {
            UniValue wit(UniValue::VARR);
            for (unsigned i = 0; i < scriptWitness.stack.size(); i++) {
                wit.push_back(HexStr(scriptWitness.stack[i]));
            }
            wit.push_back(ValueFromAmount(nValue));
            array.push_back(wit);
        }
        array.push_back(FormatScript(spendTx.vin[0].scriptSig));
        array.push_back(FormatScript(creditTx->vout[0].scriptPubKey));
        array.push_back(FormatScriptFlags(flags));
        array.push_back(FormatScriptError((ScriptError_t)scriptError));
        array.push_back(comment);
        return array;
    }

    std::string GetComment() const
    {
        return comment;
    }

    TestBuilder& AddReplayPrefix(ReplayMode mode) {
        replayMode = mode;

        switch (mode) {
            case REPLAY_NONE:
                break;
            case REPLAY_NO_FORKID:
                comment += " attempted replay attack with no reported forkid";
                break;
            case REPLAY_INCORRECT_FORKID:
                comment += " attempted replay attack with an incorrect forkid";
                break;
            case REPLAY_FORKID_WRONG_HASH:
                comment += " attempted replay attack with reported forkid, but unset hashtype";
                break;
        }

        return *this;
    }

    TestBuilder& AddReplayPostfix() {
        switch (replayMode) {
            case REPLAY_NONE:
                break;
            case REPLAY_NO_FORKID:
                ScriptError(SCRIPT_ERR_EVAL_FALSE);
                break;
            case REPLAY_INCORRECT_FORKID:
                ScriptError(SCRIPT_ERR_EVAL_FALSE);
                break;
            case REPLAY_FORKID_WRONG_HASH:
                ScriptError(SCRIPT_ERR_EVAL_FALSE);
                break;
        }

        return *this;
    }
};

std::string JSONPrettyPrint(const UniValue& univalue)
{
    std::string ret = univalue.write(4);
    // Workaround for libunivalue pretty printer, which puts a space between commas and newlines
    size_t pos = 0;
    while ((pos = ret.find(" \n", pos)) != std::string::npos) {
        ret.replace(pos, 2, "\n");
        pos++;
    }
    return ret;
}

void add_replay_tests_mode(std::vector<TestBuilder>& tests, const KeyData& keys, ReplayMode REPLAY_ITEM) {
    tests.push_back(TestBuilder(CScript() << ToByteVector(keys.pubkey0) << OP_CHECKSIG,
                                "P2PK", 0
                               ).AddReplayPrefix(REPLAY_ITEM).PushSig(keys.key0).AddReplayPostfix());

    tests.push_back(TestBuilder(CScript() << OP_DUP << OP_HASH160 << ToByteVector(keys.pubkey1C.GetID()) << OP_EQUALVERIFY << OP_CHECKSIG,
                                "P2PKH", 0
                               ).AddReplayPrefix(REPLAY_ITEM).PushSig(keys.key1).Push(keys.pubkey1C).AddReplayPostfix());

    tests.push_back(TestBuilder(CScript() << ToByteVector(keys.pubkey1) << OP_CHECKSIG,
                                "P2PK anyonecanpay", 0
                               ).AddReplayPrefix(REPLAY_ITEM).PushSig(keys.key1, SIGHASH_ALL | SIGHASH_FORKID | SIGHASH_ANYONECANPAY).AddReplayPostfix());

    tests.push_back(TestBuilder(CScript() << ToByteVector(keys.pubkey0C) << OP_CHECKSIG,
                                "P2SH(P2PK)", SCRIPT_VERIFY_P2SH, true
                               ).AddReplayPrefix(REPLAY_ITEM).PushSig(keys.key0).PushRedeem().AddReplayPostfix());

    tests.push_back(TestBuilder(CScript() << OP_DUP << OP_HASH160 << ToByteVector(keys.pubkey0.GetID()) << OP_EQUALVERIFY << OP_CHECKSIG,
                                "P2SH(P2PKH)", SCRIPT_VERIFY_P2SH, true
                               ).AddReplayPrefix(REPLAY_ITEM).PushSig(keys.key0).Push(keys.pubkey0).PushRedeem().AddReplayPostfix());

    tests.push_back(TestBuilder(CScript() << OP_3 << ToByteVector(keys.pubkey0C) << ToByteVector(keys.pubkey1C) << ToByteVector(keys.pubkey2C) << OP_3 << OP_CHECKMULTISIG,
                                "3-of-3", 0
                               ).AddReplayPrefix(REPLAY_ITEM).Num(0).PushSig(keys.key0).PushSig(keys.key1).PushSig(keys.key2).AddReplayPostfix());

    tests.push_back(TestBuilder(CScript() << OP_2 << ToByteVector(keys.pubkey0C) << ToByteVector(keys.pubkey1C) << ToByteVector(keys.pubkey2C) << OP_3 << OP_CHECKMULTISIG,
                                "P2SH(2-of-3)", SCRIPT_VERIFY_P2SH, true
                               ).AddReplayPrefix(REPLAY_ITEM).Num(0).PushSig(keys.key1).PushSig(keys.key2).PushRedeem().AddReplayPostfix());

    tests.push_back(TestBuilder(CScript() << ToByteVector(keys.pubkey0) << OP_CHECKSIG,
                                "Basic P2WSH", SCRIPT_VERIFY_WITNESS | SCRIPT_VERIFY_P2SH, false, WITNESS_SH,
                                0, 1).AddReplayPrefix(REPLAY_ITEM).PushWitSig(keys.key0).PushWitRedeem().AddReplayPostfix());
    tests.push_back(TestBuilder(CScript() << ToByteVector(keys.pubkey0),
                                "Basic P2WPKH", SCRIPT_VERIFY_WITNESS | SCRIPT_VERIFY_P2SH, false, WITNESS_PKH,
                                0, 1).AddReplayPrefix(REPLAY_ITEM).PushWitSig(keys.key0).Push(keys.pubkey0).AsWit().AddReplayPostfix());
    tests.push_back(TestBuilder(CScript() << ToByteVector(keys.pubkey0) << OP_CHECKSIG,
                                "Basic P2SH(P2WSH)", SCRIPT_VERIFY_WITNESS | SCRIPT_VERIFY_P2SH, true, WITNESS_SH,
                                0, 1).AddReplayPrefix(REPLAY_ITEM).PushWitSig(keys.key0).PushWitRedeem().PushRedeem().AddReplayPostfix());
    tests.push_back(TestBuilder(CScript() << ToByteVector(keys.pubkey0),
                                "Basic P2SH(P2WPKH)", SCRIPT_VERIFY_WITNESS | SCRIPT_VERIFY_P2SH, true, WITNESS_PKH,
                                0, 1).AddReplayPrefix(REPLAY_ITEM).PushWitSig(keys.key0).Push(keys.pubkey0).AsWit().PushRedeem().AddReplayPostfix());

    // Compressed keys should pass SCRIPT_VERIFY_WITNESS_PUBKEYTYPE
    tests.push_back(TestBuilder(CScript() << ToByteVector(keys.pubkey0C) << OP_CHECKSIG,
                                "Basic P2WSH with compressed key", SCRIPT_VERIFY_WITNESS | SCRIPT_VERIFY_P2SH | SCRIPT_VERIFY_WITNESS_PUBKEYTYPE, false, WITNESS_SH,
                                0, 1).AddReplayPrefix(REPLAY_ITEM).PushWitSig(keys.key0C).PushWitRedeem().AddReplayPostfix());
    tests.push_back(TestBuilder(CScript() << ToByteVector(keys.pubkey0C),
                                "Basic P2WPKH with compressed key", SCRIPT_VERIFY_WITNESS | SCRIPT_VERIFY_P2SH | SCRIPT_VERIFY_WITNESS_PUBKEYTYPE, false, WITNESS_PKH,
                                0, 1).AddReplayPrefix(REPLAY_ITEM).PushWitSig(keys.key0C).Push(keys.pubkey0C).AsWit().AddReplayPostfix());
    tests.push_back(TestBuilder(CScript() << ToByteVector(keys.pubkey0C) << OP_CHECKSIG,
                                "Basic P2SH(P2WSH) with compressed key", SCRIPT_VERIFY_WITNESS | SCRIPT_VERIFY_P2SH | SCRIPT_VERIFY_WITNESS_PUBKEYTYPE, true, WITNESS_SH,
                                0, 1).AddReplayPrefix(REPLAY_ITEM).PushWitSig(keys.key0C).PushWitRedeem().PushRedeem().AddReplayPostfix());
    tests.push_back(TestBuilder(CScript() << ToByteVector(keys.pubkey0C),
                                "Basic P2SH(P2WPKH) with compressed key", SCRIPT_VERIFY_WITNESS | SCRIPT_VERIFY_P2SH | SCRIPT_VERIFY_WITNESS_PUBKEYTYPE, true, WITNESS_PKH,
                                0, 1).AddReplayPrefix(REPLAY_ITEM).PushWitSig(keys.key0C).Push(keys.pubkey0C).AsWit().PushRedeem().AddReplayPostfix());

    // P2WSH 1-of-2 multisig with compressed keys
    tests.push_back(TestBuilder(CScript() << OP_1 << ToByteVector(keys.pubkey1C) << ToByteVector(keys.pubkey0C) << OP_2 << OP_CHECKMULTISIG,
                                "P2WSH CHECKMULTISIG with compressed keys", SCRIPT_VERIFY_WITNESS | SCRIPT_VERIFY_P2SH | SCRIPT_VERIFY_WITNESS_PUBKEYTYPE, false, WITNESS_SH,
                                0, 1).AddReplayPrefix(REPLAY_ITEM).Push(CScript()).AsWit().PushWitSig(keys.key0C).PushWitRedeem().AddReplayPostfix());
    tests.push_back(TestBuilder(CScript() << OP_1 << ToByteVector(keys.pubkey1C) << ToByteVector(keys.pubkey0C) << OP_2 << OP_CHECKMULTISIG,
                                "P2SH(P2WSH) CHECKMULTISIG with compressed keys", SCRIPT_VERIFY_WITNESS | SCRIPT_VERIFY_P2SH | SCRIPT_VERIFY_WITNESS_PUBKEYTYPE, true, WITNESS_SH,
                                0, 1).AddReplayPrefix(REPLAY_ITEM).Push(CScript()).AsWit().PushWitSig(keys.key0C).PushWitRedeem().PushRedeem().AddReplayPostfix());
    tests.push_back(TestBuilder(CScript() << OP_1 << ToByteVector(keys.pubkey1C) << ToByteVector(keys.pubkey0C) << OP_2 << OP_CHECKMULTISIG,
                                "P2WSH CHECKMULTISIG with compressed keys", SCRIPT_VERIFY_WITNESS | SCRIPT_VERIFY_P2SH | SCRIPT_VERIFY_WITNESS_PUBKEYTYPE, false, WITNESS_SH,
                                0, 1).AddReplayPrefix(REPLAY_ITEM).Push(CScript()).AsWit().PushWitSig(keys.key1C).PushWitRedeem().AddReplayPostfix());
    tests.push_back(TestBuilder(CScript() << OP_1 << ToByteVector(keys.pubkey1C) << ToByteVector(keys.pubkey0C) << OP_2 << OP_CHECKMULTISIG,
                                "P2SH(P2WSH) CHECKMULTISIG with compressed keys", SCRIPT_VERIFY_WITNESS | SCRIPT_VERIFY_P2SH | SCRIPT_VERIFY_WITNESS_PUBKEYTYPE, true, WITNESS_SH,
                                0, 1).AddReplayPrefix(REPLAY_ITEM).Push(CScript()).AsWit().PushWitSig(keys.key1C).PushWitRedeem().PushRedeem().AddReplayPostfix());

    // P2WSH 1-of-2 multisig with first key uncompressed
    tests.push_back(TestBuilder(CScript() << OP_1 << ToByteVector(keys.pubkey1C) << ToByteVector(keys.pubkey0) << OP_2 << OP_CHECKMULTISIG,
                                "P2WSH CHECKMULTISIG with first key uncompressed and signing with the first key", SCRIPT_VERIFY_WITNESS | SCRIPT_VERIFY_P2SH, false, WITNESS_SH,
                                0, 1).AddReplayPrefix(REPLAY_ITEM).Push(CScript()).AsWit().PushWitSig(keys.key0).PushWitRedeem().AddReplayPostfix());
    tests.push_back(TestBuilder(CScript() << OP_1 << ToByteVector(keys.pubkey1C) << ToByteVector(keys.pubkey0) << OP_2 << OP_CHECKMULTISIG,
                                "P2SH(P2WSH) CHECKMULTISIG first key uncompressed and signing with the first key", SCRIPT_VERIFY_WITNESS | SCRIPT_VERIFY_P2SH, true, WITNESS_SH,
                                0, 1).AddReplayPrefix(REPLAY_ITEM).Push(CScript()).AsWit().PushWitSig(keys.key0).PushWitRedeem().PushRedeem().AddReplayPostfix());
    tests.push_back(TestBuilder(CScript() << OP_1 << ToByteVector(keys.pubkey1C) << ToByteVector(keys.pubkey0) << OP_2 << OP_CHECKMULTISIG,
                                "P2WSH CHECKMULTISIG with first key uncompressed and signing with the second key", SCRIPT_VERIFY_WITNESS | SCRIPT_VERIFY_P2SH, false, WITNESS_SH,
                                0, 1).AddReplayPrefix(REPLAY_ITEM).Push(CScript()).AsWit().PushWitSig(keys.key1C).PushWitRedeem().AddReplayPostfix());
    tests.push_back(TestBuilder(CScript() << OP_1 << ToByteVector(keys.pubkey1C) << ToByteVector(keys.pubkey0) << OP_2 << OP_CHECKMULTISIG,
                                "P2SH(P2WSH) CHECKMULTISIG with first key uncompressed and signing with the second key", SCRIPT_VERIFY_WITNESS | SCRIPT_VERIFY_P2SH, true, WITNESS_SH,
                                0, 1).AddReplayPrefix(REPLAY_ITEM).Push(CScript()).AsWit().PushWitSig(keys.key1C).PushWitRedeem().PushRedeem().AddReplayPostfix());

    // P2WSH 1-of-2 multisig with second key uncompressed
    tests.push_back(TestBuilder(CScript() << OP_1 << ToByteVector(keys.pubkey1) << ToByteVector(keys.pubkey0C) << OP_2 << OP_CHECKMULTISIG,
                                "P2WSH CHECKMULTISIG with second key uncompressed and signing with the first key", SCRIPT_VERIFY_WITNESS | SCRIPT_VERIFY_P2SH, false, WITNESS_SH,
                                0, 1).AddReplayPrefix(REPLAY_ITEM).Push(CScript()).AsWit().PushWitSig(keys.key0C).PushWitRedeem().AddReplayPostfix());
    tests.push_back(TestBuilder(CScript() << OP_1 << ToByteVector(keys.pubkey1) << ToByteVector(keys.pubkey0C) << OP_2 << OP_CHECKMULTISIG,
                                "P2SH(P2WSH) CHECKMULTISIG second key uncompressed and signing with the first key", SCRIPT_VERIFY_WITNESS | SCRIPT_VERIFY_P2SH, true, WITNESS_SH,
                                0, 1).AddReplayPrefix(REPLAY_ITEM).Push(CScript()).AsWit().PushWitSig(keys.key0C).PushWitRedeem().PushRedeem().AddReplayPostfix());
    tests.push_back(TestBuilder(CScript() << OP_1 << ToByteVector(keys.pubkey1) << ToByteVector(keys.pubkey0C) << OP_2 << OP_CHECKMULTISIG,
                                "P2WSH CHECKMULTISIG with second key uncompressed and signing with the second key", SCRIPT_VERIFY_WITNESS | SCRIPT_VERIFY_P2SH, false, WITNESS_SH,
                                0, 1).AddReplayPrefix(REPLAY_ITEM).Push(CScript()).AsWit().PushWitSig(keys.key1).PushWitRedeem().AddReplayPostfix());
    tests.push_back(TestBuilder(CScript() << OP_1 << ToByteVector(keys.pubkey1) << ToByteVector(keys.pubkey0C) << OP_2 << OP_CHECKMULTISIG,
                                "P2SH(P2WSH) CHECKMULTISIG with second key uncompressed and signing with the second key", SCRIPT_VERIFY_WITNESS | SCRIPT_VERIFY_P2SH, true, WITNESS_SH,
                                0, 1).AddReplayPrefix(REPLAY_ITEM).Push(CScript()).AsWit().PushWitSig(keys.key1).PushWitRedeem().PushRedeem().AddReplayPostfix());
}
} // namespace

BOOST_AUTO_TEST_CASE(script_build)
{
    const KeyData keys;

    std::vector<TestBuilder> tests;

    // replay attack tests
    add_replay_tests_mode(tests, keys, REPLAY_NO_FORKID);
    add_replay_tests_mode(tests, keys, REPLAY_INCORRECT_FORKID);
    add_replay_tests_mode(tests, keys, REPLAY_FORKID_WRONG_HASH);

    tests.push_back(TestBuilder(CScript() << ToByteVector(keys.pubkey0) << OP_CHECKSIG,
                                "P2PK", 0
                               ).PushSig(keys.key0));
    tests.push_back(TestBuilder(CScript() << ToByteVector(keys.pubkey0) << OP_CHECKSIG,
                                "P2PK, bad sig", 0
                               ).PushSig(keys.key0).DamagePush(10).ScriptError(SCRIPT_ERR_EVAL_FALSE));

    tests.push_back(TestBuilder(CScript() << OP_DUP << OP_HASH160 << ToByteVector(keys.pubkey1C.GetID()) << OP_EQUALVERIFY << OP_CHECKSIG,
                                "P2PKH", 0
                               ).PushSig(keys.key1).Push(keys.pubkey1C));
    tests.push_back(TestBuilder(CScript() << OP_DUP << OP_HASH160 << ToByteVector(keys.pubkey2C.GetID()) << OP_EQUALVERIFY << OP_CHECKSIG,
                                "P2PKH, bad pubkey", 0
                               ).PushSig(keys.key2).Push(keys.pubkey2C).DamagePush(5).ScriptError(SCRIPT_ERR_EQUALVERIFY));

    tests.push_back(TestBuilder(CScript() << ToByteVector(keys.pubkey1) << OP_CHECKSIG,
                                "P2PK anyonecanpay", 0
                               ).PushSig(keys.key1, SIGHASH_ALL | SIGHASH_FORKID | SIGHASH_ANYONECANPAY));
    tests.push_back(TestBuilder(CScript() << ToByteVector(keys.pubkey1) << OP_CHECKSIG,
                                "P2PK anyonecanpay marked with normal hashtype", 0
                               ).PushSig(keys.key1, SIGHASH_ALL | SIGHASH_FORKID | SIGHASH_ANYONECANPAY).EditPush(70, "C1", "01").ScriptError(SCRIPT_ERR_EVAL_FALSE));

    tests.push_back(TestBuilder(CScript() << ToByteVector(keys.pubkey0C) << OP_CHECKSIG,
                                "P2SH(P2PK)", SCRIPT_VERIFY_P2SH, true
                               ).PushSig(keys.key0).PushRedeem());
    tests.push_back(TestBuilder(CScript() << ToByteVector(keys.pubkey0C) << OP_CHECKSIG,
                                "P2SH(P2PK), bad redeemscript", SCRIPT_VERIFY_P2SH, true
                               ).PushSig(keys.key0).PushRedeem().DamagePush(10).ScriptError(SCRIPT_ERR_EVAL_FALSE));

    tests.push_back(TestBuilder(CScript() << OP_DUP << OP_HASH160 << ToByteVector(keys.pubkey0.GetID()) << OP_EQUALVERIFY << OP_CHECKSIG,
                                "P2SH(P2PKH)", SCRIPT_VERIFY_P2SH, true
                               ).PushSig(keys.key0).Push(keys.pubkey0).PushRedeem());
    tests.push_back(TestBuilder(CScript() << OP_DUP << OP_HASH160 << ToByteVector(keys.pubkey1.GetID()) << OP_EQUALVERIFY << OP_CHECKSIG,
                                "P2SH(P2PKH), bad sig but no VERIFY_P2SH", 0, true
                               ).PushSig(keys.key0).DamagePush(10).PushRedeem());
    tests.push_back(TestBuilder(CScript() << OP_DUP << OP_HASH160 << ToByteVector(keys.pubkey1.GetID()) << OP_EQUALVERIFY << OP_CHECKSIG,
                                "P2SH(P2PKH), bad sig", SCRIPT_VERIFY_P2SH, true
                               ).PushSig(keys.key0).DamagePush(10).PushRedeem().ScriptError(SCRIPT_ERR_EQUALVERIFY));

    tests.push_back(TestBuilder(CScript() << OP_3 << ToByteVector(keys.pubkey0C) << ToByteVector(keys.pubkey1C) << ToByteVector(keys.pubkey2C) << OP_3 << OP_CHECKMULTISIG,
                                "3-of-3", 0
                               ).Num(0).PushSig(keys.key0).PushSig(keys.key1).PushSig(keys.key2));
    tests.push_back(TestBuilder(CScript() << OP_3 << ToByteVector(keys.pubkey0C) << ToByteVector(keys.pubkey1C) << ToByteVector(keys.pubkey2C) << OP_3 << OP_CHECKMULTISIG,
                                "3-of-3, 2 sigs", 0
                               ).Num(0).PushSig(keys.key0).PushSig(keys.key1).Num(0).ScriptError(SCRIPT_ERR_EVAL_FALSE));

    tests.push_back(TestBuilder(CScript() << OP_2 << ToByteVector(keys.pubkey0C) << ToByteVector(keys.pubkey1C) << ToByteVector(keys.pubkey2C) << OP_3 << OP_CHECKMULTISIG,
                                "P2SH(2-of-3)", SCRIPT_VERIFY_P2SH, true
                               ).Num(0).PushSig(keys.key1).PushSig(keys.key2).PushRedeem());
    tests.push_back(TestBuilder(CScript() << OP_2 << ToByteVector(keys.pubkey0C) << ToByteVector(keys.pubkey1C) << ToByteVector(keys.pubkey2C) << OP_3 << OP_CHECKMULTISIG,
                                "P2SH(2-of-3), 1 sig", SCRIPT_VERIFY_P2SH, true
                               ).Num(0).PushSig(keys.key1).Num(0).PushRedeem().ScriptError(SCRIPT_ERR_EVAL_FALSE));

    tests.push_back(TestBuilder(CScript() << ToByteVector(keys.pubkey1C) << OP_CHECKSIG,
                                "P2PK with too much R padding but no DERSIG", 0
                               ).PushSig(keys.key1, SIGHASH_ALL | SIGHASH_FORKID, 31, 32).EditPush(1, "43021F", "44022000"));
    tests.push_back(TestBuilder(CScript() << ToByteVector(keys.pubkey1C) << OP_CHECKSIG,
                                "P2PK with too much R padding", SCRIPT_VERIFY_DERSIG
                               ).PushSig(keys.key1, SIGHASH_ALL | SIGHASH_FORKID, 31, 32).EditPush(1, "43021F", "44022000").ScriptError(SCRIPT_ERR_SIG_DER));
    tests.push_back(TestBuilder(CScript() << ToByteVector(keys.pubkey1C) << OP_CHECKSIG,
                                "P2PK with too much S padding but no DERSIG", 0
                               ).PushSig(keys.key1, SIGHASH_ALL | SIGHASH_FORKID).EditPush(1, "44", "45").EditPush(37, "20", "2100"));
    tests.push_back(TestBuilder(CScript() << ToByteVector(keys.pubkey1C) << OP_CHECKSIG,
                                "P2PK with too much S padding", SCRIPT_VERIFY_DERSIG
                               ).PushSig(keys.key1, SIGHASH_ALL | SIGHASH_FORKID).EditPush(1, "44", "45").EditPush(37, "20", "2100").ScriptError(SCRIPT_ERR_SIG_DER));
    tests.push_back(TestBuilder(CScript() << ToByteVector(keys.pubkey1C) << OP_CHECKSIG,
                                "P2PK with too little R padding but no DERSIG", 0
                               ).PushSig(keys.key1, SIGHASH_ALL | SIGHASH_FORKID, 33, 32).EditPush(1, "45022100", "440220"));
    tests.push_back(TestBuilder(CScript() << ToByteVector(keys.pubkey1C) << OP_CHECKSIG,
                                "P2PK with too little R padding", SCRIPT_VERIFY_DERSIG
                               ).PushSig(keys.key1, SIGHASH_ALL | SIGHASH_FORKID, 33, 32).EditPush(1, "45022100", "440220").ScriptError(SCRIPT_ERR_SIG_DER));
    tests.push_back(TestBuilder(CScript() << ToByteVector(keys.pubkey2C) << OP_CHECKSIG << OP_NOT,
                                "P2PK NOT with bad sig with too much R padding but no DERSIG", 0
                               ).PushSig(keys.key2, SIGHASH_ALL | SIGHASH_FORKID, 31, 32).EditPush(1, "43021F", "44022000").DamagePush(10));
    tests.push_back(TestBuilder(CScript() << ToByteVector(keys.pubkey2C) << OP_CHECKSIG << OP_NOT,
                                "P2PK NOT with bad sig with too much R padding", SCRIPT_VERIFY_DERSIG
                               ).PushSig(keys.key2, SIGHASH_ALL | SIGHASH_FORKID, 31, 32).EditPush(1, "43021F", "44022000").DamagePush(10).ScriptError(SCRIPT_ERR_SIG_DER));
    tests.push_back(TestBuilder(CScript() << ToByteVector(keys.pubkey2C) << OP_CHECKSIG << OP_NOT,
                                "P2PK NOT with too much R padding but no DERSIG", 0
                               ).PushSig(keys.key2, SIGHASH_ALL | SIGHASH_FORKID, 31, 32).EditPush(1, "43021F", "44022000").ScriptError(SCRIPT_ERR_EVAL_FALSE));
    tests.push_back(TestBuilder(CScript() << ToByteVector(keys.pubkey2C) << OP_CHECKSIG << OP_NOT,
                                "P2PK NOT with too much R padding", SCRIPT_VERIFY_DERSIG
                               ).PushSig(keys.key2, SIGHASH_ALL | SIGHASH_FORKID, 31, 32).EditPush(1, "43021F", "44022000").ScriptError(SCRIPT_ERR_SIG_DER));

    tests.push_back(TestBuilder(CScript() << ToByteVector(keys.pubkey1C) << OP_CHECKSIG,
                                "BIP66 example 1, without DERSIG", 0
                               ).PushSig(keys.key1, SIGHASH_ALL | SIGHASH_FORKID, 33, 32).EditPush(1, "45022100", "440220"));
    tests.push_back(TestBuilder(CScript() << ToByteVector(keys.pubkey1C) << OP_CHECKSIG,
                                "BIP66 example 1, with DERSIG", SCRIPT_VERIFY_DERSIG
                               ).PushSig(keys.key1, SIGHASH_ALL | SIGHASH_FORKID, 33, 32).EditPush(1, "45022100", "440220").ScriptError(SCRIPT_ERR_SIG_DER));
    tests.push_back(TestBuilder(CScript() << ToByteVector(keys.pubkey1C) << OP_CHECKSIG << OP_NOT,
                                "BIP66 example 2, without DERSIG", 0
                               ).PushSig(keys.key1, SIGHASH_ALL | SIGHASH_FORKID, 33, 32).EditPush(1, "45022100", "440220").ScriptError(SCRIPT_ERR_EVAL_FALSE));
    tests.push_back(TestBuilder(CScript() << ToByteVector(keys.pubkey1C) << OP_CHECKSIG << OP_NOT,
                                "BIP66 example 2, with DERSIG", SCRIPT_VERIFY_DERSIG
                               ).PushSig(keys.key1, SIGHASH_ALL | SIGHASH_FORKID, 33, 32).EditPush(1, "45022100", "440220").ScriptError(SCRIPT_ERR_SIG_DER));
    tests.push_back(TestBuilder(CScript() << ToByteVector(keys.pubkey1C) << OP_CHECKSIG,
                                "BIP66 example 3, without DERSIG", 0
                               ).Num(0).ScriptError(SCRIPT_ERR_EVAL_FALSE));
    tests.push_back(TestBuilder(CScript() << ToByteVector(keys.pubkey1C) << OP_CHECKSIG,
                                "BIP66 example 3, with DERSIG", SCRIPT_VERIFY_DERSIG
                               ).Num(0).ScriptError(SCRIPT_ERR_EVAL_FALSE));
    tests.push_back(TestBuilder(CScript() << ToByteVector(keys.pubkey1C) << OP_CHECKSIG << OP_NOT,
                                "BIP66 example 4, without DERSIG", 0
                               ).Num(0));
    tests.push_back(TestBuilder(CScript() << ToByteVector(keys.pubkey1C) << OP_CHECKSIG << OP_NOT,
                                "BIP66 example 4, with DERSIG", SCRIPT_VERIFY_DERSIG
                               ).Num(0));
    tests.push_back(TestBuilder(CScript() << ToByteVector(keys.pubkey1C) << OP_CHECKSIG,
                                "BIP66 example 5, without DERSIG", 0
                               ).Num(1).ScriptError(SCRIPT_ERR_EVAL_FALSE));
    tests.push_back(TestBuilder(CScript() << ToByteVector(keys.pubkey1C) << OP_CHECKSIG,
                                "BIP66 example 5, with DERSIG", SCRIPT_VERIFY_DERSIG
                               ).Num(1).ScriptError(SCRIPT_ERR_SIG_DER));
    tests.push_back(TestBuilder(CScript() << ToByteVector(keys.pubkey1C) << OP_CHECKSIG << OP_NOT,
                                "BIP66 example 6, without DERSIG", 0
                               ).Num(1));
    tests.push_back(TestBuilder(CScript() << ToByteVector(keys.pubkey1C) << OP_CHECKSIG << OP_NOT,
                                "BIP66 example 6, with DERSIG", SCRIPT_VERIFY_DERSIG
                               ).Num(1).ScriptError(SCRIPT_ERR_SIG_DER));
    tests.push_back(TestBuilder(CScript() << OP_2 << ToByteVector(keys.pubkey1C) << ToByteVector(keys.pubkey2C) << OP_2 << OP_CHECKMULTISIG,
                                "BIP66 example 7, without DERSIG", 0
                               ).Num(0).PushSig(keys.key1, SIGHASH_ALL | SIGHASH_FORKID, 33, 32).EditPush(1, "45022100", "440220").PushSig(keys.key2));
    tests.push_back(TestBuilder(CScript() << OP_2 << ToByteVector(keys.pubkey1C) << ToByteVector(keys.pubkey2C) << OP_2 << OP_CHECKMULTISIG,
                                "BIP66 example 7, with DERSIG", SCRIPT_VERIFY_DERSIG
                               ).Num(0).PushSig(keys.key1, SIGHASH_ALL | SIGHASH_FORKID, 33, 32).EditPush(1, "45022100", "440220").PushSig(keys.key2).ScriptError(SCRIPT_ERR_SIG_DER));
    tests.push_back(TestBuilder(CScript() << OP_2 << ToByteVector(keys.pubkey1C) << ToByteVector(keys.pubkey2C) << OP_2 << OP_CHECKMULTISIG << OP_NOT,
                                "BIP66 example 8, without DERSIG", 0
                               ).Num(0).PushSig(keys.key1, SIGHASH_ALL | SIGHASH_FORKID, 33, 32).EditPush(1, "45022100", "440220").PushSig(keys.key2).ScriptError(SCRIPT_ERR_EVAL_FALSE));
    tests.push_back(TestBuilder(CScript() << OP_2 << ToByteVector(keys.pubkey1C) << ToByteVector(keys.pubkey2C) << OP_2 << OP_CHECKMULTISIG << OP_NOT,
                                "BIP66 example 8, with DERSIG", SCRIPT_VERIFY_DERSIG
                               ).Num(0).PushSig(keys.key1, SIGHASH_ALL | SIGHASH_FORKID, 33, 32).EditPush(1, "45022100", "440220").PushSig(keys.key2).ScriptError(SCRIPT_ERR_SIG_DER));
    tests.push_back(TestBuilder(CScript() << OP_2 << ToByteVector(keys.pubkey1C) << ToByteVector(keys.pubkey2C) << OP_2 << OP_CHECKMULTISIG,
                                "BIP66 example 9, without DERSIG", 0
                               ).Num(0).Num(0).PushSig(keys.key2, SIGHASH_ALL | SIGHASH_FORKID, 33, 32).EditPush(1, "45022100", "440220").ScriptError(SCRIPT_ERR_EVAL_FALSE));
    tests.push_back(TestBuilder(CScript() << OP_2 << ToByteVector(keys.pubkey1C) << ToByteVector(keys.pubkey2C) << OP_2 << OP_CHECKMULTISIG,
                                "BIP66 example 9, with DERSIG", SCRIPT_VERIFY_DERSIG
                               ).Num(0).Num(0).PushSig(keys.key2, SIGHASH_ALL | SIGHASH_FORKID, 33, 32).EditPush(1, "45022100", "440220").ScriptError(SCRIPT_ERR_SIG_DER));
    tests.push_back(TestBuilder(CScript() << OP_2 << ToByteVector(keys.pubkey1C) << ToByteVector(keys.pubkey2C) << OP_2 << OP_CHECKMULTISIG << OP_NOT,
                                "BIP66 example 10, without DERSIG", 0
                               ).Num(0).Num(0).PushSig(keys.key2, SIGHASH_ALL | SIGHASH_FORKID, 33, 32).EditPush(1, "45022100", "440220"));
    tests.push_back(TestBuilder(CScript() << OP_2 << ToByteVector(keys.pubkey1C) << ToByteVector(keys.pubkey2C) << OP_2 << OP_CHECKMULTISIG << OP_NOT,
                                "BIP66 example 10, with DERSIG", SCRIPT_VERIFY_DERSIG
                               ).Num(0).Num(0).PushSig(keys.key2, SIGHASH_ALL | SIGHASH_FORKID, 33, 32).EditPush(1, "45022100", "440220").ScriptError(SCRIPT_ERR_SIG_DER));
    tests.push_back(TestBuilder(CScript() << OP_2 << ToByteVector(keys.pubkey1C) << ToByteVector(keys.pubkey2C) << OP_2 << OP_CHECKMULTISIG,
                                "BIP66 example 11, without DERSIG", 0
                               ).Num(0).PushSig(keys.key1, SIGHASH_ALL | SIGHASH_FORKID, 33, 32).EditPush(1, "45022100", "440220").Num(0).ScriptError(SCRIPT_ERR_EVAL_FALSE));
    tests.push_back(TestBuilder(CScript() << OP_2 << ToByteVector(keys.pubkey1C) << ToByteVector(keys.pubkey2C) << OP_2 << OP_CHECKMULTISIG,
                                "BIP66 example 11, with DERSIG", SCRIPT_VERIFY_DERSIG
                               ).Num(0).PushSig(keys.key1, SIGHASH_ALL | SIGHASH_FORKID, 33, 32).EditPush(1, "45022100", "440220").Num(0).ScriptError(SCRIPT_ERR_EVAL_FALSE));
    tests.push_back(TestBuilder(CScript() << OP_2 << ToByteVector(keys.pubkey1C) << ToByteVector(keys.pubkey2C) << OP_2 << OP_CHECKMULTISIG << OP_NOT,
                                "BIP66 example 12, without DERSIG", 0
                               ).Num(0).PushSig(keys.key1, SIGHASH_ALL | SIGHASH_FORKID, 33, 32).EditPush(1, "45022100", "440220").Num(0));
    tests.push_back(TestBuilder(CScript() << OP_2 << ToByteVector(keys.pubkey1C) << ToByteVector(keys.pubkey2C) << OP_2 << OP_CHECKMULTISIG << OP_NOT,
                                "BIP66 example 12, with DERSIG", SCRIPT_VERIFY_DERSIG
                               ).Num(0).PushSig(keys.key1, SIGHASH_ALL | SIGHASH_FORKID, 33, 32).EditPush(1, "45022100", "440220").Num(0));
    tests.push_back(TestBuilder(CScript() << ToByteVector(keys.pubkey2C) << OP_CHECKSIG,
                                "P2PK with multi-byte hashtype, without DERSIG", 0
                               ).PushSig(keys.key2, SIGHASH_ALL | SIGHASH_FORKID).EditPush(70, "41", "4141"));
    tests.push_back(TestBuilder(CScript() << ToByteVector(keys.pubkey2C) << OP_CHECKSIG,
                                "P2PK with multi-byte hashtype, with DERSIG", SCRIPT_VERIFY_DERSIG
                               ).PushSig(keys.key2, SIGHASH_ALL | SIGHASH_FORKID).EditPush(70, "41", "4141").ScriptError(SCRIPT_ERR_SIG_DER));

    tests.push_back(TestBuilder(CScript() << ToByteVector(keys.pubkey2C) << OP_CHECKSIG,
                                "P2PK with high S but no LOW_S", 0
                               ).PushSig(keys.key2, SIGHASH_ALL | SIGHASH_FORKID, 32, 33));
    tests.push_back(TestBuilder(CScript() << ToByteVector(keys.pubkey2C) << OP_CHECKSIG,
                                "P2PK with high S", SCRIPT_VERIFY_LOW_S
                               ).PushSig(keys.key2, SIGHASH_ALL | SIGHASH_FORKID, 32, 33).ScriptError(SCRIPT_ERR_SIG_HIGH_S));

    tests.push_back(TestBuilder(CScript() << ToByteVector(keys.pubkey0H) << OP_CHECKSIG,
                                "P2PK with hybrid pubkey but no STRICTENC", 0
                               ).PushSig(keys.key0, SIGHASH_ALL | SIGHASH_FORKID));
    tests.push_back(TestBuilder(CScript() << ToByteVector(keys.pubkey0H) << OP_CHECKSIG,
                                "P2PK with hybrid pubkey", SCRIPT_VERIFY_STRICTENC
                               ).PushSig(keys.key0, SIGHASH_ALL | SIGHASH_FORKID).ScriptError(SCRIPT_ERR_PUBKEYTYPE));
    tests.push_back(TestBuilder(CScript() << ToByteVector(keys.pubkey0H) << OP_CHECKSIG << OP_NOT,
                                "P2PK NOT with hybrid pubkey but no STRICTENC", 0
                               ).PushSig(keys.key0, SIGHASH_ALL | SIGHASH_FORKID).ScriptError(SCRIPT_ERR_EVAL_FALSE));
    tests.push_back(TestBuilder(CScript() << ToByteVector(keys.pubkey0H) << OP_CHECKSIG << OP_NOT,
                                "P2PK NOT with hybrid pubkey", SCRIPT_VERIFY_STRICTENC
                               ).PushSig(keys.key0, SIGHASH_ALL | SIGHASH_FORKID).ScriptError(SCRIPT_ERR_PUBKEYTYPE));
    tests.push_back(TestBuilder(CScript() << ToByteVector(keys.pubkey0H) << OP_CHECKSIG << OP_NOT,
                                "P2PK NOT with invalid hybrid pubkey but no STRICTENC", 0
                               ).PushSig(keys.key0, SIGHASH_ALL | SIGHASH_FORKID).DamagePush(10));
    tests.push_back(TestBuilder(CScript() << ToByteVector(keys.pubkey0H) << OP_CHECKSIG << OP_NOT,
                                "P2PK NOT with invalid hybrid pubkey", SCRIPT_VERIFY_STRICTENC
                               ).PushSig(keys.key0, SIGHASH_ALL | SIGHASH_FORKID).DamagePush(10).ScriptError(SCRIPT_ERR_PUBKEYTYPE));
    tests.push_back(TestBuilder(CScript() << OP_1 << ToByteVector(keys.pubkey0H) << ToByteVector(keys.pubkey1C) << OP_2 << OP_CHECKMULTISIG,
                                "1-of-2 with the second 1 hybrid pubkey and no STRICTENC", 0
                               ).Num(0).PushSig(keys.key1, SIGHASH_ALL | SIGHASH_FORKID));
    tests.push_back(TestBuilder(CScript() << OP_1 << ToByteVector(keys.pubkey0H) << ToByteVector(keys.pubkey1C) << OP_2 << OP_CHECKMULTISIG,
                                "1-of-2 with the second 1 hybrid pubkey", SCRIPT_VERIFY_STRICTENC
                               ).Num(0).PushSig(keys.key1, SIGHASH_ALL | SIGHASH_FORKID));
    tests.push_back(TestBuilder(CScript() << OP_1 << ToByteVector(keys.pubkey1C) << ToByteVector(keys.pubkey0H) << OP_2 << OP_CHECKMULTISIG,
                                "1-of-2 with the first 1 hybrid pubkey", SCRIPT_VERIFY_STRICTENC
                               ).Num(0).PushSig(keys.key1, SIGHASH_ALL | SIGHASH_FORKID).ScriptError(SCRIPT_ERR_PUBKEYTYPE));

    tests.push_back(TestBuilder(CScript() << ToByteVector(keys.pubkey1) << OP_CHECKSIG,
                                "P2PK with undefined hashtype but no STRICTENC", 0
                               ).PushSig(keys.key1, 5));
    tests.push_back(TestBuilder(CScript() << ToByteVector(keys.pubkey1) << OP_CHECKSIG,
                                "P2PK with undefined hashtype", SCRIPT_VERIFY_STRICTENC
                               ).PushSig(keys.key1, 5).ScriptError(SCRIPT_ERR_SIG_HASHTYPE));
    tests.push_back(TestBuilder(CScript() << ToByteVector(keys.pubkey1) << OP_CHECKSIG << OP_NOT,
                                "P2PK NOT with invalid sig and undefined hashtype but no STRICTENC", 0
                               ).PushSig(keys.key1, 5).DamagePush(10));
    tests.push_back(TestBuilder(CScript() << ToByteVector(keys.pubkey1) << OP_CHECKSIG << OP_NOT,
                                "P2PK NOT with invalid sig and undefined hashtype", SCRIPT_VERIFY_STRICTENC
                               ).PushSig(keys.key1, 5).DamagePush(10).ScriptError(SCRIPT_ERR_SIG_HASHTYPE));

    tests.push_back(TestBuilder(CScript() << OP_3 << ToByteVector(keys.pubkey0C) << ToByteVector(keys.pubkey1C) << ToByteVector(keys.pubkey2C) << OP_3 << OP_CHECKMULTISIG,
                                "3-of-3 with nonzero dummy but no NULLDUMMY", 0
                               ).Num(1).PushSig(keys.key0).PushSig(keys.key1).PushSig(keys.key2));
    tests.push_back(TestBuilder(CScript() << OP_3 << ToByteVector(keys.pubkey0C) << ToByteVector(keys.pubkey1C) << ToByteVector(keys.pubkey2C) << OP_3 << OP_CHECKMULTISIG,
                                "3-of-3 with nonzero dummy", SCRIPT_VERIFY_NULLDUMMY
                               ).Num(1).PushSig(keys.key0).PushSig(keys.key1).PushSig(keys.key2).ScriptError(SCRIPT_ERR_SIG_NULLDUMMY));
    tests.push_back(TestBuilder(CScript() << OP_3 << ToByteVector(keys.pubkey0C) << ToByteVector(keys.pubkey1C) << ToByteVector(keys.pubkey2C) << OP_3 << OP_CHECKMULTISIG << OP_NOT,
                                "3-of-3 NOT with invalid sig and nonzero dummy but no NULLDUMMY", 0
                               ).Num(1).PushSig(keys.key0).PushSig(keys.key1).PushSig(keys.key2).DamagePush(10));
    tests.push_back(TestBuilder(CScript() << OP_3 << ToByteVector(keys.pubkey0C) << ToByteVector(keys.pubkey1C) << ToByteVector(keys.pubkey2C) << OP_3 << OP_CHECKMULTISIG << OP_NOT,
                                "3-of-3 NOT with invalid sig with nonzero dummy", SCRIPT_VERIFY_NULLDUMMY
                               ).Num(1).PushSig(keys.key0).PushSig(keys.key1).PushSig(keys.key2).DamagePush(10).ScriptError(SCRIPT_ERR_SIG_NULLDUMMY));

    tests.push_back(TestBuilder(CScript() << OP_2 << ToByteVector(keys.pubkey1C) << ToByteVector(keys.pubkey1C) << OP_2 << OP_CHECKMULTISIG,
                                "2-of-2 with two identical keys and sigs pushed using OP_DUP but no SIGPUSHONLY", 0
                               ).Num(0).PushSig(keys.key1).Add(CScript() << OP_DUP));
    tests.push_back(TestBuilder(CScript() << OP_2 << ToByteVector(keys.pubkey1C) << ToByteVector(keys.pubkey1C) << OP_2 << OP_CHECKMULTISIG,
                                "2-of-2 with two identical keys and sigs pushed using OP_DUP", SCRIPT_VERIFY_SIGPUSHONLY
                               ).Num(0).PushSig(keys.key1).Add(CScript() << OP_DUP).ScriptError(SCRIPT_ERR_SIG_PUSHONLY));
    tests.push_back(TestBuilder(CScript() << ToByteVector(keys.pubkey2C) << OP_CHECKSIG,
                                "P2SH(P2PK) with non-push scriptSig but no P2SH or SIGPUSHONLY", 0, true
                               ).PushSig(keys.key2).Add(CScript() << OP_NOP8).PushRedeem());
    tests.push_back(TestBuilder(CScript() << ToByteVector(keys.pubkey2C) << OP_CHECKSIG,
                                "P2PK with non-push scriptSig but with P2SH validation", 0
                               ).PushSig(keys.key2).Add(CScript() << OP_NOP8));
    tests.push_back(TestBuilder(CScript() << ToByteVector(keys.pubkey2C) << OP_CHECKSIG,
                                "P2SH(P2PK) with non-push scriptSig but no SIGPUSHONLY", SCRIPT_VERIFY_P2SH, true
                               ).PushSig(keys.key2).Add(CScript() << OP_NOP8).PushRedeem().ScriptError(SCRIPT_ERR_SIG_PUSHONLY));
    tests.push_back(TestBuilder(CScript() << ToByteVector(keys.pubkey2C) << OP_CHECKSIG,
                                "P2SH(P2PK) with non-push scriptSig but not P2SH", SCRIPT_VERIFY_SIGPUSHONLY, true
                               ).PushSig(keys.key2).Add(CScript() << OP_NOP8).PushRedeem().ScriptError(SCRIPT_ERR_SIG_PUSHONLY));
    tests.push_back(TestBuilder(CScript() << OP_2 << ToByteVector(keys.pubkey1C) << ToByteVector(keys.pubkey1C) << OP_2 << OP_CHECKMULTISIG,
                                "2-of-2 with two identical keys and sigs pushed", SCRIPT_VERIFY_SIGPUSHONLY
                               ).Num(0).PushSig(keys.key1).PushSig(keys.key1));
    tests.push_back(TestBuilder(CScript() << ToByteVector(keys.pubkey0) << OP_CHECKSIG,
                                "P2PK with unnecessary input but no CLEANSTACK", SCRIPT_VERIFY_P2SH
                               ).Num(11).PushSig(keys.key0));
    tests.push_back(TestBuilder(CScript() << ToByteVector(keys.pubkey0) << OP_CHECKSIG,
                                "P2PK with unnecessary input", SCRIPT_VERIFY_CLEANSTACK | SCRIPT_VERIFY_P2SH
                               ).Num(11).PushSig(keys.key0).ScriptError(SCRIPT_ERR_CLEANSTACK));
    tests.push_back(TestBuilder(CScript() << ToByteVector(keys.pubkey0) << OP_CHECKSIG,
                                "P2SH with unnecessary input but no CLEANSTACK", SCRIPT_VERIFY_P2SH, true
                               ).Num(11).PushSig(keys.key0).PushRedeem());
    tests.push_back(TestBuilder(CScript() << ToByteVector(keys.pubkey0) << OP_CHECKSIG,
                                "P2SH with unnecessary input", SCRIPT_VERIFY_CLEANSTACK | SCRIPT_VERIFY_P2SH, true
                               ).Num(11).PushSig(keys.key0).PushRedeem().ScriptError(SCRIPT_ERR_CLEANSTACK));
    tests.push_back(TestBuilder(CScript() << ToByteVector(keys.pubkey0) << OP_CHECKSIG,
                                "P2SH with CLEANSTACK", SCRIPT_VERIFY_CLEANSTACK | SCRIPT_VERIFY_P2SH, true
                               ).PushSig(keys.key0).PushRedeem());

    tests.push_back(TestBuilder(CScript() << ToByteVector(keys.pubkey0) << OP_CHECKSIG,
                                "Basic P2WSH", SCRIPT_VERIFY_WITNESS | SCRIPT_VERIFY_P2SH, false, WitnessMode::SH,
                                0, 1).PushWitSig(keys.key0).PushWitRedeem());
    tests.push_back(TestBuilder(CScript() << ToByteVector(keys.pubkey0),
                                "Basic P2WPKH", SCRIPT_VERIFY_WITNESS | SCRIPT_VERIFY_P2SH, false, WitnessMode::PKH,
                                0, 1).PushWitSig(keys.key0).Push(keys.pubkey0).AsWit());
    tests.push_back(TestBuilder(CScript() << ToByteVector(keys.pubkey0) << OP_CHECKSIG,
                                "Basic P2SH(P2WSH)", SCRIPT_VERIFY_WITNESS | SCRIPT_VERIFY_P2SH, true, WitnessMode::SH,
                                0, 1).PushWitSig(keys.key0).PushWitRedeem().PushRedeem());
    tests.push_back(TestBuilder(CScript() << ToByteVector(keys.pubkey0),
                                "Basic P2SH(P2WPKH)", SCRIPT_VERIFY_WITNESS | SCRIPT_VERIFY_P2SH, true, WitnessMode::PKH,
                                0, 1).PushWitSig(keys.key0).Push(keys.pubkey0).AsWit().PushRedeem());
    tests.push_back(TestBuilder(CScript() << ToByteVector(keys.pubkey1) << OP_CHECKSIG,
                                "Basic P2WSH with the wrong key", SCRIPT_VERIFY_WITNESS | SCRIPT_VERIFY_P2SH, false, WitnessMode::SH
                               ).PushWitSig(keys.key0).PushWitRedeem().ScriptError(SCRIPT_ERR_EVAL_FALSE));
    tests.push_back(TestBuilder(CScript() << ToByteVector(keys.pubkey1),
                                "Basic P2WPKH with the wrong key", SCRIPT_VERIFY_WITNESS | SCRIPT_VERIFY_P2SH, false, WitnessMode::PKH
                               ).PushWitSig(keys.key0).Push(keys.pubkey1).AsWit().ScriptError(SCRIPT_ERR_EVAL_FALSE));
    tests.push_back(TestBuilder(CScript() << ToByteVector(keys.pubkey1) << OP_CHECKSIG,
                                "Basic P2SH(P2WSH) with the wrong key", SCRIPT_VERIFY_WITNESS | SCRIPT_VERIFY_P2SH, true, WitnessMode::SH
                               ).PushWitSig(keys.key0).PushWitRedeem().PushRedeem().ScriptError(SCRIPT_ERR_EVAL_FALSE));
    tests.push_back(TestBuilder(CScript() << ToByteVector(keys.pubkey1),
                                "Basic P2SH(P2WPKH) with the wrong key", SCRIPT_VERIFY_WITNESS | SCRIPT_VERIFY_P2SH, true, WitnessMode::PKH
                               ).PushWitSig(keys.key0).Push(keys.pubkey1).AsWit().PushRedeem().ScriptError(SCRIPT_ERR_EVAL_FALSE));
    tests.push_back(TestBuilder(CScript() << ToByteVector(keys.pubkey1) << OP_CHECKSIG,
                                "Basic P2WSH with the wrong key but no WITNESS", SCRIPT_VERIFY_P2SH, false, WitnessMode::SH
                               ).PushWitSig(keys.key0).PushWitRedeem());
    tests.push_back(TestBuilder(CScript() << ToByteVector(keys.pubkey1),
                                "Basic P2WPKH with the wrong key but no WITNESS", SCRIPT_VERIFY_P2SH, false, WitnessMode::PKH
                               ).PushWitSig(keys.key0).Push(keys.pubkey1).AsWit());
    tests.push_back(TestBuilder(CScript() << ToByteVector(keys.pubkey1) << OP_CHECKSIG,
                                "Basic P2SH(P2WSH) with the wrong key but no WITNESS", SCRIPT_VERIFY_P2SH, true, WitnessMode::SH
                               ).PushWitSig(keys.key0).PushWitRedeem().PushRedeem());
    tests.push_back(TestBuilder(CScript() << ToByteVector(keys.pubkey1),
                                "Basic P2SH(P2WPKH) with the wrong key but no WITNESS", SCRIPT_VERIFY_P2SH, true, WitnessMode::PKH
                               ).PushWitSig(keys.key0).Push(keys.pubkey1).AsWit().PushRedeem());
    tests.push_back(TestBuilder(CScript() << ToByteVector(keys.pubkey0) << OP_CHECKSIG,
                                "Basic P2WSH with wrong value", SCRIPT_VERIFY_WITNESS | SCRIPT_VERIFY_P2SH, false, WitnessMode::SH,
                                0, 0).PushWitSig(keys.key0, 1).PushWitRedeem().ScriptError(SCRIPT_ERR_EVAL_FALSE));
    tests.push_back(TestBuilder(CScript() << ToByteVector(keys.pubkey0),
                                "Basic P2WPKH with wrong value", SCRIPT_VERIFY_WITNESS | SCRIPT_VERIFY_P2SH, false, WitnessMode::PKH,
                                0, 0).PushWitSig(keys.key0, 1).Push(keys.pubkey0).AsWit().ScriptError(SCRIPT_ERR_EVAL_FALSE));
    tests.push_back(TestBuilder(CScript() << ToByteVector(keys.pubkey0) << OP_CHECKSIG,
                                "Basic P2SH(P2WSH) with wrong value", SCRIPT_VERIFY_WITNESS | SCRIPT_VERIFY_P2SH, true, WitnessMode::SH,
                                0, 0).PushWitSig(keys.key0, 1).PushWitRedeem().PushRedeem().ScriptError(SCRIPT_ERR_EVAL_FALSE));
    tests.push_back(TestBuilder(CScript() << ToByteVector(keys.pubkey0),
                                "Basic P2SH(P2WPKH) with wrong value", SCRIPT_VERIFY_WITNESS | SCRIPT_VERIFY_P2SH, true, WitnessMode::PKH,
                                0, 0).PushWitSig(keys.key0, 1).Push(keys.pubkey0).AsWit().PushRedeem().ScriptError(SCRIPT_ERR_EVAL_FALSE));

    tests.push_back(TestBuilder(CScript() << ToByteVector(keys.pubkey0),
                                "P2WPKH with future witness version", SCRIPT_VERIFY_WITNESS | SCRIPT_VERIFY_P2SH |
                                SCRIPT_VERIFY_DISCOURAGE_UPGRADABLE_WITNESS_PROGRAM, false, WitnessMode::PKH, 1
                               ).PushWitSig(keys.key0).Push(keys.pubkey0).AsWit().ScriptError(SCRIPT_ERR_DISCOURAGE_UPGRADABLE_WITNESS_PROGRAM));
    {
        CScript witscript = CScript() << ToByteVector(keys.pubkey0);
        uint256 hash;
        CSHA256().Write(&witscript[0], witscript.size()).Finalize(hash.begin());
        std::vector<unsigned char> hashBytes = ToByteVector(hash);
        hashBytes.pop_back();
        tests.push_back(TestBuilder(CScript() << OP_0 << hashBytes,
                                    "P2WPKH with wrong witness program length", SCRIPT_VERIFY_WITNESS | SCRIPT_VERIFY_P2SH, false
                                   ).PushWitSig(keys.key0).Push(keys.pubkey0).AsWit().ScriptError(SCRIPT_ERR_WITNESS_PROGRAM_WRONG_LENGTH));
    }
    tests.push_back(TestBuilder(CScript() << ToByteVector(keys.pubkey0) << OP_CHECKSIG,
                                "P2WSH with empty witness", SCRIPT_VERIFY_WITNESS | SCRIPT_VERIFY_P2SH, false, WitnessMode::SH
                               ).ScriptError(SCRIPT_ERR_WITNESS_PROGRAM_WITNESS_EMPTY));
    {
        CScript witscript = CScript() << ToByteVector(keys.pubkey0) << OP_CHECKSIG;
        tests.push_back(TestBuilder(witscript,
                                    "P2WSH with witness program mismatch", SCRIPT_VERIFY_WITNESS | SCRIPT_VERIFY_P2SH, false, WitnessMode::SH
                                   ).PushWitSig(keys.key0).Push(witscript).DamagePush(0).AsWit().ScriptError(SCRIPT_ERR_WITNESS_PROGRAM_MISMATCH));
    }
    tests.push_back(TestBuilder(CScript() << ToByteVector(keys.pubkey0),
                                "P2WPKH with witness program mismatch", SCRIPT_VERIFY_WITNESS | SCRIPT_VERIFY_P2SH, false, WitnessMode::PKH
                               ).PushWitSig(keys.key0).Push(keys.pubkey0).AsWit().Push("0").AsWit().ScriptError(SCRIPT_ERR_WITNESS_PROGRAM_MISMATCH));
    tests.push_back(TestBuilder(CScript() << ToByteVector(keys.pubkey0),
                                "P2WPKH with non-empty scriptSig", SCRIPT_VERIFY_WITNESS | SCRIPT_VERIFY_P2SH, false, WitnessMode::PKH
                               ).PushWitSig(keys.key0).Push(keys.pubkey0).AsWit().Num(11).ScriptError(SCRIPT_ERR_WITNESS_MALLEATED));
    tests.push_back(TestBuilder(CScript() << ToByteVector(keys.pubkey1),
                                "P2SH(P2WPKH) with superfluous push in scriptSig", SCRIPT_VERIFY_WITNESS | SCRIPT_VERIFY_P2SH, true, WitnessMode::PKH
                               ).PushWitSig(keys.key0).Push(keys.pubkey1).AsWit().Num(11).PushRedeem().ScriptError(SCRIPT_ERR_WITNESS_MALLEATED_P2SH));
    tests.push_back(TestBuilder(CScript() << ToByteVector(keys.pubkey0) << OP_CHECKSIG,
                                "P2PK with witness", SCRIPT_VERIFY_WITNESS | SCRIPT_VERIFY_P2SH
                               ).PushSig(keys.key0).Push("0").AsWit().ScriptError(SCRIPT_ERR_WITNESS_UNEXPECTED));

    // Compressed keys should pass SCRIPT_VERIFY_WITNESS_PUBKEYTYPE
    tests.push_back(TestBuilder(CScript() << ToByteVector(keys.pubkey0C) << OP_CHECKSIG,
                                "Basic P2WSH with compressed key", SCRIPT_VERIFY_WITNESS | SCRIPT_VERIFY_P2SH | SCRIPT_VERIFY_WITNESS_PUBKEYTYPE, false, WitnessMode::SH,
                                0, 1).PushWitSig(keys.key0C).PushWitRedeem());
    tests.push_back(TestBuilder(CScript() << ToByteVector(keys.pubkey0C),
                                "Basic P2WPKH with compressed key", SCRIPT_VERIFY_WITNESS | SCRIPT_VERIFY_P2SH | SCRIPT_VERIFY_WITNESS_PUBKEYTYPE, false, WitnessMode::PKH,
                                0, 1).PushWitSig(keys.key0C).Push(keys.pubkey0C).AsWit());
    tests.push_back(TestBuilder(CScript() << ToByteVector(keys.pubkey0C) << OP_CHECKSIG,
                                "Basic P2SH(P2WSH) with compressed key", SCRIPT_VERIFY_WITNESS | SCRIPT_VERIFY_P2SH | SCRIPT_VERIFY_WITNESS_PUBKEYTYPE, true, WitnessMode::SH,
                                0, 1).PushWitSig(keys.key0C).PushWitRedeem().PushRedeem());
    tests.push_back(TestBuilder(CScript() << ToByteVector(keys.pubkey0C),
                                "Basic P2SH(P2WPKH) with compressed key", SCRIPT_VERIFY_WITNESS | SCRIPT_VERIFY_P2SH | SCRIPT_VERIFY_WITNESS_PUBKEYTYPE, true, WitnessMode::PKH,
                                0, 1).PushWitSig(keys.key0C).Push(keys.pubkey0C).AsWit().PushRedeem());

    // Testing uncompressed key in witness with SCRIPT_VERIFY_WITNESS_PUBKEYTYPE
    tests.push_back(TestBuilder(CScript() << ToByteVector(keys.pubkey0) << OP_CHECKSIG,
                                "Basic P2WSH", SCRIPT_VERIFY_WITNESS | SCRIPT_VERIFY_P2SH | SCRIPT_VERIFY_WITNESS_PUBKEYTYPE, false, WitnessMode::SH,
                                0, 1).PushWitSig(keys.key0).PushWitRedeem().ScriptError(SCRIPT_ERR_WITNESS_PUBKEYTYPE));
    tests.push_back(TestBuilder(CScript() << ToByteVector(keys.pubkey0),
                                "Basic P2WPKH", SCRIPT_VERIFY_WITNESS | SCRIPT_VERIFY_P2SH | SCRIPT_VERIFY_WITNESS_PUBKEYTYPE, false, WitnessMode::PKH,
                                0, 1).PushWitSig(keys.key0).Push(keys.pubkey0).AsWit().ScriptError(SCRIPT_ERR_WITNESS_PUBKEYTYPE));
    tests.push_back(TestBuilder(CScript() << ToByteVector(keys.pubkey0) << OP_CHECKSIG,
                                "Basic P2SH(P2WSH)", SCRIPT_VERIFY_WITNESS | SCRIPT_VERIFY_P2SH | SCRIPT_VERIFY_WITNESS_PUBKEYTYPE, true, WitnessMode::SH,
                                0, 1).PushWitSig(keys.key0).PushWitRedeem().PushRedeem().ScriptError(SCRIPT_ERR_WITNESS_PUBKEYTYPE));
    tests.push_back(TestBuilder(CScript() << ToByteVector(keys.pubkey0),
                                "Basic P2SH(P2WPKH)", SCRIPT_VERIFY_WITNESS | SCRIPT_VERIFY_P2SH | SCRIPT_VERIFY_WITNESS_PUBKEYTYPE, true, WitnessMode::PKH,
                                0, 1).PushWitSig(keys.key0).Push(keys.pubkey0).AsWit().PushRedeem().ScriptError(SCRIPT_ERR_WITNESS_PUBKEYTYPE));

    // P2WSH 1-of-2 multisig with compressed keys
    tests.push_back(TestBuilder(CScript() << OP_1 << ToByteVector(keys.pubkey1C) << ToByteVector(keys.pubkey0C) << OP_2 << OP_CHECKMULTISIG,
                                "P2WSH CHECKMULTISIG with compressed keys", SCRIPT_VERIFY_WITNESS | SCRIPT_VERIFY_P2SH | SCRIPT_VERIFY_WITNESS_PUBKEYTYPE, false, WitnessMode::SH,
                                0, 1).Push(CScript()).AsWit().PushWitSig(keys.key0C).PushWitRedeem());
    tests.push_back(TestBuilder(CScript() << OP_1 << ToByteVector(keys.pubkey1C) << ToByteVector(keys.pubkey0C) << OP_2 << OP_CHECKMULTISIG,
                                "P2SH(P2WSH) CHECKMULTISIG with compressed keys", SCRIPT_VERIFY_WITNESS | SCRIPT_VERIFY_P2SH | SCRIPT_VERIFY_WITNESS_PUBKEYTYPE, true, WitnessMode::SH,
                                0, 1).Push(CScript()).AsWit().PushWitSig(keys.key0C).PushWitRedeem().PushRedeem());
    tests.push_back(TestBuilder(CScript() << OP_1 << ToByteVector(keys.pubkey1C) << ToByteVector(keys.pubkey0C) << OP_2 << OP_CHECKMULTISIG,
                                "P2WSH CHECKMULTISIG with compressed keys", SCRIPT_VERIFY_WITNESS | SCRIPT_VERIFY_P2SH | SCRIPT_VERIFY_WITNESS_PUBKEYTYPE, false, WitnessMode::SH,
                                0, 1).Push(CScript()).AsWit().PushWitSig(keys.key1C).PushWitRedeem());
    tests.push_back(TestBuilder(CScript() << OP_1 << ToByteVector(keys.pubkey1C) << ToByteVector(keys.pubkey0C) << OP_2 << OP_CHECKMULTISIG,
                                "P2SH(P2WSH) CHECKMULTISIG with compressed keys", SCRIPT_VERIFY_WITNESS | SCRIPT_VERIFY_P2SH | SCRIPT_VERIFY_WITNESS_PUBKEYTYPE, true, WitnessMode::SH,
                                0, 1).Push(CScript()).AsWit().PushWitSig(keys.key1C).PushWitRedeem().PushRedeem());

    // P2WSH 1-of-2 multisig with first key uncompressed
    tests.push_back(TestBuilder(CScript() << OP_1 << ToByteVector(keys.pubkey1C) << ToByteVector(keys.pubkey0) << OP_2 << OP_CHECKMULTISIG,
                                "P2WSH CHECKMULTISIG with first key uncompressed and signing with the first key", SCRIPT_VERIFY_WITNESS | SCRIPT_VERIFY_P2SH, false, WitnessMode::SH,
                                0, 1).Push(CScript()).AsWit().PushWitSig(keys.key0).PushWitRedeem());
    tests.push_back(TestBuilder(CScript() << OP_1 << ToByteVector(keys.pubkey1C) << ToByteVector(keys.pubkey0) << OP_2 << OP_CHECKMULTISIG,
                                "P2SH(P2WSH) CHECKMULTISIG first key uncompressed and signing with the first key", SCRIPT_VERIFY_WITNESS | SCRIPT_VERIFY_P2SH, true, WitnessMode::SH,
                                0, 1).Push(CScript()).AsWit().PushWitSig(keys.key0).PushWitRedeem().PushRedeem());
    tests.push_back(TestBuilder(CScript() << OP_1 << ToByteVector(keys.pubkey1C) << ToByteVector(keys.pubkey0) << OP_2 << OP_CHECKMULTISIG,
                                "P2WSH CHECKMULTISIG with first key uncompressed and signing with the first key", SCRIPT_VERIFY_WITNESS | SCRIPT_VERIFY_P2SH | SCRIPT_VERIFY_WITNESS_PUBKEYTYPE, false, WitnessMode::SH,
                                0, 1).Push(CScript()).AsWit().PushWitSig(keys.key0).PushWitRedeem().ScriptError(SCRIPT_ERR_WITNESS_PUBKEYTYPE));
    tests.push_back(TestBuilder(CScript() << OP_1 << ToByteVector(keys.pubkey1C) << ToByteVector(keys.pubkey0) << OP_2 << OP_CHECKMULTISIG,
                                "P2SH(P2WSH) CHECKMULTISIG with first key uncompressed and signing with the first key", SCRIPT_VERIFY_WITNESS | SCRIPT_VERIFY_P2SH | SCRIPT_VERIFY_WITNESS_PUBKEYTYPE, true, WitnessMode::SH,
                                0, 1).Push(CScript()).AsWit().PushWitSig(keys.key0).PushWitRedeem().PushRedeem().ScriptError(SCRIPT_ERR_WITNESS_PUBKEYTYPE));
    tests.push_back(TestBuilder(CScript() << OP_1 << ToByteVector(keys.pubkey1C) << ToByteVector(keys.pubkey0) << OP_2 << OP_CHECKMULTISIG,
                                "P2WSH CHECKMULTISIG with first key uncompressed and signing with the second key", SCRIPT_VERIFY_WITNESS | SCRIPT_VERIFY_P2SH, false, WitnessMode::SH,
                                0, 1).Push(CScript()).AsWit().PushWitSig(keys.key1C).PushWitRedeem());
    tests.push_back(TestBuilder(CScript() << OP_1 << ToByteVector(keys.pubkey1C) << ToByteVector(keys.pubkey0) << OP_2 << OP_CHECKMULTISIG,
                                "P2SH(P2WSH) CHECKMULTISIG with first key uncompressed and signing with the second key", SCRIPT_VERIFY_WITNESS | SCRIPT_VERIFY_P2SH, true, WitnessMode::SH,
                                0, 1).Push(CScript()).AsWit().PushWitSig(keys.key1C).PushWitRedeem().PushRedeem());
    tests.push_back(TestBuilder(CScript() << OP_1 << ToByteVector(keys.pubkey1C) << ToByteVector(keys.pubkey0) << OP_2 << OP_CHECKMULTISIG,
                                "P2WSH CHECKMULTISIG with first key uncompressed and signing with the second key", SCRIPT_VERIFY_WITNESS | SCRIPT_VERIFY_P2SH | SCRIPT_VERIFY_WITNESS_PUBKEYTYPE, false, WitnessMode::SH,
                                0, 1).Push(CScript()).AsWit().PushWitSig(keys.key1C).PushWitRedeem().ScriptError(SCRIPT_ERR_WITNESS_PUBKEYTYPE));
    tests.push_back(TestBuilder(CScript() << OP_1 << ToByteVector(keys.pubkey1C) << ToByteVector(keys.pubkey0) << OP_2 << OP_CHECKMULTISIG,
                                "P2SH(P2WSH) CHECKMULTISIG with first key uncompressed and signing with the second key", SCRIPT_VERIFY_WITNESS | SCRIPT_VERIFY_P2SH | SCRIPT_VERIFY_WITNESS_PUBKEYTYPE, true, WitnessMode::SH,
                                0, 1).Push(CScript()).AsWit().PushWitSig(keys.key1C).PushWitRedeem().PushRedeem().ScriptError(SCRIPT_ERR_WITNESS_PUBKEYTYPE));
    // P2WSH 1-of-2 multisig with second key uncompressed
    tests.push_back(TestBuilder(CScript() << OP_1 << ToByteVector(keys.pubkey1) << ToByteVector(keys.pubkey0C) << OP_2 << OP_CHECKMULTISIG,
                                "P2WSH CHECKMULTISIG with second key uncompressed and signing with the first key", SCRIPT_VERIFY_WITNESS | SCRIPT_VERIFY_P2SH, false, WitnessMode::SH,
                                0, 1).Push(CScript()).AsWit().PushWitSig(keys.key0C).PushWitRedeem());
    tests.push_back(TestBuilder(CScript() << OP_1 << ToByteVector(keys.pubkey1) << ToByteVector(keys.pubkey0C) << OP_2 << OP_CHECKMULTISIG,
                                "P2SH(P2WSH) CHECKMULTISIG second key uncompressed and signing with the first key", SCRIPT_VERIFY_WITNESS | SCRIPT_VERIFY_P2SH, true, WitnessMode::SH,
                                0, 1).Push(CScript()).AsWit().PushWitSig(keys.key0C).PushWitRedeem().PushRedeem());
    tests.push_back(TestBuilder(CScript() << OP_1 << ToByteVector(keys.pubkey1) << ToByteVector(keys.pubkey0C) << OP_2 << OP_CHECKMULTISIG,
                                "P2WSH CHECKMULTISIG with second key uncompressed and signing with the first key should pass as the uncompressed key is not used", SCRIPT_VERIFY_WITNESS | SCRIPT_VERIFY_P2SH | SCRIPT_VERIFY_WITNESS_PUBKEYTYPE, false, WitnessMode::SH,
                                0, 1).Push(CScript()).AsWit().PushWitSig(keys.key0C).PushWitRedeem());
    tests.push_back(TestBuilder(CScript() << OP_1 << ToByteVector(keys.pubkey1) << ToByteVector(keys.pubkey0C) << OP_2 << OP_CHECKMULTISIG,
                                "P2SH(P2WSH) CHECKMULTISIG with second key uncompressed and signing with the first key should pass as the uncompressed key is not used", SCRIPT_VERIFY_WITNESS | SCRIPT_VERIFY_P2SH | SCRIPT_VERIFY_WITNESS_PUBKEYTYPE, true, WitnessMode::SH,
                                0, 1).Push(CScript()).AsWit().PushWitSig(keys.key0C).PushWitRedeem().PushRedeem());
    tests.push_back(TestBuilder(CScript() << OP_1 << ToByteVector(keys.pubkey1) << ToByteVector(keys.pubkey0C) << OP_2 << OP_CHECKMULTISIG,
                                "P2WSH CHECKMULTISIG with second key uncompressed and signing with the second key", SCRIPT_VERIFY_WITNESS | SCRIPT_VERIFY_P2SH, false, WitnessMode::SH,
                                0, 1).Push(CScript()).AsWit().PushWitSig(keys.key1).PushWitRedeem());
    tests.push_back(TestBuilder(CScript() << OP_1 << ToByteVector(keys.pubkey1) << ToByteVector(keys.pubkey0C) << OP_2 << OP_CHECKMULTISIG,
                                "P2SH(P2WSH) CHECKMULTISIG with second key uncompressed and signing with the second key", SCRIPT_VERIFY_WITNESS | SCRIPT_VERIFY_P2SH, true, WitnessMode::SH,
                                0, 1).Push(CScript()).AsWit().PushWitSig(keys.key1).PushWitRedeem().PushRedeem());
    tests.push_back(TestBuilder(CScript() << OP_1 << ToByteVector(keys.pubkey1) << ToByteVector(keys.pubkey0C) << OP_2 << OP_CHECKMULTISIG,
                                "P2WSH CHECKMULTISIG with second key uncompressed and signing with the second key", SCRIPT_VERIFY_WITNESS | SCRIPT_VERIFY_P2SH | SCRIPT_VERIFY_WITNESS_PUBKEYTYPE, false, WitnessMode::SH,
                                0, 1).Push(CScript()).AsWit().PushWitSig(keys.key1).PushWitRedeem().ScriptError(SCRIPT_ERR_WITNESS_PUBKEYTYPE));
    tests.push_back(TestBuilder(CScript() << OP_1 << ToByteVector(keys.pubkey1) << ToByteVector(keys.pubkey0C) << OP_2 << OP_CHECKMULTISIG,
                                "P2SH(P2WSH) CHECKMULTISIG with second key uncompressed and signing with the second key", SCRIPT_VERIFY_WITNESS | SCRIPT_VERIFY_P2SH | SCRIPT_VERIFY_WITNESS_PUBKEYTYPE, true, WitnessMode::SH,
                                0, 1).Push(CScript()).AsWit().PushWitSig(keys.key1).PushWitRedeem().PushRedeem().ScriptError(SCRIPT_ERR_WITNESS_PUBKEYTYPE));

    std::set<std::string> tests_set;

    {
        UniValue json_tests = read_json(std::string(json_tests::script_tests, json_tests::script_tests + sizeof(json_tests::script_tests)));

        for (unsigned int idx = 0; idx < json_tests.size(); idx++) {
            const UniValue& tv = json_tests[idx];
            tests_set.insert(JSONPrettyPrint(tv.get_array()));
        }
    }

    std::string strGen;

    for (TestBuilder& test : tests) {
        test.Test();
        std::string str = JSONPrettyPrint(test.GetJSON());
#ifndef UPDATE_JSON_TESTS
        if (tests_set.count(str) == 0) {
            BOOST_CHECK_MESSAGE(false, "Missing auto script_valid test: " + test.GetComment());
        }
#endif
        strGen += str + ",\n";
    }

#ifdef UPDATE_JSON_TESTS
    FILE* file = fopen("script_tests.json.gen", "w");
    fputs(strGen.c_str(), file);
    fclose(file);
#endif
}

BOOST_AUTO_TEST_CASE(script_json_test)
{
    // Read tests from test/data/script_tests.json
    // Format is an array of arrays
    // Inner arrays are [ ["wit"..., nValue]?, "scriptSig", "scriptPubKey", "flags", "expected_scripterror" ]
    // ... where scriptSig and scriptPubKey are stringified
    // scripts.
    // If a witness is given, then the last value in the array should be the
    // amount (nValue) to use in the crediting tx
    UniValue tests = read_json(std::string(json_tests::script_tests, json_tests::script_tests + sizeof(json_tests::script_tests)));

    for (unsigned int idx = 0; idx < tests.size(); idx++) {
        UniValue test = tests[idx];
        std::string strTest = test.write();
        CScriptWitness witness;
        CAmount nValue = 0;
        unsigned int pos = 0;
        if (test.size() > 0 && test[pos].isArray()) {
            unsigned int i=0;
            for (i = 0; i < test[pos].size()-1; i++) {
                witness.stack.push_back(ParseHex(test[pos][i].get_str()));
            }
            nValue = AmountFromValue(test[pos][i]);
            pos++;
        }
        if (test.size() < 4 + pos) // Allow size > 3; extra stuff ignored (useful for comments)
        {
            if (test.size() != 1) {
                BOOST_ERROR("Bad test: " << strTest);
            }
            continue;
        }
        std::string scriptSigString = test[pos++].get_str();
        CScript scriptSig = ParseScript(scriptSigString);
        std::string scriptPubKeyString = test[pos++].get_str();
        CScript scriptPubKey = ParseScript(scriptPubKeyString);
        unsigned int scriptflags = ParseScriptFlags(test[pos++].get_str());
        int scriptError = ParseScriptError(test[pos++].get_str());

        DoTest(scriptPubKey, scriptSig, witness, scriptflags, strTest, scriptError, nValue);
    }
}

BOOST_AUTO_TEST_CASE(script_PushData)
{
    // Check that PUSHDATA1, PUSHDATA2, and PUSHDATA4 create the same value on
    // the stack as the 1-75 opcodes do.
    static const unsigned char direct[] = { 1, 0x5a };
    static const unsigned char pushdata1[] = { OP_PUSHDATA1, 1, 0x5a };
    static const unsigned char pushdata2[] = { OP_PUSHDATA2, 1, 0, 0x5a };
    static const unsigned char pushdata4[] = { OP_PUSHDATA4, 1, 0, 0, 0, 0x5a };

    ScriptError err;
    std::vector<std::vector<unsigned char> > directStack;
    BOOST_CHECK(EvalScript(directStack, CScript(&direct[0], &direct[sizeof(direct)]), SCRIPT_VERIFY_P2SH, BaseSignatureChecker(), SigVersion::BASE, &err));
    BOOST_CHECK_MESSAGE(err == SCRIPT_ERR_OK, ScriptErrorString(err));

    std::vector<std::vector<unsigned char> > pushdata1Stack;
    BOOST_CHECK(EvalScript(pushdata1Stack, CScript(&pushdata1[0], &pushdata1[sizeof(pushdata1)]), SCRIPT_VERIFY_P2SH, BaseSignatureChecker(), SigVersion::BASE, &err));
    BOOST_CHECK(pushdata1Stack == directStack);
    BOOST_CHECK_MESSAGE(err == SCRIPT_ERR_OK, ScriptErrorString(err));

    std::vector<std::vector<unsigned char> > pushdata2Stack;
    BOOST_CHECK(EvalScript(pushdata2Stack, CScript(&pushdata2[0], &pushdata2[sizeof(pushdata2)]), SCRIPT_VERIFY_P2SH, BaseSignatureChecker(), SigVersion::BASE, &err));
    BOOST_CHECK(pushdata2Stack == directStack);
    BOOST_CHECK_MESSAGE(err == SCRIPT_ERR_OK, ScriptErrorString(err));

    std::vector<std::vector<unsigned char> > pushdata4Stack;
    BOOST_CHECK(EvalScript(pushdata4Stack, CScript(&pushdata4[0], &pushdata4[sizeof(pushdata4)]), SCRIPT_VERIFY_P2SH, BaseSignatureChecker(), SigVersion::BASE, &err));
    BOOST_CHECK(pushdata4Stack == directStack);
    BOOST_CHECK_MESSAGE(err == SCRIPT_ERR_OK, ScriptErrorString(err));
}

static CScript
sign_multisig(const CScript& scriptPubKey, const std::vector<CKey>& keys, const CTransaction& transaction)
{
<<<<<<< HEAD
    uint256 hash = SignatureHash(scriptPubKey, transaction, 0, SIGHASH_ALL | SIGHASH_FORKID, 0, SIGVERSION_BASE);
=======
    uint256 hash = SignatureHash(scriptPubKey, transaction, 0, SIGHASH_ALL, 0, SigVersion::BASE);
>>>>>>> ef70f9b5

    CScript result;
    //
    // NOTE: CHECKMULTISIG has an unfortunate bug; it requires
    // one extra item on the stack, before the signatures.
    // Putting OP_0 on the stack is the workaround;
    // fixing the bug would mean splitting the block chain (old
    // clients would not accept new CHECKMULTISIG transactions,
    // and vice-versa)
    //
    result << OP_0;
    for (const CKey &key : keys)
    {
        std::vector<unsigned char> vchSig;
        BOOST_CHECK(key.Sign(hash, vchSig));
        vchSig.push_back((unsigned char)(SIGHASH_ALL | SIGHASH_FORKID));
        result << vchSig;
    }
    return result;
}
static CScript
sign_multisig(const CScript& scriptPubKey, const CKey& key, const CTransaction& transaction)
{
    std::vector<CKey> keys;
    keys.push_back(key);
    return sign_multisig(scriptPubKey, keys, transaction);
}

BOOST_AUTO_TEST_CASE(script_CHECKMULTISIG12)
{
    ScriptError err;
    CKey key1, key2, key3;
    key1.MakeNewKey(true);
    key2.MakeNewKey(false);
    key3.MakeNewKey(true);

    CScript scriptPubKey12;
    scriptPubKey12 << OP_1 << ToByteVector(key1.GetPubKey()) << ToByteVector(key2.GetPubKey()) << OP_2 << OP_CHECKMULTISIG;

    const CTransaction txFrom12{BuildCreditingTransaction(scriptPubKey12)};
    CMutableTransaction txTo12 = BuildSpendingTransaction(CScript(), CScriptWitness(), txFrom12);

    CScript goodsig1 = sign_multisig(scriptPubKey12, key1, txTo12);
    BOOST_CHECK(VerifyScript(goodsig1, scriptPubKey12, nullptr, gFlags, MutableTransactionSignatureChecker(&txTo12, 0, txFrom12.vout[0].nValue), &err));
    BOOST_CHECK_MESSAGE(err == SCRIPT_ERR_OK, ScriptErrorString(err));
    txTo12.vout[0].nValue = 2;
    BOOST_CHECK(!VerifyScript(goodsig1, scriptPubKey12, nullptr, gFlags, MutableTransactionSignatureChecker(&txTo12, 0, txFrom12.vout[0].nValue), &err));
    BOOST_CHECK_MESSAGE(err == SCRIPT_ERR_EVAL_FALSE, ScriptErrorString(err));

    CScript goodsig2 = sign_multisig(scriptPubKey12, key2, txTo12);
    BOOST_CHECK(VerifyScript(goodsig2, scriptPubKey12, nullptr, gFlags, MutableTransactionSignatureChecker(&txTo12, 0, txFrom12.vout[0].nValue), &err));
    BOOST_CHECK_MESSAGE(err == SCRIPT_ERR_OK, ScriptErrorString(err));

    CScript badsig1 = sign_multisig(scriptPubKey12, key3, txTo12);
    BOOST_CHECK(!VerifyScript(badsig1, scriptPubKey12, nullptr, gFlags, MutableTransactionSignatureChecker(&txTo12, 0, txFrom12.vout[0].nValue), &err));
    BOOST_CHECK_MESSAGE(err == SCRIPT_ERR_EVAL_FALSE, ScriptErrorString(err));
}

BOOST_AUTO_TEST_CASE(script_CHECKMULTISIG23)
{
    ScriptError err;
    CKey key1, key2, key3, key4;
    key1.MakeNewKey(true);
    key2.MakeNewKey(false);
    key3.MakeNewKey(true);
    key4.MakeNewKey(false);

    CScript scriptPubKey23;
    scriptPubKey23 << OP_2 << ToByteVector(key1.GetPubKey()) << ToByteVector(key2.GetPubKey()) << ToByteVector(key3.GetPubKey()) << OP_3 << OP_CHECKMULTISIG;

    const CTransaction txFrom23{BuildCreditingTransaction(scriptPubKey23)};
    CMutableTransaction txTo23 = BuildSpendingTransaction(CScript(), CScriptWitness(), txFrom23);

    std::vector<CKey> keys;
    keys.push_back(key1); keys.push_back(key2);
    CScript goodsig1 = sign_multisig(scriptPubKey23, keys, txTo23);
    BOOST_CHECK(VerifyScript(goodsig1, scriptPubKey23, nullptr, gFlags, MutableTransactionSignatureChecker(&txTo23, 0, txFrom23.vout[0].nValue), &err));
    BOOST_CHECK_MESSAGE(err == SCRIPT_ERR_OK, ScriptErrorString(err));

    keys.clear();
    keys.push_back(key1); keys.push_back(key3);
    CScript goodsig2 = sign_multisig(scriptPubKey23, keys, txTo23);
    BOOST_CHECK(VerifyScript(goodsig2, scriptPubKey23, nullptr, gFlags, MutableTransactionSignatureChecker(&txTo23, 0, txFrom23.vout[0].nValue), &err));
    BOOST_CHECK_MESSAGE(err == SCRIPT_ERR_OK, ScriptErrorString(err));

    keys.clear();
    keys.push_back(key2); keys.push_back(key3);
    CScript goodsig3 = sign_multisig(scriptPubKey23, keys, txTo23);
    BOOST_CHECK(VerifyScript(goodsig3, scriptPubKey23, nullptr, gFlags, MutableTransactionSignatureChecker(&txTo23, 0, txFrom23.vout[0].nValue), &err));
    BOOST_CHECK_MESSAGE(err == SCRIPT_ERR_OK, ScriptErrorString(err));

    keys.clear();
    keys.push_back(key2); keys.push_back(key2); // Can't re-use sig
    CScript badsig1 = sign_multisig(scriptPubKey23, keys, txTo23);
    BOOST_CHECK(!VerifyScript(badsig1, scriptPubKey23, nullptr, gFlags, MutableTransactionSignatureChecker(&txTo23, 0, txFrom23.vout[0].nValue), &err));
    BOOST_CHECK_MESSAGE(err == SCRIPT_ERR_EVAL_FALSE, ScriptErrorString(err));

    keys.clear();
    keys.push_back(key2); keys.push_back(key1); // sigs must be in correct order
    CScript badsig2 = sign_multisig(scriptPubKey23, keys, txTo23);
    BOOST_CHECK(!VerifyScript(badsig2, scriptPubKey23, nullptr, gFlags, MutableTransactionSignatureChecker(&txTo23, 0, txFrom23.vout[0].nValue), &err));
    BOOST_CHECK_MESSAGE(err == SCRIPT_ERR_EVAL_FALSE, ScriptErrorString(err));

    keys.clear();
    keys.push_back(key3); keys.push_back(key2); // sigs must be in correct order
    CScript badsig3 = sign_multisig(scriptPubKey23, keys, txTo23);
    BOOST_CHECK(!VerifyScript(badsig3, scriptPubKey23, nullptr, gFlags, MutableTransactionSignatureChecker(&txTo23, 0, txFrom23.vout[0].nValue), &err));
    BOOST_CHECK_MESSAGE(err == SCRIPT_ERR_EVAL_FALSE, ScriptErrorString(err));

    keys.clear();
    keys.push_back(key4); keys.push_back(key2); // sigs must match pubkeys
    CScript badsig4 = sign_multisig(scriptPubKey23, keys, txTo23);
    BOOST_CHECK(!VerifyScript(badsig4, scriptPubKey23, nullptr, gFlags, MutableTransactionSignatureChecker(&txTo23, 0, txFrom23.vout[0].nValue), &err));
    BOOST_CHECK_MESSAGE(err == SCRIPT_ERR_EVAL_FALSE, ScriptErrorString(err));

    keys.clear();
    keys.push_back(key1); keys.push_back(key4); // sigs must match pubkeys
    CScript badsig5 = sign_multisig(scriptPubKey23, keys, txTo23);
    BOOST_CHECK(!VerifyScript(badsig5, scriptPubKey23, nullptr, gFlags, MutableTransactionSignatureChecker(&txTo23, 0, txFrom23.vout[0].nValue), &err));
    BOOST_CHECK_MESSAGE(err == SCRIPT_ERR_EVAL_FALSE, ScriptErrorString(err));

    keys.clear(); // Must have signatures
    CScript badsig6 = sign_multisig(scriptPubKey23, keys, txTo23);
    BOOST_CHECK(!VerifyScript(badsig6, scriptPubKey23, nullptr, gFlags, MutableTransactionSignatureChecker(&txTo23, 0, txFrom23.vout[0].nValue), &err));
    BOOST_CHECK_MESSAGE(err == SCRIPT_ERR_INVALID_STACK_OPERATION, ScriptErrorString(err));
}

/* Wrapper around ProduceSignature to combine two scriptsigs */
SignatureData CombineSignatures(const CTxOut& txout, const CMutableTransaction& tx, const SignatureData& scriptSig1, const SignatureData& scriptSig2)
{
    SignatureData data;
    data.MergeSignatureData(scriptSig1);
    data.MergeSignatureData(scriptSig2);
    ProduceSignature(DUMMY_SIGNING_PROVIDER, MutableTransactionSignatureCreator(&tx, 0, txout.nValue), txout.scriptPubKey, data);
    return data;
}

BOOST_AUTO_TEST_CASE(script_combineSigs)
{
    // Test the ProduceSignature's ability to combine signatures function
    CBasicKeyStore keystore;
    std::vector<CKey> keys;
    std::vector<CPubKey> pubkeys;
    for (int i = 0; i < 3; i++)
    {
        CKey key;
        key.MakeNewKey(i%2 == 1);
        keys.push_back(key);
        pubkeys.push_back(key.GetPubKey());
        keystore.AddKey(key);
    }

    CMutableTransaction txFrom = BuildCreditingTransaction(GetScriptForDestination(keys[0].GetPubKey().GetID()));
    CMutableTransaction txTo = BuildSpendingTransaction(CScript(), CScriptWitness(), txFrom);
    CScript& scriptPubKey = txFrom.vout[0].scriptPubKey;
    SignatureData scriptSig;

    SignatureData empty;
    SignatureData combined = CombineSignatures(txFrom.vout[0], txTo, empty, empty);
    BOOST_CHECK(combined.scriptSig.empty());

    // Single signature case:
<<<<<<< HEAD
    SignSignature(keystore, txFrom, txTo, 0, SIGHASH_ALL | SIGHASH_FORKID); // changes scriptSig
    combined = CombineSignatures(scriptPubKey, MutableTransactionSignatureChecker(&txTo, 0, amount), SignatureData(scriptSig), empty);
    BOOST_CHECK(combined.scriptSig == scriptSig);
    combined = CombineSignatures(scriptPubKey, MutableTransactionSignatureChecker(&txTo, 0, amount), empty, SignatureData(scriptSig));
    BOOST_CHECK(combined.scriptSig == scriptSig);
    CScript scriptSigCopy = scriptSig;
    // Signing again will give a different, valid signature:
    SignSignature(keystore, txFrom, txTo, 0, SIGHASH_ALL | SIGHASH_FORKID);
    combined = CombineSignatures(scriptPubKey, MutableTransactionSignatureChecker(&txTo, 0, amount), SignatureData(scriptSigCopy), SignatureData(scriptSig));
    BOOST_CHECK(combined.scriptSig == scriptSigCopy || combined.scriptSig == scriptSig);
=======
    SignSignature(keystore, txFrom, txTo, 0, SIGHASH_ALL); // changes scriptSig
    scriptSig = DataFromTransaction(txTo, 0, txFrom.vout[0]);
    combined = CombineSignatures(txFrom.vout[0], txTo, scriptSig, empty);
    BOOST_CHECK(combined.scriptSig == scriptSig.scriptSig);
    combined = CombineSignatures(txFrom.vout[0], txTo, empty, scriptSig);
    BOOST_CHECK(combined.scriptSig == scriptSig.scriptSig);
    SignatureData scriptSigCopy = scriptSig;
    // Signing again will give a different, valid signature:
    SignSignature(keystore, txFrom, txTo, 0, SIGHASH_ALL);
    scriptSig = DataFromTransaction(txTo, 0, txFrom.vout[0]);
    combined = CombineSignatures(txFrom.vout[0], txTo, scriptSigCopy, scriptSig);
    BOOST_CHECK(combined.scriptSig == scriptSigCopy.scriptSig || combined.scriptSig == scriptSig.scriptSig);
>>>>>>> ef70f9b5

    // P2SH, single-signature case:
    CScript pkSingle; pkSingle << ToByteVector(keys[0].GetPubKey()) << OP_CHECKSIG;
    keystore.AddCScript(pkSingle);
    scriptPubKey = GetScriptForDestination(CScriptID(pkSingle));
<<<<<<< HEAD
    SignSignature(keystore, txFrom, txTo, 0, SIGHASH_ALL | SIGHASH_FORKID);
    combined = CombineSignatures(scriptPubKey, MutableTransactionSignatureChecker(&txTo, 0, amount), SignatureData(scriptSig), empty);
    BOOST_CHECK(combined.scriptSig == scriptSig);
    combined = CombineSignatures(scriptPubKey, MutableTransactionSignatureChecker(&txTo, 0, amount), empty, SignatureData(scriptSig));
    BOOST_CHECK(combined.scriptSig == scriptSig);
    scriptSigCopy = scriptSig;
    SignSignature(keystore, txFrom, txTo, 0, SIGHASH_ALL | SIGHASH_FORKID);
    combined = CombineSignatures(scriptPubKey, MutableTransactionSignatureChecker(&txTo, 0, amount), SignatureData(scriptSigCopy), SignatureData(scriptSig));
    BOOST_CHECK(combined.scriptSig == scriptSigCopy || combined.scriptSig == scriptSig);
    // dummy scriptSigCopy with placeholder, should always choose non-placeholder:
    scriptSigCopy = CScript() << OP_0 << std::vector<unsigned char>(pkSingle.begin(), pkSingle.end());
    combined = CombineSignatures(scriptPubKey, MutableTransactionSignatureChecker(&txTo, 0, amount), SignatureData(scriptSigCopy), SignatureData(scriptSig));
    BOOST_CHECK(combined.scriptSig == scriptSig);
    combined = CombineSignatures(scriptPubKey, MutableTransactionSignatureChecker(&txTo, 0, amount), SignatureData(scriptSig), SignatureData(scriptSigCopy));
    BOOST_CHECK(combined.scriptSig == scriptSig);
=======
    SignSignature(keystore, txFrom, txTo, 0, SIGHASH_ALL);
    scriptSig = DataFromTransaction(txTo, 0, txFrom.vout[0]);
    combined = CombineSignatures(txFrom.vout[0], txTo, scriptSig, empty);
    BOOST_CHECK(combined.scriptSig == scriptSig.scriptSig);
    combined = CombineSignatures(txFrom.vout[0], txTo, empty, scriptSig);
    BOOST_CHECK(combined.scriptSig == scriptSig.scriptSig);
    scriptSigCopy = scriptSig;
    SignSignature(keystore, txFrom, txTo, 0, SIGHASH_ALL);
    scriptSig = DataFromTransaction(txTo, 0, txFrom.vout[0]);
    combined = CombineSignatures(txFrom.vout[0], txTo, scriptSigCopy, scriptSig);
    BOOST_CHECK(combined.scriptSig == scriptSigCopy.scriptSig || combined.scriptSig == scriptSig.scriptSig);
>>>>>>> ef70f9b5

    // Hardest case:  Multisig 2-of-3
    scriptPubKey = GetScriptForMultisig(2, pubkeys);
    keystore.AddCScript(scriptPubKey);
<<<<<<< HEAD
    SignSignature(keystore, txFrom, txTo, 0, SIGHASH_ALL | SIGHASH_FORKID);
    combined = CombineSignatures(scriptPubKey, MutableTransactionSignatureChecker(&txTo, 0, amount), SignatureData(scriptSig), empty);
    BOOST_CHECK(combined.scriptSig == scriptSig);
    combined = CombineSignatures(scriptPubKey, MutableTransactionSignatureChecker(&txTo, 0, amount), empty, SignatureData(scriptSig));
    BOOST_CHECK(combined.scriptSig == scriptSig);

    // A couple of partially-signed versions:
    std::vector<unsigned char> sig1;
    uint256 hash1 = SignatureHash(scriptPubKey, txTo, 0, SIGHASH_ALL | SIGHASH_FORKID, 0, SIGVERSION_BASE);
=======
    SignSignature(keystore, txFrom, txTo, 0, SIGHASH_ALL);
    scriptSig = DataFromTransaction(txTo, 0, txFrom.vout[0]);
    combined = CombineSignatures(txFrom.vout[0], txTo, scriptSig, empty);
    BOOST_CHECK(combined.scriptSig == scriptSig.scriptSig);
    combined = CombineSignatures(txFrom.vout[0], txTo, empty, scriptSig);
    BOOST_CHECK(combined.scriptSig == scriptSig.scriptSig);

    // A couple of partially-signed versions:
    std::vector<unsigned char> sig1;
    uint256 hash1 = SignatureHash(scriptPubKey, txTo, 0, SIGHASH_ALL, 0, SigVersion::BASE);
>>>>>>> ef70f9b5
    BOOST_CHECK(keys[0].Sign(hash1, sig1));
    sig1.push_back(SIGHASH_ALL | SIGHASH_FORKID);
    std::vector<unsigned char> sig2;
<<<<<<< HEAD
    uint256 hash2 = SignatureHash(scriptPubKey, txTo, 0, SIGHASH_NONE | SIGHASH_FORKID, 0, SIGVERSION_BASE);
=======
    uint256 hash2 = SignatureHash(scriptPubKey, txTo, 0, SIGHASH_NONE, 0, SigVersion::BASE);
>>>>>>> ef70f9b5
    BOOST_CHECK(keys[1].Sign(hash2, sig2));
    sig2.push_back(SIGHASH_NONE | SIGHASH_FORKID);
    std::vector<unsigned char> sig3;
<<<<<<< HEAD
    uint256 hash3 = SignatureHash(scriptPubKey, txTo, 0, SIGHASH_SINGLE | SIGHASH_FORKID, 0, SIGVERSION_BASE);
=======
    uint256 hash3 = SignatureHash(scriptPubKey, txTo, 0, SIGHASH_SINGLE, 0, SigVersion::BASE);
>>>>>>> ef70f9b5
    BOOST_CHECK(keys[2].Sign(hash3, sig3));
    sig3.push_back(SIGHASH_SINGLE | SIGHASH_FORKID);

    // Not fussy about order (or even existence) of placeholders or signatures:
    CScript partial1a = CScript() << OP_0 << sig1 << OP_0;
    CScript partial1b = CScript() << OP_0 << OP_0 << sig1;
    CScript partial2a = CScript() << OP_0 << sig2;
    CScript partial2b = CScript() << sig2 << OP_0;
    CScript partial3a = CScript() << sig3;
    CScript partial3b = CScript() << OP_0 << OP_0 << sig3;
    CScript partial3c = CScript() << OP_0 << sig3 << OP_0;
    CScript complete12 = CScript() << OP_0 << sig1 << sig2;
    CScript complete13 = CScript() << OP_0 << sig1 << sig3;
    CScript complete23 = CScript() << OP_0 << sig2 << sig3;
    SignatureData partial1_sigs;
    partial1_sigs.signatures.emplace(keys[0].GetPubKey().GetID(), SigPair(keys[0].GetPubKey(), sig1));
    SignatureData partial2_sigs;
    partial2_sigs.signatures.emplace(keys[1].GetPubKey().GetID(), SigPair(keys[1].GetPubKey(), sig2));
    SignatureData partial3_sigs;
    partial3_sigs.signatures.emplace(keys[2].GetPubKey().GetID(), SigPair(keys[2].GetPubKey(), sig3));

    combined = CombineSignatures(txFrom.vout[0], txTo, partial1_sigs, partial1_sigs);
    BOOST_CHECK(combined.scriptSig == partial1a);
    combined = CombineSignatures(txFrom.vout[0], txTo, partial1_sigs, partial2_sigs);
    BOOST_CHECK(combined.scriptSig == complete12);
    combined = CombineSignatures(txFrom.vout[0], txTo, partial2_sigs, partial1_sigs);
    BOOST_CHECK(combined.scriptSig == complete12);
    combined = CombineSignatures(txFrom.vout[0], txTo, partial1_sigs, partial2_sigs);
    BOOST_CHECK(combined.scriptSig == complete12);
    combined = CombineSignatures(txFrom.vout[0], txTo, partial3_sigs, partial1_sigs);
    BOOST_CHECK(combined.scriptSig == complete13);
    combined = CombineSignatures(txFrom.vout[0], txTo, partial2_sigs, partial3_sigs);
    BOOST_CHECK(combined.scriptSig == complete23);
    combined = CombineSignatures(txFrom.vout[0], txTo, partial3_sigs, partial2_sigs);
    BOOST_CHECK(combined.scriptSig == complete23);
    combined = CombineSignatures(txFrom.vout[0], txTo, partial3_sigs, partial3_sigs);
    BOOST_CHECK(combined.scriptSig == partial3c);
}

BOOST_AUTO_TEST_CASE(script_standard_push)
{
    ScriptError err;
    for (int i=0; i<67000; i++) {
        CScript script;
        script << i;
        BOOST_CHECK_MESSAGE(script.IsPushOnly(), "Number " << i << " is not pure push.");
        BOOST_CHECK_MESSAGE(VerifyScript(script, CScript() << OP_1, nullptr, SCRIPT_VERIFY_MINIMALDATA, BaseSignatureChecker(), &err), "Number " << i << " push is not minimal data.");
        BOOST_CHECK_MESSAGE(err == SCRIPT_ERR_OK, ScriptErrorString(err));
    }

    for (unsigned int i=0; i<=MAX_SCRIPT_ELEMENT_SIZE; i++) {
        std::vector<unsigned char> data(i, '\111');
        CScript script;
        script << data;
        BOOST_CHECK_MESSAGE(script.IsPushOnly(), "Length " << i << " is not pure push.");
        BOOST_CHECK_MESSAGE(VerifyScript(script, CScript() << OP_1, nullptr, SCRIPT_VERIFY_MINIMALDATA, BaseSignatureChecker(), &err), "Length " << i << " push is not minimal data.");
        BOOST_CHECK_MESSAGE(err == SCRIPT_ERR_OK, ScriptErrorString(err));
    }
}

BOOST_AUTO_TEST_CASE(script_IsPushOnly_on_invalid_scripts)
{
    // IsPushOnly returns false when given a script containing only pushes that
    // are invalid due to truncation. IsPushOnly() is consensus critical
    // because P2SH evaluation uses it, although this specific behavior should
    // not be consensus critical as the P2SH evaluation would fail first due to
    // the invalid push. Still, it doesn't hurt to test it explicitly.
    static const unsigned char direct[] = { 1 };
    BOOST_CHECK(!CScript(direct, direct+sizeof(direct)).IsPushOnly());
}

BOOST_AUTO_TEST_CASE(script_GetScriptAsm)
{
    BOOST_CHECK_EQUAL("OP_CHECKLOCKTIMEVERIFY", ScriptToAsmStr(CScript() << OP_NOP2, true));
    BOOST_CHECK_EQUAL("OP_CHECKLOCKTIMEVERIFY", ScriptToAsmStr(CScript() << OP_CHECKLOCKTIMEVERIFY, true));
    BOOST_CHECK_EQUAL("OP_CHECKLOCKTIMEVERIFY", ScriptToAsmStr(CScript() << OP_NOP2));
    BOOST_CHECK_EQUAL("OP_CHECKLOCKTIMEVERIFY", ScriptToAsmStr(CScript() << OP_CHECKLOCKTIMEVERIFY));

    std::string derSig("304502207fa7a6d1e0ee81132a269ad84e68d695483745cde8b541e3bf630749894e342a022100c1f7ab20e13e22fb95281a870f3dcf38d782e53023ee313d741ad0cfbc0c5090");
    std::string pubKey("03b0da749730dc9b4b1f4a14d6902877a92541f5368778853d9c4a0cb7802dcfb2");
    std::vector<unsigned char> vchPubKey = ToByteVector(ParseHex(pubKey));

    BOOST_CHECK_EQUAL(derSig + "00 " + pubKey, ScriptToAsmStr(CScript() << ToByteVector(ParseHex(derSig + "00")) << vchPubKey, true));
    BOOST_CHECK_EQUAL(derSig + "80 " + pubKey, ScriptToAsmStr(CScript() << ToByteVector(ParseHex(derSig + "80")) << vchPubKey, true));
    BOOST_CHECK_EQUAL(derSig + "[ALL] " + pubKey, ScriptToAsmStr(CScript() << ToByteVector(ParseHex(derSig + "01")) << vchPubKey, true));
    BOOST_CHECK_EQUAL(derSig + "[NONE] " + pubKey, ScriptToAsmStr(CScript() << ToByteVector(ParseHex(derSig + "02")) << vchPubKey, true));
    BOOST_CHECK_EQUAL(derSig + "[SINGLE] " + pubKey, ScriptToAsmStr(CScript() << ToByteVector(ParseHex(derSig + "03")) << vchPubKey, true));
    BOOST_CHECK_EQUAL(derSig + "[ALL|ANYONECANPAY] " + pubKey, ScriptToAsmStr(CScript() << ToByteVector(ParseHex(derSig + "81")) << vchPubKey, true));
    BOOST_CHECK_EQUAL(derSig + "[NONE|ANYONECANPAY] " + pubKey, ScriptToAsmStr(CScript() << ToByteVector(ParseHex(derSig + "82")) << vchPubKey, true));
    BOOST_CHECK_EQUAL(derSig + "[SINGLE|ANYONECANPAY] " + pubKey, ScriptToAsmStr(CScript() << ToByteVector(ParseHex(derSig + "83")) << vchPubKey, true));

    BOOST_CHECK_EQUAL(derSig + "00 " + pubKey, ScriptToAsmStr(CScript() << ToByteVector(ParseHex(derSig + "00")) << vchPubKey));
    BOOST_CHECK_EQUAL(derSig + "80 " + pubKey, ScriptToAsmStr(CScript() << ToByteVector(ParseHex(derSig + "80")) << vchPubKey));
    BOOST_CHECK_EQUAL(derSig + "01 " + pubKey, ScriptToAsmStr(CScript() << ToByteVector(ParseHex(derSig + "01")) << vchPubKey));
    BOOST_CHECK_EQUAL(derSig + "02 " + pubKey, ScriptToAsmStr(CScript() << ToByteVector(ParseHex(derSig + "02")) << vchPubKey));
    BOOST_CHECK_EQUAL(derSig + "03 " + pubKey, ScriptToAsmStr(CScript() << ToByteVector(ParseHex(derSig + "03")) << vchPubKey));
    BOOST_CHECK_EQUAL(derSig + "81 " + pubKey, ScriptToAsmStr(CScript() << ToByteVector(ParseHex(derSig + "81")) << vchPubKey));
    BOOST_CHECK_EQUAL(derSig + "82 " + pubKey, ScriptToAsmStr(CScript() << ToByteVector(ParseHex(derSig + "82")) << vchPubKey));
    BOOST_CHECK_EQUAL(derSig + "83 " + pubKey, ScriptToAsmStr(CScript() << ToByteVector(ParseHex(derSig + "83")) << vchPubKey));
}

static CScript
ScriptFromHex(const char* hex)
{
    std::vector<unsigned char> data = ParseHex(hex);
    return CScript(data.begin(), data.end());
}


BOOST_AUTO_TEST_CASE(script_FindAndDelete)
{
    // Exercise the FindAndDelete functionality
    CScript s;
    CScript d;
    CScript expect;

    s = CScript() << OP_1 << OP_2;
    d = CScript(); // delete nothing should be a no-op
    expect = s;
    BOOST_CHECK_EQUAL(FindAndDelete(s, d), 0);
    BOOST_CHECK(s == expect);

    s = CScript() << OP_1 << OP_2 << OP_3;
    d = CScript() << OP_2;
    expect = CScript() << OP_1 << OP_3;
    BOOST_CHECK_EQUAL(FindAndDelete(s, d), 1);
    BOOST_CHECK(s == expect);

    s = CScript() << OP_3 << OP_1 << OP_3 << OP_3 << OP_4 << OP_3;
    d = CScript() << OP_3;
    expect = CScript() << OP_1 << OP_4;
    BOOST_CHECK_EQUAL(FindAndDelete(s, d), 4);
    BOOST_CHECK(s == expect);

    s = ScriptFromHex("0302ff03"); // PUSH 0x02ff03 onto stack
    d = ScriptFromHex("0302ff03");
    expect = CScript();
    BOOST_CHECK_EQUAL(FindAndDelete(s, d), 1);
    BOOST_CHECK(s == expect);

    s = ScriptFromHex("0302ff030302ff03"); // PUSH 0x2ff03 PUSH 0x2ff03
    d = ScriptFromHex("0302ff03");
    expect = CScript();
    BOOST_CHECK_EQUAL(FindAndDelete(s, d), 2);
    BOOST_CHECK(s == expect);

    s = ScriptFromHex("0302ff030302ff03");
    d = ScriptFromHex("02");
    expect = s; // FindAndDelete matches entire opcodes
    BOOST_CHECK_EQUAL(FindAndDelete(s, d), 0);
    BOOST_CHECK(s == expect);

    s = ScriptFromHex("0302ff030302ff03");
    d = ScriptFromHex("ff");
    expect = s;
    BOOST_CHECK_EQUAL(FindAndDelete(s, d), 0);
    BOOST_CHECK(s == expect);

    // This is an odd edge case: strip of the push-three-bytes
    // prefix, leaving 02ff03 which is push-two-bytes:
    s = ScriptFromHex("0302ff030302ff03");
    d = ScriptFromHex("03");
    expect = CScript() << ParseHex("ff03") << ParseHex("ff03");
    BOOST_CHECK_EQUAL(FindAndDelete(s, d), 2);
    BOOST_CHECK(s == expect);

    // Byte sequence that spans multiple opcodes:
    s = ScriptFromHex("02feed5169"); // PUSH(0xfeed) OP_1 OP_VERIFY
    d = ScriptFromHex("feed51");
    expect = s;
    BOOST_CHECK_EQUAL(FindAndDelete(s, d), 0); // doesn't match 'inside' opcodes
    BOOST_CHECK(s == expect);

    s = ScriptFromHex("02feed5169"); // PUSH(0xfeed) OP_1 OP_VERIFY
    d = ScriptFromHex("02feed51");
    expect = ScriptFromHex("69");
    BOOST_CHECK_EQUAL(FindAndDelete(s, d), 1);
    BOOST_CHECK(s == expect);

    s = ScriptFromHex("516902feed5169");
    d = ScriptFromHex("feed51");
    expect = s;
    BOOST_CHECK_EQUAL(FindAndDelete(s, d), 0);
    BOOST_CHECK(s == expect);

    s = ScriptFromHex("516902feed5169");
    d = ScriptFromHex("02feed51");
    expect = ScriptFromHex("516969");
    BOOST_CHECK_EQUAL(FindAndDelete(s, d), 1);
    BOOST_CHECK(s == expect);

    s = CScript() << OP_0 << OP_0 << OP_1 << OP_1;
    d = CScript() << OP_0 << OP_1;
    expect = CScript() << OP_0 << OP_1; // FindAndDelete is single-pass
    BOOST_CHECK_EQUAL(FindAndDelete(s, d), 1);
    BOOST_CHECK(s == expect);

    s = CScript() << OP_0 << OP_0 << OP_1 << OP_0 << OP_1 << OP_1;
    d = CScript() << OP_0 << OP_1;
    expect = CScript() << OP_0 << OP_1; // FindAndDelete is single-pass
    BOOST_CHECK_EQUAL(FindAndDelete(s, d), 2);
    BOOST_CHECK(s == expect);

    // Another weird edge case:
    // End with invalid push (not enough data)...
    s = ScriptFromHex("0003feed");
    d = ScriptFromHex("03feed"); // ... can remove the invalid push
    expect = ScriptFromHex("00");
    BOOST_CHECK_EQUAL(FindAndDelete(s, d), 1);
    BOOST_CHECK(s == expect);

    s = ScriptFromHex("0003feed");
    d = ScriptFromHex("00");
    expect = ScriptFromHex("03feed");
    BOOST_CHECK_EQUAL(FindAndDelete(s, d), 1);
    BOOST_CHECK(s == expect);
}

BOOST_AUTO_TEST_CASE(script_HasValidOps)
{
    // Exercise the HasValidOps functionality
    CScript script;
    script = ScriptFromHex("76a9141234567890abcdefa1a2a3a4a5a6a7a8a9a0aaab88ac"); // Normal script
    BOOST_CHECK(script.HasValidOps());
    script = ScriptFromHex("76a914ff34567890abcdefa1a2a3a4a5a6a7a8a9a0aaab88ac");
    BOOST_CHECK(script.HasValidOps());
    script = ScriptFromHex("ff88ac"); // Script with OP_INVALIDOPCODE explicit
    BOOST_CHECK(!script.HasValidOps());
    script = ScriptFromHex("88acc0"); // Script with undefined opcode
    BOOST_CHECK(!script.HasValidOps());
}

BOOST_AUTO_TEST_CASE(script_can_append_self)
{
    CScript s, d;

    s = ScriptFromHex("00");
    s += s;
    d = ScriptFromHex("0000");
    BOOST_CHECK(s == d);

    // check doubling a script that's large enough to require reallocation
    static const char hex[] = "04678afdb0fe5548271967f1a67130b7105cd6a828e03909a67962e0ea1f61deb649f6bc3f4cef38c4f35504e51ec112de5c384df7ba0b8d578a4c702b6bf11d5f";
    s = CScript() << ParseHex(hex) << OP_CHECKSIG;
    d = CScript() << ParseHex(hex) << OP_CHECKSIG << ParseHex(hex) << OP_CHECKSIG;
    s += s;
    BOOST_CHECK(s == d);
}


#if defined(HAVE_CONSENSUS_LIB)

/* Test simple (successful) usage of bitcoinconsensus_verify_script */
BOOST_AUTO_TEST_CASE(bitcoinconsensus_verify_script_returns_true)
{
    unsigned int libconsensus_flags = 0;
    int nIn = 0;

    CScript scriptPubKey;
    CScript scriptSig;
    CScriptWitness wit;

    scriptPubKey << OP_1;
    CTransaction creditTx = BuildCreditingTransaction(scriptPubKey, 1);
    CTransaction spendTx = BuildSpendingTransaction(scriptSig, wit, creditTx);

    CDataStream stream(SER_NETWORK, PROTOCOL_VERSION);
    stream << spendTx;

    bitcoinconsensus_error err;
    int result = bitcoinconsensus_verify_script(scriptPubKey.data(), scriptPubKey.size(), (const unsigned char*)&stream[0], stream.size(), nIn, libconsensus_flags, &err);
    BOOST_CHECK_EQUAL(result, 1);
    BOOST_CHECK_EQUAL(err, bitcoinconsensus_ERR_OK);
}

/* Test bitcoinconsensus_verify_script returns invalid tx index err*/
BOOST_AUTO_TEST_CASE(bitcoinconsensus_verify_script_tx_index_err)
{
    unsigned int libconsensus_flags = 0;
    int nIn = 3;

    CScript scriptPubKey;
    CScript scriptSig;
    CScriptWitness wit;

    scriptPubKey << OP_EQUAL;
    CTransaction creditTx = BuildCreditingTransaction(scriptPubKey, 1);
    CTransaction spendTx = BuildSpendingTransaction(scriptSig, wit, creditTx);

    CDataStream stream(SER_NETWORK, PROTOCOL_VERSION);
    stream << spendTx;

    bitcoinconsensus_error err;
    int result = bitcoinconsensus_verify_script(scriptPubKey.data(), scriptPubKey.size(), (const unsigned char*)&stream[0], stream.size(), nIn, libconsensus_flags, &err);
    BOOST_CHECK_EQUAL(result, 0);
    BOOST_CHECK_EQUAL(err, bitcoinconsensus_ERR_TX_INDEX);
}

/* Test bitcoinconsensus_verify_script returns tx size mismatch err*/
BOOST_AUTO_TEST_CASE(bitcoinconsensus_verify_script_tx_size)
{
    unsigned int libconsensus_flags = 0;
    int nIn = 0;

    CScript scriptPubKey;
    CScript scriptSig;
    CScriptWitness wit;

    scriptPubKey << OP_EQUAL;
    CTransaction creditTx = BuildCreditingTransaction(scriptPubKey, 1);
    CTransaction spendTx = BuildSpendingTransaction(scriptSig, wit, creditTx);

    CDataStream stream(SER_NETWORK, PROTOCOL_VERSION);
    stream << spendTx;

    bitcoinconsensus_error err;
    int result = bitcoinconsensus_verify_script(scriptPubKey.data(), scriptPubKey.size(), (const unsigned char*)&stream[0], stream.size() * 2, nIn, libconsensus_flags, &err);
    BOOST_CHECK_EQUAL(result, 0);
    BOOST_CHECK_EQUAL(err, bitcoinconsensus_ERR_TX_SIZE_MISMATCH);
}

/* Test bitcoinconsensus_verify_script returns invalid tx serialization error */
BOOST_AUTO_TEST_CASE(bitcoinconsensus_verify_script_tx_serialization)
{
    unsigned int libconsensus_flags = 0;
    int nIn = 0;

    CScript scriptPubKey;
    CScript scriptSig;
    CScriptWitness wit;

    scriptPubKey << OP_EQUAL;
    CTransaction creditTx = BuildCreditingTransaction(scriptPubKey, 1);
    CTransaction spendTx = BuildSpendingTransaction(scriptSig, wit, creditTx);

    CDataStream stream(SER_NETWORK, PROTOCOL_VERSION);
    stream << 0xffffffff;

    bitcoinconsensus_error err;
    int result = bitcoinconsensus_verify_script(scriptPubKey.data(), scriptPubKey.size(), (const unsigned char*)&stream[0], stream.size(), nIn, libconsensus_flags, &err);
    BOOST_CHECK_EQUAL(result, 0);
    BOOST_CHECK_EQUAL(err, bitcoinconsensus_ERR_TX_DESERIALIZE);
}

/* Test bitcoinconsensus_verify_script returns amount required error */
BOOST_AUTO_TEST_CASE(bitcoinconsensus_verify_script_amount_required_err)
{
    unsigned int libconsensus_flags = bitcoinconsensus_SCRIPT_FLAGS_VERIFY_WITNESS;
    int nIn = 0;

    CScript scriptPubKey;
    CScript scriptSig;
    CScriptWitness wit;

    scriptPubKey << OP_EQUAL;
    CTransaction creditTx = BuildCreditingTransaction(scriptPubKey, 1);
    CTransaction spendTx = BuildSpendingTransaction(scriptSig, wit, creditTx);

    CDataStream stream(SER_NETWORK, PROTOCOL_VERSION);
    stream << spendTx;

    bitcoinconsensus_error err;
    int result = bitcoinconsensus_verify_script(scriptPubKey.data(), scriptPubKey.size(), (const unsigned char*)&stream[0], stream.size(), nIn, libconsensus_flags, &err);
    BOOST_CHECK_EQUAL(result, 0);
    BOOST_CHECK_EQUAL(err, bitcoinconsensus_ERR_AMOUNT_REQUIRED);
}

/* Test bitcoinconsensus_verify_script returns invalid flags err */
BOOST_AUTO_TEST_CASE(bitcoinconsensus_verify_script_invalid_flags)
{
    unsigned int libconsensus_flags = 1 << 3;
    int nIn = 0;

    CScript scriptPubKey;
    CScript scriptSig;
    CScriptWitness wit;

    scriptPubKey << OP_EQUAL;
    CTransaction creditTx = BuildCreditingTransaction(scriptPubKey, 1);
    CTransaction spendTx = BuildSpendingTransaction(scriptSig, wit, creditTx);

    CDataStream stream(SER_NETWORK, PROTOCOL_VERSION);
    stream << spendTx;

    bitcoinconsensus_error err;
    int result = bitcoinconsensus_verify_script(scriptPubKey.data(), scriptPubKey.size(), (const unsigned char*)&stream[0], stream.size(), nIn, libconsensus_flags, &err);
    BOOST_CHECK_EQUAL(result, 0);
    BOOST_CHECK_EQUAL(err, bitcoinconsensus_ERR_INVALID_FLAGS);
}

#endif
BOOST_AUTO_TEST_SUITE_END()<|MERGE_RESOLUTION|>--- conflicted
+++ resolved
@@ -97,12 +97,9 @@
     {SCRIPT_ERR_WITNESS_MALLEATED_P2SH, "WITNESS_MALLEATED_P2SH"},
     {SCRIPT_ERR_WITNESS_UNEXPECTED, "WITNESS_UNEXPECTED"},
     {SCRIPT_ERR_WITNESS_PUBKEYTYPE, "WITNESS_PUBKEYTYPE"},
-<<<<<<< HEAD
     {SCRIPT_ERR_MUST_USE_FORKID, "MISSING_FORKID"},
-=======
     {SCRIPT_ERR_OP_CODESEPARATOR, "OP_CODESEPARATOR"},
     {SCRIPT_ERR_SIG_FINDANDDELETE, "SIG_FINDANDDELETE"},
->>>>>>> ef70f9b5
 };
 
 static const char *FormatScriptError(ScriptError_t err)
@@ -324,11 +321,7 @@
     }
 
 public:
-<<<<<<< HEAD
-    TestBuilder(const CScript& script_, const std::string& comment_, int flags_, bool P2SH = false, WitnessMode wm = WITNESS_NONE, int witnessversion = 0, CAmount nValue_ = 0) : script(script_), havePush(false), comment(comment_), flags(flags_), scriptError(SCRIPT_ERR_OK), nValue(nValue_), replayMode(REPLAY_NONE)
-=======
-    TestBuilder(const CScript& script_, const std::string& comment_, int flags_, bool P2SH = false, WitnessMode wm = WitnessMode::NONE, int witnessversion = 0, CAmount nValue_ = 0) : script(script_), havePush(false), comment(comment_), flags(flags_), scriptError(SCRIPT_ERR_OK), nValue(nValue_)
->>>>>>> ef70f9b5
+    TestBuilder(const CScript& script_, const std::string& comment_, int flags_, bool P2SH = false, WitnessMode wm = WitnessMode::NONE, int witnessversion = 0, CAmount nValue_ = 0) : script(script_), havePush(false), comment(comment_), flags(flags_), scriptError(SCRIPT_ERR_OK), nValue(nValue_), replayMode(REPLAY_NONE)
     {
         CScript scriptPubKey = script;
         if (wm == WitnessMode::PKH) {
@@ -381,11 +374,7 @@
         return *this;
     }
 
-<<<<<<< HEAD
-    TestBuilder& PushSig(const CKey& key, int nHashType = SIGHASH_ALL | SIGHASH_FORKID, unsigned int lenR = 32, unsigned int lenS = 32, SigVersion sigversion = SIGVERSION_BASE, CAmount amount = 0)
-=======
-    TestBuilder& PushSig(const CKey& key, int nHashType = SIGHASH_ALL, unsigned int lenR = 32, unsigned int lenS = 32, SigVersion sigversion = SigVersion::BASE, CAmount amount = 0)
->>>>>>> ef70f9b5
+    TestBuilder& PushSig(const CKey& key, int nHashType = SIGHASH_ALL | SIGHASH_FORKID, unsigned int lenR = 32, unsigned int lenS = 32, SigVersion sigversion = SigVersion::BASE, CAmount amount = 0)
     {
         int sig_nhashtype = nHashType;
         int reported_nhashtype = nHashType;
@@ -424,11 +413,7 @@
         return *this;
     }
 
-<<<<<<< HEAD
-    TestBuilder& PushWitSig(const CKey& key, CAmount amount = -1, int nHashType = SIGHASH_ALL | SIGHASH_FORKID, unsigned int lenR = 32, unsigned int lenS = 32, SigVersion sigversion = SIGVERSION_WITNESS_V0)
-=======
-    TestBuilder& PushWitSig(const CKey& key, CAmount amount = -1, int nHashType = SIGHASH_ALL, unsigned int lenR = 32, unsigned int lenS = 32, SigVersion sigversion = SigVersion::WITNESS_V0)
->>>>>>> ef70f9b5
+    TestBuilder& PushWitSig(const CKey& key, CAmount amount = -1, int nHashType = SIGHASH_ALL | SIGHASH_FORKID, unsigned int lenR = 32, unsigned int lenS = 32, SigVersion sigversion = SigVersion::WITNESS_V0)
     {
         if (amount == -1)
             amount = nValue;
@@ -596,72 +581,72 @@
                                ).AddReplayPrefix(REPLAY_ITEM).Num(0).PushSig(keys.key1).PushSig(keys.key2).PushRedeem().AddReplayPostfix());
 
     tests.push_back(TestBuilder(CScript() << ToByteVector(keys.pubkey0) << OP_CHECKSIG,
-                                "Basic P2WSH", SCRIPT_VERIFY_WITNESS | SCRIPT_VERIFY_P2SH, false, WITNESS_SH,
+                                "Basic P2WSH", SCRIPT_VERIFY_WITNESS | SCRIPT_VERIFY_P2SH, false, WitnessMode::SH,
                                 0, 1).AddReplayPrefix(REPLAY_ITEM).PushWitSig(keys.key0).PushWitRedeem().AddReplayPostfix());
     tests.push_back(TestBuilder(CScript() << ToByteVector(keys.pubkey0),
-                                "Basic P2WPKH", SCRIPT_VERIFY_WITNESS | SCRIPT_VERIFY_P2SH, false, WITNESS_PKH,
+                                "Basic P2WPKH", SCRIPT_VERIFY_WITNESS | SCRIPT_VERIFY_P2SH, false, WitnessMode::PKH,
                                 0, 1).AddReplayPrefix(REPLAY_ITEM).PushWitSig(keys.key0).Push(keys.pubkey0).AsWit().AddReplayPostfix());
     tests.push_back(TestBuilder(CScript() << ToByteVector(keys.pubkey0) << OP_CHECKSIG,
-                                "Basic P2SH(P2WSH)", SCRIPT_VERIFY_WITNESS | SCRIPT_VERIFY_P2SH, true, WITNESS_SH,
+                                "Basic P2SH(P2WSH)", SCRIPT_VERIFY_WITNESS | SCRIPT_VERIFY_P2SH, true, WitnessMode::SH,
                                 0, 1).AddReplayPrefix(REPLAY_ITEM).PushWitSig(keys.key0).PushWitRedeem().PushRedeem().AddReplayPostfix());
     tests.push_back(TestBuilder(CScript() << ToByteVector(keys.pubkey0),
-                                "Basic P2SH(P2WPKH)", SCRIPT_VERIFY_WITNESS | SCRIPT_VERIFY_P2SH, true, WITNESS_PKH,
+                                "Basic P2SH(P2WPKH)", SCRIPT_VERIFY_WITNESS | SCRIPT_VERIFY_P2SH, true, WitnessMode::PKH,
                                 0, 1).AddReplayPrefix(REPLAY_ITEM).PushWitSig(keys.key0).Push(keys.pubkey0).AsWit().PushRedeem().AddReplayPostfix());
 
     // Compressed keys should pass SCRIPT_VERIFY_WITNESS_PUBKEYTYPE
     tests.push_back(TestBuilder(CScript() << ToByteVector(keys.pubkey0C) << OP_CHECKSIG,
-                                "Basic P2WSH with compressed key", SCRIPT_VERIFY_WITNESS | SCRIPT_VERIFY_P2SH | SCRIPT_VERIFY_WITNESS_PUBKEYTYPE, false, WITNESS_SH,
+                                "Basic P2WSH with compressed key", SCRIPT_VERIFY_WITNESS | SCRIPT_VERIFY_P2SH | SCRIPT_VERIFY_WITNESS_PUBKEYTYPE, false, WitnessMode::SH,
                                 0, 1).AddReplayPrefix(REPLAY_ITEM).PushWitSig(keys.key0C).PushWitRedeem().AddReplayPostfix());
     tests.push_back(TestBuilder(CScript() << ToByteVector(keys.pubkey0C),
-                                "Basic P2WPKH with compressed key", SCRIPT_VERIFY_WITNESS | SCRIPT_VERIFY_P2SH | SCRIPT_VERIFY_WITNESS_PUBKEYTYPE, false, WITNESS_PKH,
+                                "Basic P2WPKH with compressed key", SCRIPT_VERIFY_WITNESS | SCRIPT_VERIFY_P2SH | SCRIPT_VERIFY_WITNESS_PUBKEYTYPE, false, WitnessMode::PKH,
                                 0, 1).AddReplayPrefix(REPLAY_ITEM).PushWitSig(keys.key0C).Push(keys.pubkey0C).AsWit().AddReplayPostfix());
     tests.push_back(TestBuilder(CScript() << ToByteVector(keys.pubkey0C) << OP_CHECKSIG,
-                                "Basic P2SH(P2WSH) with compressed key", SCRIPT_VERIFY_WITNESS | SCRIPT_VERIFY_P2SH | SCRIPT_VERIFY_WITNESS_PUBKEYTYPE, true, WITNESS_SH,
+                                "Basic P2SH(P2WSH) with compressed key", SCRIPT_VERIFY_WITNESS | SCRIPT_VERIFY_P2SH | SCRIPT_VERIFY_WITNESS_PUBKEYTYPE, true, WitnessMode::SH,
                                 0, 1).AddReplayPrefix(REPLAY_ITEM).PushWitSig(keys.key0C).PushWitRedeem().PushRedeem().AddReplayPostfix());
     tests.push_back(TestBuilder(CScript() << ToByteVector(keys.pubkey0C),
-                                "Basic P2SH(P2WPKH) with compressed key", SCRIPT_VERIFY_WITNESS | SCRIPT_VERIFY_P2SH | SCRIPT_VERIFY_WITNESS_PUBKEYTYPE, true, WITNESS_PKH,
+                                "Basic P2SH(P2WPKH) with compressed key", SCRIPT_VERIFY_WITNESS | SCRIPT_VERIFY_P2SH | SCRIPT_VERIFY_WITNESS_PUBKEYTYPE, true, WitnessMode::PKH,
                                 0, 1).AddReplayPrefix(REPLAY_ITEM).PushWitSig(keys.key0C).Push(keys.pubkey0C).AsWit().PushRedeem().AddReplayPostfix());
 
     // P2WSH 1-of-2 multisig with compressed keys
     tests.push_back(TestBuilder(CScript() << OP_1 << ToByteVector(keys.pubkey1C) << ToByteVector(keys.pubkey0C) << OP_2 << OP_CHECKMULTISIG,
-                                "P2WSH CHECKMULTISIG with compressed keys", SCRIPT_VERIFY_WITNESS | SCRIPT_VERIFY_P2SH | SCRIPT_VERIFY_WITNESS_PUBKEYTYPE, false, WITNESS_SH,
+                                "P2WSH CHECKMULTISIG with compressed keys", SCRIPT_VERIFY_WITNESS | SCRIPT_VERIFY_P2SH | SCRIPT_VERIFY_WITNESS_PUBKEYTYPE, false, WitnessMode::SH,
                                 0, 1).AddReplayPrefix(REPLAY_ITEM).Push(CScript()).AsWit().PushWitSig(keys.key0C).PushWitRedeem().AddReplayPostfix());
     tests.push_back(TestBuilder(CScript() << OP_1 << ToByteVector(keys.pubkey1C) << ToByteVector(keys.pubkey0C) << OP_2 << OP_CHECKMULTISIG,
-                                "P2SH(P2WSH) CHECKMULTISIG with compressed keys", SCRIPT_VERIFY_WITNESS | SCRIPT_VERIFY_P2SH | SCRIPT_VERIFY_WITNESS_PUBKEYTYPE, true, WITNESS_SH,
+                                "P2SH(P2WSH) CHECKMULTISIG with compressed keys", SCRIPT_VERIFY_WITNESS | SCRIPT_VERIFY_P2SH | SCRIPT_VERIFY_WITNESS_PUBKEYTYPE, true, WitnessMode::SH,
                                 0, 1).AddReplayPrefix(REPLAY_ITEM).Push(CScript()).AsWit().PushWitSig(keys.key0C).PushWitRedeem().PushRedeem().AddReplayPostfix());
     tests.push_back(TestBuilder(CScript() << OP_1 << ToByteVector(keys.pubkey1C) << ToByteVector(keys.pubkey0C) << OP_2 << OP_CHECKMULTISIG,
-                                "P2WSH CHECKMULTISIG with compressed keys", SCRIPT_VERIFY_WITNESS | SCRIPT_VERIFY_P2SH | SCRIPT_VERIFY_WITNESS_PUBKEYTYPE, false, WITNESS_SH,
+                                "P2WSH CHECKMULTISIG with compressed keys", SCRIPT_VERIFY_WITNESS | SCRIPT_VERIFY_P2SH | SCRIPT_VERIFY_WITNESS_PUBKEYTYPE, false, WitnessMode::SH,
                                 0, 1).AddReplayPrefix(REPLAY_ITEM).Push(CScript()).AsWit().PushWitSig(keys.key1C).PushWitRedeem().AddReplayPostfix());
     tests.push_back(TestBuilder(CScript() << OP_1 << ToByteVector(keys.pubkey1C) << ToByteVector(keys.pubkey0C) << OP_2 << OP_CHECKMULTISIG,
-                                "P2SH(P2WSH) CHECKMULTISIG with compressed keys", SCRIPT_VERIFY_WITNESS | SCRIPT_VERIFY_P2SH | SCRIPT_VERIFY_WITNESS_PUBKEYTYPE, true, WITNESS_SH,
+                                "P2SH(P2WSH) CHECKMULTISIG with compressed keys", SCRIPT_VERIFY_WITNESS | SCRIPT_VERIFY_P2SH | SCRIPT_VERIFY_WITNESS_PUBKEYTYPE, true, WitnessMode::SH,
                                 0, 1).AddReplayPrefix(REPLAY_ITEM).Push(CScript()).AsWit().PushWitSig(keys.key1C).PushWitRedeem().PushRedeem().AddReplayPostfix());
 
     // P2WSH 1-of-2 multisig with first key uncompressed
     tests.push_back(TestBuilder(CScript() << OP_1 << ToByteVector(keys.pubkey1C) << ToByteVector(keys.pubkey0) << OP_2 << OP_CHECKMULTISIG,
-                                "P2WSH CHECKMULTISIG with first key uncompressed and signing with the first key", SCRIPT_VERIFY_WITNESS | SCRIPT_VERIFY_P2SH, false, WITNESS_SH,
+                                "P2WSH CHECKMULTISIG with first key uncompressed and signing with the first key", SCRIPT_VERIFY_WITNESS | SCRIPT_VERIFY_P2SH, false, WitnessMode::SH,
                                 0, 1).AddReplayPrefix(REPLAY_ITEM).Push(CScript()).AsWit().PushWitSig(keys.key0).PushWitRedeem().AddReplayPostfix());
     tests.push_back(TestBuilder(CScript() << OP_1 << ToByteVector(keys.pubkey1C) << ToByteVector(keys.pubkey0) << OP_2 << OP_CHECKMULTISIG,
-                                "P2SH(P2WSH) CHECKMULTISIG first key uncompressed and signing with the first key", SCRIPT_VERIFY_WITNESS | SCRIPT_VERIFY_P2SH, true, WITNESS_SH,
+                                "P2SH(P2WSH) CHECKMULTISIG first key uncompressed and signing with the first key", SCRIPT_VERIFY_WITNESS | SCRIPT_VERIFY_P2SH, true, WitnessMode::SH,
                                 0, 1).AddReplayPrefix(REPLAY_ITEM).Push(CScript()).AsWit().PushWitSig(keys.key0).PushWitRedeem().PushRedeem().AddReplayPostfix());
     tests.push_back(TestBuilder(CScript() << OP_1 << ToByteVector(keys.pubkey1C) << ToByteVector(keys.pubkey0) << OP_2 << OP_CHECKMULTISIG,
-                                "P2WSH CHECKMULTISIG with first key uncompressed and signing with the second key", SCRIPT_VERIFY_WITNESS | SCRIPT_VERIFY_P2SH, false, WITNESS_SH,
+                                "P2WSH CHECKMULTISIG with first key uncompressed and signing with the second key", SCRIPT_VERIFY_WITNESS | SCRIPT_VERIFY_P2SH, false, WitnessMode::SH,
                                 0, 1).AddReplayPrefix(REPLAY_ITEM).Push(CScript()).AsWit().PushWitSig(keys.key1C).PushWitRedeem().AddReplayPostfix());
     tests.push_back(TestBuilder(CScript() << OP_1 << ToByteVector(keys.pubkey1C) << ToByteVector(keys.pubkey0) << OP_2 << OP_CHECKMULTISIG,
-                                "P2SH(P2WSH) CHECKMULTISIG with first key uncompressed and signing with the second key", SCRIPT_VERIFY_WITNESS | SCRIPT_VERIFY_P2SH, true, WITNESS_SH,
+                                "P2SH(P2WSH) CHECKMULTISIG with first key uncompressed and signing with the second key", SCRIPT_VERIFY_WITNESS | SCRIPT_VERIFY_P2SH, true, WitnessMode::SH,
                                 0, 1).AddReplayPrefix(REPLAY_ITEM).Push(CScript()).AsWit().PushWitSig(keys.key1C).PushWitRedeem().PushRedeem().AddReplayPostfix());
 
     // P2WSH 1-of-2 multisig with second key uncompressed
     tests.push_back(TestBuilder(CScript() << OP_1 << ToByteVector(keys.pubkey1) << ToByteVector(keys.pubkey0C) << OP_2 << OP_CHECKMULTISIG,
-                                "P2WSH CHECKMULTISIG with second key uncompressed and signing with the first key", SCRIPT_VERIFY_WITNESS | SCRIPT_VERIFY_P2SH, false, WITNESS_SH,
+                                "P2WSH CHECKMULTISIG with second key uncompressed and signing with the first key", SCRIPT_VERIFY_WITNESS | SCRIPT_VERIFY_P2SH, false, WitnessMode::SH,
                                 0, 1).AddReplayPrefix(REPLAY_ITEM).Push(CScript()).AsWit().PushWitSig(keys.key0C).PushWitRedeem().AddReplayPostfix());
     tests.push_back(TestBuilder(CScript() << OP_1 << ToByteVector(keys.pubkey1) << ToByteVector(keys.pubkey0C) << OP_2 << OP_CHECKMULTISIG,
-                                "P2SH(P2WSH) CHECKMULTISIG second key uncompressed and signing with the first key", SCRIPT_VERIFY_WITNESS | SCRIPT_VERIFY_P2SH, true, WITNESS_SH,
+                                "P2SH(P2WSH) CHECKMULTISIG second key uncompressed and signing with the first key", SCRIPT_VERIFY_WITNESS | SCRIPT_VERIFY_P2SH, true, WitnessMode::SH,
                                 0, 1).AddReplayPrefix(REPLAY_ITEM).Push(CScript()).AsWit().PushWitSig(keys.key0C).PushWitRedeem().PushRedeem().AddReplayPostfix());
     tests.push_back(TestBuilder(CScript() << OP_1 << ToByteVector(keys.pubkey1) << ToByteVector(keys.pubkey0C) << OP_2 << OP_CHECKMULTISIG,
-                                "P2WSH CHECKMULTISIG with second key uncompressed and signing with the second key", SCRIPT_VERIFY_WITNESS | SCRIPT_VERIFY_P2SH, false, WITNESS_SH,
+                                "P2WSH CHECKMULTISIG with second key uncompressed and signing with the second key", SCRIPT_VERIFY_WITNESS | SCRIPT_VERIFY_P2SH, false, WitnessMode::SH,
                                 0, 1).AddReplayPrefix(REPLAY_ITEM).Push(CScript()).AsWit().PushWitSig(keys.key1).PushWitRedeem().AddReplayPostfix());
     tests.push_back(TestBuilder(CScript() << OP_1 << ToByteVector(keys.pubkey1) << ToByteVector(keys.pubkey0C) << OP_2 << OP_CHECKMULTISIG,
-                                "P2SH(P2WSH) CHECKMULTISIG with second key uncompressed and signing with the second key", SCRIPT_VERIFY_WITNESS | SCRIPT_VERIFY_P2SH, true, WITNESS_SH,
+                                "P2SH(P2WSH) CHECKMULTISIG with second key uncompressed and signing with the second key", SCRIPT_VERIFY_WITNESS | SCRIPT_VERIFY_P2SH, true, WitnessMode::SH,
                                 0, 1).AddReplayPrefix(REPLAY_ITEM).Push(CScript()).AsWit().PushWitSig(keys.key1).PushWitRedeem().PushRedeem().AddReplayPostfix());
 }
 } // namespace
@@ -1222,11 +1207,7 @@
 static CScript
 sign_multisig(const CScript& scriptPubKey, const std::vector<CKey>& keys, const CTransaction& transaction)
 {
-<<<<<<< HEAD
-    uint256 hash = SignatureHash(scriptPubKey, transaction, 0, SIGHASH_ALL | SIGHASH_FORKID, 0, SIGVERSION_BASE);
-=======
-    uint256 hash = SignatureHash(scriptPubKey, transaction, 0, SIGHASH_ALL, 0, SigVersion::BASE);
->>>>>>> ef70f9b5
+    uint256 hash = SignatureHash(scriptPubKey, transaction, 0, SIGHASH_ALL | SIGHASH_FORKID, 0, SigVersion::BASE);
 
     CScript result;
     //
@@ -1389,19 +1370,7 @@
     BOOST_CHECK(combined.scriptSig.empty());
 
     // Single signature case:
-<<<<<<< HEAD
     SignSignature(keystore, txFrom, txTo, 0, SIGHASH_ALL | SIGHASH_FORKID); // changes scriptSig
-    combined = CombineSignatures(scriptPubKey, MutableTransactionSignatureChecker(&txTo, 0, amount), SignatureData(scriptSig), empty);
-    BOOST_CHECK(combined.scriptSig == scriptSig);
-    combined = CombineSignatures(scriptPubKey, MutableTransactionSignatureChecker(&txTo, 0, amount), empty, SignatureData(scriptSig));
-    BOOST_CHECK(combined.scriptSig == scriptSig);
-    CScript scriptSigCopy = scriptSig;
-    // Signing again will give a different, valid signature:
-    SignSignature(keystore, txFrom, txTo, 0, SIGHASH_ALL | SIGHASH_FORKID);
-    combined = CombineSignatures(scriptPubKey, MutableTransactionSignatureChecker(&txTo, 0, amount), SignatureData(scriptSigCopy), SignatureData(scriptSig));
-    BOOST_CHECK(combined.scriptSig == scriptSigCopy || combined.scriptSig == scriptSig);
-=======
-    SignSignature(keystore, txFrom, txTo, 0, SIGHASH_ALL); // changes scriptSig
     scriptSig = DataFromTransaction(txTo, 0, txFrom.vout[0]);
     combined = CombineSignatures(txFrom.vout[0], txTo, scriptSig, empty);
     BOOST_CHECK(combined.scriptSig == scriptSig.scriptSig);
@@ -1409,61 +1378,31 @@
     BOOST_CHECK(combined.scriptSig == scriptSig.scriptSig);
     SignatureData scriptSigCopy = scriptSig;
     // Signing again will give a different, valid signature:
-    SignSignature(keystore, txFrom, txTo, 0, SIGHASH_ALL);
+    SignSignature(keystore, txFrom, txTo, 0, SIGHASH_ALL | SIGHASH_FORKID);
     scriptSig = DataFromTransaction(txTo, 0, txFrom.vout[0]);
     combined = CombineSignatures(txFrom.vout[0], txTo, scriptSigCopy, scriptSig);
     BOOST_CHECK(combined.scriptSig == scriptSigCopy.scriptSig || combined.scriptSig == scriptSig.scriptSig);
->>>>>>> ef70f9b5
 
     // P2SH, single-signature case:
     CScript pkSingle; pkSingle << ToByteVector(keys[0].GetPubKey()) << OP_CHECKSIG;
     keystore.AddCScript(pkSingle);
     scriptPubKey = GetScriptForDestination(CScriptID(pkSingle));
-<<<<<<< HEAD
     SignSignature(keystore, txFrom, txTo, 0, SIGHASH_ALL | SIGHASH_FORKID);
-    combined = CombineSignatures(scriptPubKey, MutableTransactionSignatureChecker(&txTo, 0, amount), SignatureData(scriptSig), empty);
-    BOOST_CHECK(combined.scriptSig == scriptSig);
-    combined = CombineSignatures(scriptPubKey, MutableTransactionSignatureChecker(&txTo, 0, amount), empty, SignatureData(scriptSig));
-    BOOST_CHECK(combined.scriptSig == scriptSig);
-    scriptSigCopy = scriptSig;
-    SignSignature(keystore, txFrom, txTo, 0, SIGHASH_ALL | SIGHASH_FORKID);
-    combined = CombineSignatures(scriptPubKey, MutableTransactionSignatureChecker(&txTo, 0, amount), SignatureData(scriptSigCopy), SignatureData(scriptSig));
-    BOOST_CHECK(combined.scriptSig == scriptSigCopy || combined.scriptSig == scriptSig);
-    // dummy scriptSigCopy with placeholder, should always choose non-placeholder:
-    scriptSigCopy = CScript() << OP_0 << std::vector<unsigned char>(pkSingle.begin(), pkSingle.end());
-    combined = CombineSignatures(scriptPubKey, MutableTransactionSignatureChecker(&txTo, 0, amount), SignatureData(scriptSigCopy), SignatureData(scriptSig));
-    BOOST_CHECK(combined.scriptSig == scriptSig);
-    combined = CombineSignatures(scriptPubKey, MutableTransactionSignatureChecker(&txTo, 0, amount), SignatureData(scriptSig), SignatureData(scriptSigCopy));
-    BOOST_CHECK(combined.scriptSig == scriptSig);
-=======
-    SignSignature(keystore, txFrom, txTo, 0, SIGHASH_ALL);
     scriptSig = DataFromTransaction(txTo, 0, txFrom.vout[0]);
     combined = CombineSignatures(txFrom.vout[0], txTo, scriptSig, empty);
     BOOST_CHECK(combined.scriptSig == scriptSig.scriptSig);
     combined = CombineSignatures(txFrom.vout[0], txTo, empty, scriptSig);
     BOOST_CHECK(combined.scriptSig == scriptSig.scriptSig);
     scriptSigCopy = scriptSig;
-    SignSignature(keystore, txFrom, txTo, 0, SIGHASH_ALL);
+    SignSignature(keystore, txFrom, txTo, 0, SIGHASH_ALL | SIGHASH_FORKID);
     scriptSig = DataFromTransaction(txTo, 0, txFrom.vout[0]);
     combined = CombineSignatures(txFrom.vout[0], txTo, scriptSigCopy, scriptSig);
     BOOST_CHECK(combined.scriptSig == scriptSigCopy.scriptSig || combined.scriptSig == scriptSig.scriptSig);
->>>>>>> ef70f9b5
 
     // Hardest case:  Multisig 2-of-3
     scriptPubKey = GetScriptForMultisig(2, pubkeys);
     keystore.AddCScript(scriptPubKey);
-<<<<<<< HEAD
     SignSignature(keystore, txFrom, txTo, 0, SIGHASH_ALL | SIGHASH_FORKID);
-    combined = CombineSignatures(scriptPubKey, MutableTransactionSignatureChecker(&txTo, 0, amount), SignatureData(scriptSig), empty);
-    BOOST_CHECK(combined.scriptSig == scriptSig);
-    combined = CombineSignatures(scriptPubKey, MutableTransactionSignatureChecker(&txTo, 0, amount), empty, SignatureData(scriptSig));
-    BOOST_CHECK(combined.scriptSig == scriptSig);
-
-    // A couple of partially-signed versions:
-    std::vector<unsigned char> sig1;
-    uint256 hash1 = SignatureHash(scriptPubKey, txTo, 0, SIGHASH_ALL | SIGHASH_FORKID, 0, SIGVERSION_BASE);
-=======
-    SignSignature(keystore, txFrom, txTo, 0, SIGHASH_ALL);
     scriptSig = DataFromTransaction(txTo, 0, txFrom.vout[0]);
     combined = CombineSignatures(txFrom.vout[0], txTo, scriptSig, empty);
     BOOST_CHECK(combined.scriptSig == scriptSig.scriptSig);
@@ -1472,24 +1411,15 @@
 
     // A couple of partially-signed versions:
     std::vector<unsigned char> sig1;
-    uint256 hash1 = SignatureHash(scriptPubKey, txTo, 0, SIGHASH_ALL, 0, SigVersion::BASE);
->>>>>>> ef70f9b5
+    uint256 hash1 = SignatureHash(scriptPubKey, txTo, 0, SIGHASH_ALL | SIGHASH_FORKID, 0, SigVersion::BASE);
     BOOST_CHECK(keys[0].Sign(hash1, sig1));
     sig1.push_back(SIGHASH_ALL | SIGHASH_FORKID);
     std::vector<unsigned char> sig2;
-<<<<<<< HEAD
-    uint256 hash2 = SignatureHash(scriptPubKey, txTo, 0, SIGHASH_NONE | SIGHASH_FORKID, 0, SIGVERSION_BASE);
-=======
-    uint256 hash2 = SignatureHash(scriptPubKey, txTo, 0, SIGHASH_NONE, 0, SigVersion::BASE);
->>>>>>> ef70f9b5
+    uint256 hash2 = SignatureHash(scriptPubKey, txTo, 0, SIGHASH_NONE | SIGHASH_FORKID, 0, SigVersion::BASE);
     BOOST_CHECK(keys[1].Sign(hash2, sig2));
     sig2.push_back(SIGHASH_NONE | SIGHASH_FORKID);
     std::vector<unsigned char> sig3;
-<<<<<<< HEAD
-    uint256 hash3 = SignatureHash(scriptPubKey, txTo, 0, SIGHASH_SINGLE | SIGHASH_FORKID, 0, SIGVERSION_BASE);
-=======
-    uint256 hash3 = SignatureHash(scriptPubKey, txTo, 0, SIGHASH_SINGLE, 0, SigVersion::BASE);
->>>>>>> ef70f9b5
+    uint256 hash3 = SignatureHash(scriptPubKey, txTo, 0, SIGHASH_SINGLE | SIGHASH_FORKID, 0, SigVersion::BASE);
     BOOST_CHECK(keys[2].Sign(hash3, sig3));
     sig3.push_back(SIGHASH_SINGLE | SIGHASH_FORKID);
 
