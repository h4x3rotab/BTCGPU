--- conflicted
+++ resolved
@@ -1,966 +1,4 @@
 [
-<<<<<<< HEAD
-    ["Format is: [[wit..., amount]?, scriptSig, scriptPubKey, flags, expected_scripterror, ... comments]"],
-    ["It is evaluated as if there was a crediting coinbase transaction with two 0"],
-    ["pushes as scriptSig, and one output of 0 satoshi and given scriptPubKey,"],
-    ["followed by a spending transaction which spends this output as only input (and"],
-    ["correct prevout hash), using the given scriptSig. All nLockTimes are 0, all"],
-    ["nSequences are max."],
-    
-    ["", "DEPTH 0 EQUAL", "P2SH,STRICTENC", "OK", "Test the test: we should have an empty stack after scriptSig evaluation"],
-    ["  ", "DEPTH 0 EQUAL", "P2SH,STRICTENC", "OK", "and multiple spaces should not change that."],
-    ["   ", "DEPTH 0 EQUAL", "P2SH,STRICTENC", "OK"],
-    ["    ", "DEPTH 0 EQUAL", "P2SH,STRICTENC", "OK"],
-    ["1 2", "2 EQUALVERIFY 1 EQUAL", "P2SH,STRICTENC", "OK", "Similarly whitespace around and between symbols"],
-    ["1  2", "2 EQUALVERIFY 1 EQUAL", "P2SH,STRICTENC", "OK"],
-    ["  1  2", "2 EQUALVERIFY 1 EQUAL", "P2SH,STRICTENC", "OK"],
-    ["1  2  ", "2 EQUALVERIFY 1 EQUAL", "P2SH,STRICTENC", "OK"],
-    ["  1  2  ", "2 EQUALVERIFY 1 EQUAL", "P2SH,STRICTENC", "OK"],
-    
-    ["1", "", "P2SH,STRICTENC", "OK"],
-    ["0x02 0x01 0x00", "", "P2SH,STRICTENC", "OK", "all bytes are significant, not only the last one"],
-    ["0x09 0x00000000 0x00000000 0x10", "", "P2SH,STRICTENC", "OK", "equals zero when cast to Int64"],
-    
-    ["0x01 0x0b", "11 EQUAL", "P2SH,STRICTENC", "OK", "push 1 byte"],
-    ["0x02 0x417a", "'Az' EQUAL", "P2SH,STRICTENC", "OK"],
-    ["0x4b 0x417a7a7a7a7a7a7a7a7a7a7a7a7a7a7a7a7a7a7a7a7a7a7a7a7a7a7a7a7a7a7a7a7a7a7a7a7a7a7a7a7a7a7a7a7a7a7a7a7a7a7a7a7a7a7a7a7a7a7a7a7a7a7a7a7a7a7a7a7a7a7a7a7a7a",
-     "'Azzzzzzzzzzzzzzzzzzzzzzzzzzzzzzzzzzzzzzzzzzzzzzzzzzzzzzzzzzzzzzzzzzzzzzzzzz' EQUAL", "P2SH,STRICTENC", "OK", "push 75 bytes"],
-    
-    ["0x4c 0x01 0x07","7 EQUAL", "P2SH,STRICTENC", "OK", "0x4c is OP_PUSHDATA1"],
-    ["0x4d 0x0100 0x08","8 EQUAL", "P2SH,STRICTENC", "OK", "0x4d is OP_PUSHDATA2"],
-    ["0x4e 0x01000000 0x09","9 EQUAL", "P2SH,STRICTENC", "OK", "0x4e is OP_PUSHDATA4"],
-    
-    ["0x4c 0x00","0 EQUAL", "P2SH,STRICTENC", "OK"],
-    ["0x4d 0x0000","0 EQUAL", "P2SH,STRICTENC", "OK"],
-    ["0x4e 0x00000000","0 EQUAL", "P2SH,STRICTENC", "OK"],
-    ["0x4f 1000 ADD","999 EQUAL", "P2SH,STRICTENC", "OK"],
-    ["0", "IF 0x50 ENDIF 1", "P2SH,STRICTENC", "OK", "0x50 is reserved (ok if not executed)"],
-    ["0x51", "0x5f ADD 0x60 EQUAL", "P2SH,STRICTENC", "OK", "0x51 through 0x60 push 1 through 16 onto stack"],
-    ["1","NOP", "P2SH,STRICTENC", "OK"],
-    ["0", "IF VER ELSE 1 ENDIF", "P2SH,STRICTENC", "OK", "VER non-functional (ok if not executed)"],
-    ["0", "IF RESERVED RESERVED1 RESERVED2 ELSE 1 ENDIF", "P2SH,STRICTENC", "OK", "RESERVED ok in un-executed IF"],
-    
-    ["1", "DUP IF ENDIF", "P2SH,STRICTENC", "OK"],
-    ["1", "IF 1 ENDIF", "P2SH,STRICTENC", "OK"],
-    ["1", "DUP IF ELSE ENDIF", "P2SH,STRICTENC", "OK"],
-    ["1", "IF 1 ELSE ENDIF", "P2SH,STRICTENC", "OK"],
-    ["0", "IF ELSE 1 ENDIF", "P2SH,STRICTENC", "OK"],
-    
-    ["1 1", "IF IF 1 ELSE 0 ENDIF ENDIF", "P2SH,STRICTENC", "OK"],
-    ["1 0", "IF IF 1 ELSE 0 ENDIF ENDIF", "P2SH,STRICTENC", "OK"],
-    ["1 1", "IF IF 1 ELSE 0 ENDIF ELSE IF 0 ELSE 1 ENDIF ENDIF", "P2SH,STRICTENC", "OK"],
-    ["0 0", "IF IF 1 ELSE 0 ENDIF ELSE IF 0 ELSE 1 ENDIF ENDIF", "P2SH,STRICTENC", "OK"],
-    
-    ["1 0", "NOTIF IF 1 ELSE 0 ENDIF ENDIF", "P2SH,STRICTENC", "OK"],
-    ["1 1", "NOTIF IF 1 ELSE 0 ENDIF ENDIF", "P2SH,STRICTENC", "OK"],
-    ["1 0", "NOTIF IF 1 ELSE 0 ENDIF ELSE IF 0 ELSE 1 ENDIF ENDIF", "P2SH,STRICTENC", "OK"],
-    ["0 1", "NOTIF IF 1 ELSE 0 ENDIF ELSE IF 0 ELSE 1 ENDIF ENDIF", "P2SH,STRICTENC", "OK"],
-    
-    ["0", "IF 0 ELSE 1 ELSE 0 ENDIF", "P2SH,STRICTENC", "OK", "Multiple ELSE's are valid and executed inverts on each ELSE encountered"],
-    ["1", "IF 1 ELSE 0 ELSE ENDIF", "P2SH,STRICTENC", "OK"],
-    ["1", "IF ELSE 0 ELSE 1 ENDIF", "P2SH,STRICTENC", "OK"],
-    ["1", "IF 1 ELSE 0 ELSE 1 ENDIF ADD 2 EQUAL", "P2SH,STRICTENC", "OK"],
-    ["'' 1", "IF SHA1 ELSE ELSE SHA1 ELSE ELSE SHA1 ELSE ELSE SHA1 ELSE ELSE SHA1 ELSE ELSE SHA1 ELSE ELSE SHA1 ELSE ELSE SHA1 ELSE ELSE SHA1 ELSE ELSE SHA1 ELSE ELSE SHA1 ELSE ELSE SHA1 ELSE ELSE SHA1 ELSE ELSE SHA1 ELSE ELSE SHA1 ELSE ELSE SHA1 ELSE ELSE SHA1 ELSE ELSE SHA1 ELSE ELSE SHA1 ELSE ELSE SHA1 ENDIF 0x14 0x68ca4fec736264c13b859bac43d5173df6871682 EQUAL", "P2SH,STRICTENC", "OK"],
-    
-    ["1", "NOTIF 0 ELSE 1 ELSE 0 ENDIF", "P2SH,STRICTENC", "OK", "Multiple ELSE's are valid and execution inverts on each ELSE encountered"],
-    ["0", "NOTIF 1 ELSE 0 ELSE ENDIF", "P2SH,STRICTENC", "OK"],
-    ["0", "NOTIF ELSE 0 ELSE 1 ENDIF", "P2SH,STRICTENC", "OK"],
-    ["0", "NOTIF 1 ELSE 0 ELSE 1 ENDIF ADD 2 EQUAL", "P2SH,STRICTENC", "OK"],
-    ["'' 0", "NOTIF SHA1 ELSE ELSE SHA1 ELSE ELSE SHA1 ELSE ELSE SHA1 ELSE ELSE SHA1 ELSE ELSE SHA1 ELSE ELSE SHA1 ELSE ELSE SHA1 ELSE ELSE SHA1 ELSE ELSE SHA1 ELSE ELSE SHA1 ELSE ELSE SHA1 ELSE ELSE SHA1 ELSE ELSE SHA1 ELSE ELSE SHA1 ELSE ELSE SHA1 ELSE ELSE SHA1 ELSE ELSE SHA1 ELSE ELSE SHA1 ELSE ELSE SHA1 ENDIF 0x14 0x68ca4fec736264c13b859bac43d5173df6871682 EQUAL", "P2SH,STRICTENC", "OK"],
-    
-    ["0", "IF 1 IF RETURN ELSE RETURN ELSE RETURN ENDIF ELSE 1 IF 1 ELSE RETURN ELSE 1 ENDIF ELSE RETURN ENDIF ADD 2 EQUAL", "P2SH,STRICTENC", "OK", "Nested ELSE ELSE"],
-    ["1", "NOTIF 0 NOTIF RETURN ELSE RETURN ELSE RETURN ENDIF ELSE 0 NOTIF 1 ELSE RETURN ELSE 1 ENDIF ELSE RETURN ENDIF ADD 2 EQUAL", "P2SH,STRICTENC", "OK"],
-    
-    ["0", "IF RETURN ENDIF 1", "P2SH,STRICTENC", "OK", "RETURN only works if executed"],
-    
-    ["1 1", "VERIFY", "P2SH,STRICTENC", "OK"],
-    ["1 0x05 0x01 0x00 0x00 0x00 0x00", "VERIFY", "P2SH,STRICTENC", "OK", "values >4 bytes can be cast to boolean"],
-    ["1 0x01 0x80", "IF 0 ENDIF", "P2SH,STRICTENC", "OK", "negative 0 is false"],
-    
-    ["10 0 11 TOALTSTACK DROP FROMALTSTACK", "ADD 21 EQUAL", "P2SH,STRICTENC", "OK"],
-    ["'gavin_was_here' TOALTSTACK 11 FROMALTSTACK", "'gavin_was_here' EQUALVERIFY 11 EQUAL", "P2SH,STRICTENC", "OK"],
-    
-    ["0 IFDUP", "DEPTH 1 EQUALVERIFY 0 EQUAL", "P2SH,STRICTENC", "OK"],
-    ["1 IFDUP", "DEPTH 2 EQUALVERIFY 1 EQUALVERIFY 1 EQUAL", "P2SH,STRICTENC", "OK"],
-    ["0x05 0x0100000000 IFDUP", "DEPTH 2 EQUALVERIFY 0x05 0x0100000000 EQUAL", "P2SH,STRICTENC", "OK", "IFDUP dups non ints"],
-    ["0 DROP", "DEPTH 0 EQUAL", "P2SH,STRICTENC", "OK"],
-    ["0", "DUP 1 ADD 1 EQUALVERIFY 0 EQUAL", "P2SH,STRICTENC", "OK"],
-    ["0 1", "NIP", "P2SH,STRICTENC", "OK"],
-    ["1 0", "OVER DEPTH 3 EQUALVERIFY", "P2SH,STRICTENC", "OK"],
-    ["22 21 20", "0 PICK 20 EQUALVERIFY DEPTH 3 EQUAL", "P2SH,STRICTENC", "OK"],
-    ["22 21 20", "1 PICK 21 EQUALVERIFY DEPTH 3 EQUAL", "P2SH,STRICTENC", "OK"],
-    ["22 21 20", "2 PICK 22 EQUALVERIFY DEPTH 3 EQUAL", "P2SH,STRICTENC", "OK"],
-    ["22 21 20", "0 ROLL 20 EQUALVERIFY DEPTH 2 EQUAL", "P2SH,STRICTENC", "OK"],
-    ["22 21 20", "1 ROLL 21 EQUALVERIFY DEPTH 2 EQUAL", "P2SH,STRICTENC", "OK"],
-    ["22 21 20", "2 ROLL 22 EQUALVERIFY DEPTH 2 EQUAL", "P2SH,STRICTENC", "OK"],
-    ["22 21 20", "ROT 22 EQUAL", "P2SH,STRICTENC", "OK"],
-    ["22 21 20", "ROT DROP 20 EQUAL", "P2SH,STRICTENC", "OK"],
-    ["22 21 20", "ROT DROP DROP 21 EQUAL", "P2SH,STRICTENC", "OK"],
-    ["22 21 20", "ROT ROT 21 EQUAL", "P2SH,STRICTENC", "OK"],
-    ["22 21 20", "ROT ROT ROT 20 EQUAL", "P2SH,STRICTENC", "OK"],
-    ["25 24 23 22 21 20", "2ROT 24 EQUAL", "P2SH,STRICTENC", "OK"],
-    ["25 24 23 22 21 20", "2ROT DROP 25 EQUAL", "P2SH,STRICTENC", "OK"],
-    ["25 24 23 22 21 20", "2ROT 2DROP 20 EQUAL", "P2SH,STRICTENC", "OK"],
-    ["25 24 23 22 21 20", "2ROT 2DROP DROP 21 EQUAL", "P2SH,STRICTENC", "OK"],
-    ["25 24 23 22 21 20", "2ROT 2DROP 2DROP 22 EQUAL", "P2SH,STRICTENC", "OK"],
-    ["25 24 23 22 21 20", "2ROT 2DROP 2DROP DROP 23 EQUAL", "P2SH,STRICTENC", "OK"],
-    ["25 24 23 22 21 20", "2ROT 2ROT 22 EQUAL", "P2SH,STRICTENC", "OK"],
-    ["25 24 23 22 21 20", "2ROT 2ROT 2ROT 20 EQUAL", "P2SH,STRICTENC", "OK"],
-    ["1 0", "SWAP 1 EQUALVERIFY 0 EQUAL", "P2SH,STRICTENC", "OK"],
-    ["0 1", "TUCK DEPTH 3 EQUALVERIFY SWAP 2DROP", "P2SH,STRICTENC", "OK"],
-    ["13 14", "2DUP ROT EQUALVERIFY EQUAL", "P2SH,STRICTENC", "OK"],
-    ["-1 0 1 2", "3DUP DEPTH 7 EQUALVERIFY ADD ADD 3 EQUALVERIFY 2DROP 0 EQUALVERIFY", "P2SH,STRICTENC", "OK"],
-    ["1 2 3 5", "2OVER ADD ADD 8 EQUALVERIFY ADD ADD 6 EQUAL", "P2SH,STRICTENC", "OK"],
-    ["1 3 5 7", "2SWAP ADD 4 EQUALVERIFY ADD 12 EQUAL", "P2SH,STRICTENC", "OK"],
-    ["0", "SIZE 0 EQUAL", "P2SH,STRICTENC", "OK"],
-    ["1", "SIZE 1 EQUAL", "P2SH,STRICTENC", "OK"],
-    ["127", "SIZE 1 EQUAL", "P2SH,STRICTENC", "OK"],
-    ["128", "SIZE 2 EQUAL", "P2SH,STRICTENC", "OK"],
-    ["32767", "SIZE 2 EQUAL", "P2SH,STRICTENC", "OK"],
-    ["32768", "SIZE 3 EQUAL", "P2SH,STRICTENC", "OK"],
-    ["8388607", "SIZE 3 EQUAL", "P2SH,STRICTENC", "OK"],
-    ["8388608", "SIZE 4 EQUAL", "P2SH,STRICTENC", "OK"],
-    ["2147483647", "SIZE 4 EQUAL", "P2SH,STRICTENC", "OK"],
-    ["2147483648", "SIZE 5 EQUAL", "P2SH,STRICTENC", "OK"],
-    ["549755813887", "SIZE 5 EQUAL", "P2SH,STRICTENC", "OK"],
-    ["549755813888", "SIZE 6 EQUAL", "P2SH,STRICTENC", "OK"],
-    ["9223372036854775807", "SIZE 8 EQUAL", "P2SH,STRICTENC", "OK"],
-    ["-1", "SIZE 1 EQUAL", "P2SH,STRICTENC", "OK"],
-    ["-127", "SIZE 1 EQUAL", "P2SH,STRICTENC", "OK"],
-    ["-128", "SIZE 2 EQUAL", "P2SH,STRICTENC", "OK"],
-    ["-32767", "SIZE 2 EQUAL", "P2SH,STRICTENC", "OK"],
-    ["-32768", "SIZE 3 EQUAL", "P2SH,STRICTENC", "OK"],
-    ["-8388607", "SIZE 3 EQUAL", "P2SH,STRICTENC", "OK"],
-    ["-8388608", "SIZE 4 EQUAL", "P2SH,STRICTENC", "OK"],
-    ["-2147483647", "SIZE 4 EQUAL", "P2SH,STRICTENC", "OK"],
-    ["-2147483648", "SIZE 5 EQUAL", "P2SH,STRICTENC", "OK"],
-    ["-549755813887", "SIZE 5 EQUAL", "P2SH,STRICTENC", "OK"],
-    ["-549755813888", "SIZE 6 EQUAL", "P2SH,STRICTENC", "OK"],
-    ["-9223372036854775807", "SIZE 8 EQUAL", "P2SH,STRICTENC", "OK"],
-    ["'abcdefghijklmnopqrstuvwxyz'", "SIZE 26 EQUAL", "P2SH,STRICTENC", "OK"],
-    
-    ["42", "SIZE 1 EQUALVERIFY 42 EQUAL", "P2SH,STRICTENC", "OK", "SIZE does not consume argument"],
-    
-    ["2 -2 ADD", "0 EQUAL", "P2SH,STRICTENC", "OK"],
-    ["2147483647 -2147483647 ADD", "0 EQUAL", "P2SH,STRICTENC", "OK"],
-    ["-1 -1 ADD", "-2 EQUAL", "P2SH,STRICTENC", "OK"],
-    
-    ["0 0","EQUAL", "P2SH,STRICTENC", "OK"],
-    ["1 1 ADD", "2 EQUAL", "P2SH,STRICTENC", "OK"],
-    ["1 1ADD", "2 EQUAL", "P2SH,STRICTENC", "OK"],
-    ["111 1SUB", "110 EQUAL", "P2SH,STRICTENC", "OK"],
-    ["111 1 ADD 12 SUB", "100 EQUAL", "P2SH,STRICTENC", "OK"],
-    ["0 ABS", "0 EQUAL", "P2SH,STRICTENC", "OK"],
-    ["16 ABS", "16 EQUAL", "P2SH,STRICTENC", "OK"],
-    ["-16 ABS", "-16 NEGATE EQUAL", "P2SH,STRICTENC", "OK"],
-    ["0 NOT", "NOP", "P2SH,STRICTENC", "OK"],
-    ["1 NOT", "0 EQUAL", "P2SH,STRICTENC", "OK"],
-    ["11 NOT", "0 EQUAL", "P2SH,STRICTENC", "OK"],
-    ["0 0NOTEQUAL", "0 EQUAL", "P2SH,STRICTENC", "OK"],
-    ["1 0NOTEQUAL", "1 EQUAL", "P2SH,STRICTENC", "OK"],
-    ["111 0NOTEQUAL", "1 EQUAL", "P2SH,STRICTENC", "OK"],
-    ["-111 0NOTEQUAL", "1 EQUAL", "P2SH,STRICTENC", "OK"],
-    ["1 1 BOOLAND", "NOP", "P2SH,STRICTENC", "OK"],
-    ["1 0 BOOLAND", "NOT", "P2SH,STRICTENC", "OK"],
-    ["0 1 BOOLAND", "NOT", "P2SH,STRICTENC", "OK"],
-    ["0 0 BOOLAND", "NOT", "P2SH,STRICTENC", "OK"],
-    ["16 17 BOOLAND", "NOP", "P2SH,STRICTENC", "OK"],
-    ["1 1 BOOLOR", "NOP", "P2SH,STRICTENC", "OK"],
-    ["1 0 BOOLOR", "NOP", "P2SH,STRICTENC", "OK"],
-    ["0 1 BOOLOR", "NOP", "P2SH,STRICTENC", "OK"],
-    ["0 0 BOOLOR", "NOT", "P2SH,STRICTENC", "OK"],
-    ["16 17 BOOLOR", "NOP", "P2SH,STRICTENC", "OK"],
-    ["11 10 1 ADD", "NUMEQUAL", "P2SH,STRICTENC", "OK"],
-    ["11 10 1 ADD", "NUMEQUALVERIFY 1", "P2SH,STRICTENC", "OK"],
-    ["11 10 1 ADD", "NUMNOTEQUAL NOT", "P2SH,STRICTENC", "OK"],
-    ["111 10 1 ADD", "NUMNOTEQUAL", "P2SH,STRICTENC", "OK"],
-    ["11 10", "LESSTHAN NOT", "P2SH,STRICTENC", "OK"],
-    ["4 4", "LESSTHAN NOT", "P2SH,STRICTENC", "OK"],
-    ["10 11", "LESSTHAN", "P2SH,STRICTENC", "OK"],
-    ["-11 11", "LESSTHAN", "P2SH,STRICTENC", "OK"],
-    ["-11 -10", "LESSTHAN", "P2SH,STRICTENC", "OK"],
-    ["11 10", "GREATERTHAN", "P2SH,STRICTENC", "OK"],
-    ["4 4", "GREATERTHAN NOT", "P2SH,STRICTENC", "OK"],
-    ["10 11", "GREATERTHAN NOT", "P2SH,STRICTENC", "OK"],
-    ["-11 11", "GREATERTHAN NOT", "P2SH,STRICTENC", "OK"],
-    ["-11 -10", "GREATERTHAN NOT", "P2SH,STRICTENC", "OK"],
-    ["11 10", "LESSTHANOREQUAL NOT", "P2SH,STRICTENC", "OK"],
-    ["4 4", "LESSTHANOREQUAL", "P2SH,STRICTENC", "OK"],
-    ["10 11", "LESSTHANOREQUAL", "P2SH,STRICTENC", "OK"],
-    ["-11 11", "LESSTHANOREQUAL", "P2SH,STRICTENC", "OK"],
-    ["-11 -10", "LESSTHANOREQUAL", "P2SH,STRICTENC", "OK"],
-    ["11 10", "GREATERTHANOREQUAL", "P2SH,STRICTENC", "OK"],
-    ["4 4", "GREATERTHANOREQUAL", "P2SH,STRICTENC", "OK"],
-    ["10 11", "GREATERTHANOREQUAL NOT", "P2SH,STRICTENC", "OK"],
-    ["-11 11", "GREATERTHANOREQUAL NOT", "P2SH,STRICTENC", "OK"],
-    ["-11 -10", "GREATERTHANOREQUAL NOT", "P2SH,STRICTENC", "OK"],
-    ["1 0 MIN", "0 NUMEQUAL", "P2SH,STRICTENC", "OK"],
-    ["0 1 MIN", "0 NUMEQUAL", "P2SH,STRICTENC", "OK"],
-    ["-1 0 MIN", "-1 NUMEQUAL", "P2SH,STRICTENC", "OK"],
-    ["0 -2147483647 MIN", "-2147483647 NUMEQUAL", "P2SH,STRICTENC", "OK"],
-    ["2147483647 0 MAX", "2147483647 NUMEQUAL", "P2SH,STRICTENC", "OK"],
-    ["0 100 MAX", "100 NUMEQUAL", "P2SH,STRICTENC", "OK"],
-    ["-100 0 MAX", "0 NUMEQUAL", "P2SH,STRICTENC", "OK"],
-    ["0 -2147483647 MAX", "0 NUMEQUAL", "P2SH,STRICTENC", "OK"],
-    ["0 0 1", "WITHIN", "P2SH,STRICTENC", "OK"],
-    ["1 0 1", "WITHIN NOT", "P2SH,STRICTENC", "OK"],
-    ["0 -2147483647 2147483647", "WITHIN", "P2SH,STRICTENC", "OK"],
-    ["-1 -100 100", "WITHIN", "P2SH,STRICTENC", "OK"],
-    ["11 -100 100", "WITHIN", "P2SH,STRICTENC", "OK"],
-    ["-2147483647 -100 100", "WITHIN NOT", "P2SH,STRICTENC", "OK"],
-    ["2147483647 -100 100", "WITHIN NOT", "P2SH,STRICTENC", "OK"],
-    
-    ["2147483647 2147483647 SUB", "0 EQUAL", "P2SH,STRICTENC", "OK"],
-    ["2147483647 DUP ADD", "4294967294 EQUAL", "P2SH,STRICTENC", "OK", ">32 bit EQUAL is valid"],
-    ["2147483647 NEGATE DUP ADD", "-4294967294 EQUAL", "P2SH,STRICTENC", "OK"],
-    
-    ["''", "RIPEMD160 0x14 0x9c1185a5c5e9fc54612808977ee8f548b2258d31 EQUAL", "P2SH,STRICTENC", "OK"],
-    ["'a'", "RIPEMD160 0x14 0x0bdc9d2d256b3ee9daae347be6f4dc835a467ffe EQUAL", "P2SH,STRICTENC", "OK"],
-    ["'abcdefghijklmnopqrstuvwxyz'", "RIPEMD160 0x14 0xf71c27109c692c1b56bbdceb5b9d2865b3708dbc EQUAL", "P2SH,STRICTENC", "OK"],
-    ["''", "SHA1 0x14 0xda39a3ee5e6b4b0d3255bfef95601890afd80709 EQUAL", "P2SH,STRICTENC", "OK"],
-    ["'a'", "SHA1 0x14 0x86f7e437faa5a7fce15d1ddcb9eaeaea377667b8 EQUAL", "P2SH,STRICTENC", "OK"],
-    ["'abcdefghijklmnopqrstuvwxyz'", "SHA1 0x14 0x32d10c7b8cf96570ca04ce37f2a19d84240d3a89 EQUAL", "P2SH,STRICTENC", "OK"],
-    ["''", "SHA256 0x20 0xe3b0c44298fc1c149afbf4c8996fb92427ae41e4649b934ca495991b7852b855 EQUAL", "P2SH,STRICTENC", "OK"],
-    ["'a'", "SHA256 0x20 0xca978112ca1bbdcafac231b39a23dc4da786eff8147c4e72b9807785afee48bb EQUAL", "P2SH,STRICTENC", "OK"],
-    ["'abcdefghijklmnopqrstuvwxyz'", "SHA256 0x20 0x71c480df93d6ae2f1efad1447c66c9525e316218cf51fc8d9ed832f2daf18b73 EQUAL", "P2SH,STRICTENC", "OK"],
-    ["''", "DUP HASH160 SWAP SHA256 RIPEMD160 EQUAL", "P2SH,STRICTENC", "OK"],
-    ["''", "DUP HASH256 SWAP SHA256 SHA256 EQUAL", "P2SH,STRICTENC", "OK"],
-    ["''", "NOP HASH160 0x14 0xb472a266d0bd89c13706a4132ccfb16f7c3b9fcb EQUAL", "P2SH,STRICTENC", "OK"],
-    ["'a'", "HASH160 NOP 0x14 0x994355199e516ff76c4fa4aab39337b9d84cf12b EQUAL", "P2SH,STRICTENC", "OK"],
-    ["'abcdefghijklmnopqrstuvwxyz'", "HASH160 0x4c 0x14 0xc286a1af0947f58d1ad787385b1c2c4a976f9e71 EQUAL", "P2SH,STRICTENC", "OK"],
-    ["''", "HASH256 0x20 0x5df6e0e2761359d30a8275058e299fcc0381534545f55cf43e41983f5d4c9456 EQUAL", "P2SH,STRICTENC", "OK"],
-    ["'a'", "HASH256 0x20 0xbf5d3affb73efd2ec6c36ad3112dd933efed63c4e1cbffcfa88e2759c144f2d8 EQUAL", "P2SH,STRICTENC", "OK"],
-    ["'abcdefghijklmnopqrstuvwxyz'", "HASH256 0x4c 0x20 0xca139bc10c2f660da42666f72e89a225936fc60f193c161124a672050c434671 EQUAL", "P2SH,STRICTENC", "OK"],
-    
-    
-    ["1","NOP1 CHECKLOCKTIMEVERIFY CHECKSEQUENCEVERIFY NOP4 NOP5 NOP6 NOP7 NOP8 NOP9 NOP10 1 EQUAL", "P2SH,STRICTENC", "OK"],
-    ["'NOP_1_to_10' NOP1 CHECKLOCKTIMEVERIFY CHECKSEQUENCEVERIFY NOP4 NOP5 NOP6 NOP7 NOP8 NOP9 NOP10","'NOP_1_to_10' EQUAL", "P2SH,STRICTENC", "OK"],
-    
-    ["1", "NOP", "P2SH,STRICTENC,DISCOURAGE_UPGRADABLE_NOPS", "OK", "Discourage NOPx flag allows OP_NOP"],
-    
-    ["0", "IF NOP10 ENDIF 1", "P2SH,STRICTENC,DISCOURAGE_UPGRADABLE_NOPS", "OK",
-     "Discouraged NOPs are allowed if not executed"],
-    
-    ["0", "IF 0xba ELSE 1 ENDIF", "P2SH,STRICTENC", "OK", "opcodes above MAX_OPCODE invalid if executed"],
-    ["0", "IF 0xbb ELSE 1 ENDIF", "P2SH,STRICTENC", "OK"],
-    ["0", "IF 0xbc ELSE 1 ENDIF", "P2SH,STRICTENC", "OK"],
-    ["0", "IF 0xbd ELSE 1 ENDIF", "P2SH,STRICTENC", "OK"],
-    ["0", "IF 0xbe ELSE 1 ENDIF", "P2SH,STRICTENC", "OK"],
-    ["0", "IF 0xbf ELSE 1 ENDIF", "P2SH,STRICTENC", "OK"],
-    ["0", "IF 0xc0 ELSE 1 ENDIF", "P2SH,STRICTENC", "OK"],
-    ["0", "IF 0xc1 ELSE 1 ENDIF", "P2SH,STRICTENC", "OK"],
-    ["0", "IF 0xc2 ELSE 1 ENDIF", "P2SH,STRICTENC", "OK"],
-    ["0", "IF 0xc3 ELSE 1 ENDIF", "P2SH,STRICTENC", "OK"],
-    ["0", "IF 0xc4 ELSE 1 ENDIF", "P2SH,STRICTENC", "OK"],
-    ["0", "IF 0xc5 ELSE 1 ENDIF", "P2SH,STRICTENC", "OK"],
-    ["0", "IF 0xc6 ELSE 1 ENDIF", "P2SH,STRICTENC", "OK"],
-    ["0", "IF 0xc7 ELSE 1 ENDIF", "P2SH,STRICTENC", "OK"],
-    ["0", "IF 0xc8 ELSE 1 ENDIF", "P2SH,STRICTENC", "OK"],
-    ["0", "IF 0xc9 ELSE 1 ENDIF", "P2SH,STRICTENC", "OK"],
-    ["0", "IF 0xca ELSE 1 ENDIF", "P2SH,STRICTENC", "OK"],
-    ["0", "IF 0xcb ELSE 1 ENDIF", "P2SH,STRICTENC", "OK"],
-    ["0", "IF 0xcc ELSE 1 ENDIF", "P2SH,STRICTENC", "OK"],
-    ["0", "IF 0xcd ELSE 1 ENDIF", "P2SH,STRICTENC", "OK"],
-    ["0", "IF 0xce ELSE 1 ENDIF", "P2SH,STRICTENC", "OK"],
-    ["0", "IF 0xcf ELSE 1 ENDIF", "P2SH,STRICTENC", "OK"],
-    ["0", "IF 0xd0 ELSE 1 ENDIF", "P2SH,STRICTENC", "OK"],
-    ["0", "IF 0xd1 ELSE 1 ENDIF", "P2SH,STRICTENC", "OK"],
-    ["0", "IF 0xd2 ELSE 1 ENDIF", "P2SH,STRICTENC", "OK"],
-    ["0", "IF 0xd3 ELSE 1 ENDIF", "P2SH,STRICTENC", "OK"],
-    ["0", "IF 0xd4 ELSE 1 ENDIF", "P2SH,STRICTENC", "OK"],
-    ["0", "IF 0xd5 ELSE 1 ENDIF", "P2SH,STRICTENC", "OK"],
-    ["0", "IF 0xd6 ELSE 1 ENDIF", "P2SH,STRICTENC", "OK"],
-    ["0", "IF 0xd7 ELSE 1 ENDIF", "P2SH,STRICTENC", "OK"],
-    ["0", "IF 0xd8 ELSE 1 ENDIF", "P2SH,STRICTENC", "OK"],
-    ["0", "IF 0xd9 ELSE 1 ENDIF", "P2SH,STRICTENC", "OK"],
-    ["0", "IF 0xda ELSE 1 ENDIF", "P2SH,STRICTENC", "OK"],
-    ["0", "IF 0xdb ELSE 1 ENDIF", "P2SH,STRICTENC", "OK"],
-    ["0", "IF 0xdc ELSE 1 ENDIF", "P2SH,STRICTENC", "OK"],
-    ["0", "IF 0xdd ELSE 1 ENDIF", "P2SH,STRICTENC", "OK"],
-    ["0", "IF 0xde ELSE 1 ENDIF", "P2SH,STRICTENC", "OK"],
-    ["0", "IF 0xdf ELSE 1 ENDIF", "P2SH,STRICTENC", "OK"],
-    ["0", "IF 0xe0 ELSE 1 ENDIF", "P2SH,STRICTENC", "OK"],
-    ["0", "IF 0xe1 ELSE 1 ENDIF", "P2SH,STRICTENC", "OK"],
-    ["0", "IF 0xe2 ELSE 1 ENDIF", "P2SH,STRICTENC", "OK"],
-    ["0", "IF 0xe3 ELSE 1 ENDIF", "P2SH,STRICTENC", "OK"],
-    ["0", "IF 0xe4 ELSE 1 ENDIF", "P2SH,STRICTENC", "OK"],
-    ["0", "IF 0xe5 ELSE 1 ENDIF", "P2SH,STRICTENC", "OK"],
-    ["0", "IF 0xe6 ELSE 1 ENDIF", "P2SH,STRICTENC", "OK"],
-    ["0", "IF 0xe7 ELSE 1 ENDIF", "P2SH,STRICTENC", "OK"],
-    ["0", "IF 0xe8 ELSE 1 ENDIF", "P2SH,STRICTENC", "OK"],
-    ["0", "IF 0xe9 ELSE 1 ENDIF", "P2SH,STRICTENC", "OK"],
-    ["0", "IF 0xea ELSE 1 ENDIF", "P2SH,STRICTENC", "OK"],
-    ["0", "IF 0xeb ELSE 1 ENDIF", "P2SH,STRICTENC", "OK"],
-    ["0", "IF 0xec ELSE 1 ENDIF", "P2SH,STRICTENC", "OK"],
-    ["0", "IF 0xed ELSE 1 ENDIF", "P2SH,STRICTENC", "OK"],
-    ["0", "IF 0xee ELSE 1 ENDIF", "P2SH,STRICTENC", "OK"],
-    ["0", "IF 0xef ELSE 1 ENDIF", "P2SH,STRICTENC", "OK"],
-    ["0", "IF 0xf0 ELSE 1 ENDIF", "P2SH,STRICTENC", "OK"],
-    ["0", "IF 0xf1 ELSE 1 ENDIF", "P2SH,STRICTENC", "OK"],
-    ["0", "IF 0xf2 ELSE 1 ENDIF", "P2SH,STRICTENC", "OK"],
-    ["0", "IF 0xf3 ELSE 1 ENDIF", "P2SH,STRICTENC", "OK"],
-    ["0", "IF 0xf4 ELSE 1 ENDIF", "P2SH,STRICTENC", "OK"],
-    ["0", "IF 0xf5 ELSE 1 ENDIF", "P2SH,STRICTENC", "OK"],
-    ["0", "IF 0xf6 ELSE 1 ENDIF", "P2SH,STRICTENC", "OK"],
-    ["0", "IF 0xf7 ELSE 1 ENDIF", "P2SH,STRICTENC", "OK"],
-    ["0", "IF 0xf8 ELSE 1 ENDIF", "P2SH,STRICTENC", "OK"],
-    ["0", "IF 0xf9 ELSE 1 ENDIF", "P2SH,STRICTENC", "OK"],
-    ["0", "IF 0xfa ELSE 1 ENDIF", "P2SH,STRICTENC", "OK"],
-    ["0", "IF 0xfb ELSE 1 ENDIF", "P2SH,STRICTENC", "OK"],
-    ["0", "IF 0xfc ELSE 1 ENDIF", "P2SH,STRICTENC", "OK"],
-    ["0", "IF 0xfd ELSE 1 ENDIF", "P2SH,STRICTENC", "OK"],
-    ["0", "IF 0xfe ELSE 1 ENDIF", "P2SH,STRICTENC", "OK"],
-    ["0", "IF 0xff ELSE 1 ENDIF", "P2SH,STRICTENC", "OK"],
-    
-    ["NOP",
-    "'bbbbbbbbbbbbbbbbbbbbbbbbbbbbbbbbbbbbbbbbbbbbbbbbbbbbbbbbbbbbbbbbbbbbbbbbbbbbbbbbbbbbbbbbbbbbbbbbbbbbbbbbbbbbbbbbbbbbbbbbbbbbbbbbbbbbbbbbbbbbbbbbbbbbbbbbbbbbbbbbbbbbbbbbbbbbbbbbbbbbbbbbbbbbbbbbbbbbbbbbbbbbbbbbbbbbbbbbbbbbbbbbbbbbbbbbbbbbbbbbbbbbbbbbbbbbbbbbbbbbbbbbbbbbbbbbbbbbbbbbbbbbbbbbbbbbbbbbbbbbbbbbbbbbbbbbbbbbbbbbbbbbbbbbbbbbbbbbbbbbbbbbbbbbbbbbbbbbbbbbbbbbbbbbbbbbbbbbbbbbbbbbbbbbbbbbbbbbbbbbbbbbbbbbbbbbbbbbbbbbbbbbbbbbbbbbbbbbbbbbbbbbbbbbbbbbbbbbbbbbbbbbbbbbbbbbbbbbbbbbbbbbbbbbbbbbbbbbbbbbbbbbbbbbbbbbbbbbbbbb'",
-    "P2SH,STRICTENC", "OK",
-    "520 byte push"],
-    ["1",
-    "0x616161616161616161616161616161616161616161616161616161616161616161616161616161616161616161616161616161616161616161616161616161616161616161616161616161616161616161616161616161616161616161616161616161616161616161616161616161616161616161616161616161616161616161616161616161616161616161616161616161616161616161616161616161616161616161616161616161616161616161616161616161616161616161616161616161616161616161",
-    "P2SH,STRICTENC", "OK",
-    "201 opcodes executed. 0x61 is NOP"],
-    ["1 2 3 4 5 0x6f6f6f6f6f6f6f6f6f6f6f6f6f6f6f6f6f6f6f6f6f6f6f6f6f6f6f6f6f6f6f6f6f6f6f6f6f6f6f6f6f6f6f6f6f6f6f6f6f6f6f6f6f6f6f6f6f6f6f6f6f6f6f6f6f6f6f6f6f6f6f6f6f6f6f6f6f6f6f6f6f6f6f6f6f6f6f6f6f6f6f6f6f6f6f6f6f6f6f6f6f6f6f6f6f6f6f6f6f6f6f6f6f6f6f6f6f6f6f6f6f6f6f6f6f6f6f6f6f6f6f6f6f6f6f6f6f6f6f6f6f6f6f6f6f6f6f6f6f6f6f6f6f6f6f6f6f6f6f6f6f6f6f6f6f",
-    "1 2 3 4 5 0x6f6f6f6f6f6f6f6f6f6f6f6f6f6f6f6f6f6f6f6f6f6f6f6f6f6f6f6f6f6f6f6f6f6f6f6f6f6f6f6f6f6f6f6f6f6f6f6f6f6f6f6f6f6f6f6f6f6f6f6f6f6f6f6f6f6f6f6f6f6f6f6f6f6f6f6f6f6f6f6f6f6f6f6f6f6f6f6f6f6f6f6f6f6f6f6f6f6f6f6f6f6f6f6f6f6f6f6f6f6f6f6f6f6f6f6f6f6f6f6f6f6f6f6f6f6f6f6f6f6f6f6f6f6f6f6f6f6f6f6f6f6f6f6f6f6f6f6f6f6f6f6f6f6f6f6f6f6f6f6f6f6f6f6f6f",
-    "P2SH,STRICTENC", "OK",
-    "1,000 stack size (0x6f is 3DUP)"],
-    ["1 TOALTSTACK 2 TOALTSTACK 3 4 5 0x6f6f6f6f6f6f6f6f6f6f6f6f6f6f6f6f6f6f6f6f6f6f6f6f6f6f6f6f6f6f6f6f6f6f6f6f6f6f6f6f6f6f6f6f6f6f6f6f6f6f6f6f6f6f6f6f6f6f6f6f6f6f6f6f6f6f6f6f6f6f6f6f6f6f6f6f6f6f6f6f6f6f6f6f6f6f6f6f6f6f6f6f6f6f6f6f6f6f6f6f6f6f6f6f6f6f6f6f6f6f6f6f6f6f6f6f6f6f6f6f6f6f6f6f6f6f6f6f6f6f6f6f6f6f6f6f6f6f6f6f6f6f6f6f6f6f6f6f6f6f6f6f6f6f6f6f6f6f6f6f6f6f6f6f6f",
-    "1 2 3 4 5 6 7 0x6f6f6f6f6f6f6f6f6f6f6f6f6f6f6f6f6f6f6f6f6f6f6f6f6f6f6f6f6f6f6f6f6f6f6f6f6f6f6f6f6f6f6f6f6f6f6f6f6f6f6f6f6f6f6f6f6f6f6f6f6f6f6f6f6f6f6f6f6f6f6f6f6f6f6f6f6f6f6f6f6f6f6f6f6f6f6f6f6f6f6f6f6f6f6f6f6f6f6f6f6f6f6f6f6f6f6f6f6f6f6f6f6f6f6f6f6f6f6f6f6f6f6f6f6f6f6f6f6f6f6f6f6f6f6f6f6f6f6f6f6f6f6f6f6f6f6f6f6f6f6f6f6f6f6f6f6f6f6f6f6f6f6f6f6f",
-    "P2SH,STRICTENC", "OK",
-    "1,000 stack size (altstack cleared between scriptSig/scriptPubKey)"],
-    ["'aaaaaaaaaaaaaaaaaaaaaaaaaaaaaaaaaaaaaaaaaaaaaaaaaaaaaaaaaaaaaaaaaaaaaaaaaaaaaaaaaaaaaaaaaaaaaaaaaaaaaaaaaaaaaaaaaaaaaaaaaaaaaaaaaaaaaaaaaaaaaaaaaaaaaaaaaaaaaaaaaaaaaaaaaaaaaaaaaaaaaaaaaaaaaaaaaaaaaaaaaaaaaaaaaaaaaaaaaaaaaaaaaaaaaaaaaaaaaaaaaaaaaaaaaaaaaaaaaaaaaaaaaaaaaaaaaaaaaaaaaaaaaaaaaaaaaaaaaaaaaaaaaaaaaaaaaaaaaaaaaaaaaaaaaaaaaaaaaaaaaaaaaaaaaaaaaaaaaaaaaaaaaaaaaaaaaaaaaaaaaa' 'bbbbbbbbbbbbbbbbbbbbbbbbbbbbbbbbbbbbbbbbbbbbbbbbbbbbbbbbbbbbbbbbbbbbbbbbbbbbbbbbbbbbbbbbbbbbbbbbbbbbbbbbbbbbbbbbbbbbbbbbbbbbbbbbbbbbbbbbbbbbbbbbbbbbbbbbbbbbbbbbbbbbbbbbbbbbbbbbbbbbbbbbbbbbbbbbbbbbbbbbbbbbbbbbbbbbbbbbbbbbbbbbbbbbbbbbbbbbbbbbbbbbbbbbbbbbbbbbbbbbbbbbbbbbbbbbbbbbbbbbbbbbbbbbbbbbbbbbbbbbbbbbbbbbbbbbbbbbbbbbbbbbbbbbbbbbbbbbbbbbbbbbbbbbbbbbbbbbbbbbbbbbbbbbbbbbbbbbbbbbbbbbbbbbbbbbbbbbbbbbbbbbbbbbbbbbbbbbbbbbbbbbbbbbbbbbbbbbbbbbbbbbbbbbbbbbbbbbbbbbbbbbbbbbbbbbbbbbbbbbbbbbbbbbbbbbbbbbbbbbbbbbbbbbbbbbbbbbbbbb' 'bbbbbbbbbbbbbbbbbbbbbbbbbbbbbbbbbbbbbbbbbbbbbbbbbbbbbbbbbbbbbbbbbbbbbbbbbbbbbbbbbbbbbbbbbbbbbbbbbbbbbbbbbbbbbbbbbbbbbbbbbbbbbbbbbbbbbbbbbbbbbbbbbbbbbbbbbbbbbbbbbbbbbbbbbbbbbbbbbbbbbbbbbbbbbbbbbbbbbbbbbbbbbbbbbbbbbbbbbbbbbbbbbbbbbbbbbbbbbbbbbbbbbbbbbbbbbbbbbbbbbbbbbbbbbbbbbbbbbbbbbbbbbbbbbbbbbbbbbbbbbbbbbbbbbbbbbbbbbbbbbbbbbbbbbbbbbbbbbbbbbbbbbbbbbbbbbbbbbbbbbbbbbbbbbbbbbbbbbbbbbbbbbbbbbbbbbbbbbbbbbbbbbbbbbbbbbbbbbbbbbbbbbbbbbbbbbbbbbbbbbbbbbbbbbbbbbbbbbbbbbbbbbbbbbbbbbbbbbbbbbbbbbbbbbbbbbbbbbbbbbbbbbbbbbbbbbbbbbbbb' 'bbbbbbbbbbbbbbbbbbbbbbbbbbbbbbbbbbbbbbbbbbbbbbbbbbbbbbbbbbbbbbbbbbbbbbbbbbbbbbbbbbbbbbbbbbbbbbbbbbbbbbbbbbbbbbbbbbbbbbbbbbbbbbbbbbbbbbbbbbbbbbbbbbbbbbbbbbbbbbbbbbbbbbbbbbbbbbbbbbbbbbbbbbbbbbbbbbbbbbbbbbbbbbbbbbbbbbbbbbbbbbbbbbbbbbbbbbbbbbbbbbbbbbbbbbbbbbbbbbbbbbbbbbbbbbbbbbbbbbbbbbbbbbbbbbbbbbbbbbbbbbbbbbbbbbbbbbbbbbbbbbbbbbbbbbbbbbbbbbbbbbbbbbbbbbbbbbbbbbbbbbbbbbbbbbbbbbbbbbbbbbbbbbbbbbbbbbbbbbbbbbbbbbbbbbbbbbbbbbbbbbbbbbbbbbbbbbbbbbbbbbbbbbbbbbbbbbbbbbbbbbbbbbbbbbbbbbbbbbbbbbbbbbbbbbbbbbbbbbbbbbbbbbbbbbbbbbbbbbbb' 'bbbbbbbbbbbbbbbbbbbbbbbbbbbbbbbbbbbbbbbbbbbbbbbbbbbbbbbbbbbbbbbbbbbbbbbbbbbbbbbbbbbbbbbbbbbbbbbbbbbbbbbbbbbbbbbbbbbbbbbbbbbbbbbbbbbbbbbbbbbbbbbbbbbbbbbbbbbbbbbbbbbbbbbbbbbbbbbbbbbbbbbbbbbbbbbbbbbbbbbbbbbbbbbbbbbbbbbbbbbbbbbbbbbbbbbbbbbbbbbbbbbbbbbbbbbbbbbbbbbbbbbbbbbbbbbbbbbbbbbbbbbbbbbbbbbbbbbbbbbbbbbbbbbbbbbbbbbbbbbbbbbbbbbbbbbbbbbbbbbbbbbbbbbbbbbbbbbbbbbbbbbbbbbbbbbbbbbbbbbbbbbbbbbbbbbbbbbbbbbbbbbbbbbbbbbbbbbbbbbbbbbbbbbbbbbbbbbbbbbbbbbbbbbbbbbbbbbbbbbbbbbbbbbbbbbbbbbbbbbbbbbbbbbbbbbbbbbbbbbbbbbbbbbbbbbbbbbbbbbb' 'bbbbbbbbbbbbbbbbbbbbbbbbbbbbbbbbbbbbbbbbbbbbbbbbbbbbbbbbbbbbbbbbbbbbbbbbbbbbbbbbbbbbbbbbbbbbbbbbbbbbbbbbbbbbbbbbbbbbbbbbbbbbbbbbbbbbbbbbbbbbbbbbbbbbbbbbbbbbbbbbbbbbbbbbbbbbbbbbbbbbbbbbbbbbbbbbbbbbbbbbbbbbbbbbbbbbbbbbbbbbbbbbbbbbbbbbbbbbbbbbbbbbbbbbbbbbbbbbbbbbbbbbbbbbbbbbbbbbbbbbbbbbbbbbbbbbbbbbbbbbbbbbbbbbbbbbbbbbbbbbbbbbbbbbbbbbbbbbbbbbbbbbbbbbbbbbbbbbbbbbbbbbbbbbbbbbbbbbbbbbbbbbbbbbbbbbbbbbbbbbbbbbbbbbbbbbbbbbbbbbbbbbbbbbbbbbbbbbbbbbbbbbbbbbbbbbbbbbbbbbbbbbbbbbbbbbbbbbbbbbbbbbbbbbbbbbbbbbbbbbbbbbbbbbbbbbbbbbbbbb' 'bbbbbbbbbbbbbbbbbbbbbbbbbbbbbbbbbbbbbbbbbbbbbbbbbbbbbbbbbbbbbbbbbbbbbbbbbbbbbbbbbbbbbbbbbbbbbbbbbbbbbbbbbbbbbbbbbbbbbbbbbbbbbbbbbbbbbbbbbbbbbbbbbbbbbbbbbbbbbbbbbbbbbbbbbbbbbbbbbbbbbbbbbbbbbbbbbbbbbbbbbbbbbbbbbbbbbbbbbbbbbbbbbbbbbbbbbbbbbbbbbbbbbbbbbbbbbbbbbbbbbbbbbbbbbbbbbbbbbbbbbbbbbbbbbbbbbbbbbbbbbbbbbbbbbbbbbbbbbbbbbbbbbbbbbbbbbbbbbbbbbbbbbbbbbbbbbbbbbbbbbbbbbbbbbbbbbbbbbbbbbbbbbbbbbbbbbbbbbbbbbbbbbbbbbbbbbbbbbbbbbbbbbbbbbbbbbbbbbbbbbbbbbbbbbbbbbbbbbbbbbbbbbbbbbbbbbbbbbbbbbbbbbbbbbbbbbbbbbbbbbbbbbbbbbbbbbbbbbbbb' 'bbbbbbbbbbbbbbbbbbbbbbbbbbbbbbbbbbbbbbbbbbbbbbbbbbbbbbbbbbbbbbbbbbbbbbbbbbbbbbbbbbbbbbbbbbbbbbbbbbbbbbbbbbbbbbbbbbbbbbbbbbbbbbbbbbbbbbbbbbbbbbbbbbbbbbbbbbbbbbbbbbbbbbbbbbbbbbbbbbbbbbbbbbbbbbbbbbbbbbbbbbbbbbbbbbbbbbbbbbbbbbbbbbbbbbbbbbbbbbbbbbbbbbbbbbbbbbbbbbbbbbbbbbbbbbbbbbbbbbbbbbbbbbbbbbbbbbbbbbbbbbbbbbbbbbbbbbbbbbbbbbbbbbbbbbbbbbbbbbbbbbbbbbbbbbbbbbbbbbbbbbbbbbbbbbbbbbbbbbbbbbbbbbbbbbbbbbbbbbbbbbbbbbbbbbbbbbbbbbbbbbbbbbbbbbbbbbbbbbbbbbbbbbbbbbbbbbbbbbbbbbbbbbbbbbbbbbbbbbbbbbbbbbbbbbbbbbbbbbbbbbbbbbbbbbbbbbbbbbbb' 'bbbbbbbbbbbbbbbbbbbbbbbbbbbbbbbbbbbbbbbbbbbbbbbbbbbbbbbbbbbbbbbbbbbbbbbbbbbbbbbbbbbbbbbbbbbbbbbbbbbbbbbbbbbbbbbbbbbbbbbbbbbbbbbbbbbbbbbbbbbbbbbbbbbbbbbbbbbbbbbbbbbbbbbbbbbbbbbbbbbbbbbbbbbbbbbbbbbbbbbbbbbbbbbbbbbbbbbbbbbbbbbbbbbbbbbbbbbbbbbbbbbbbbbbbbbbbbbbbbbbbbbbbbbbbbbbbbbbbbbbbbbbbbbbbbbbbbbbbbbbbbbbbbbbbbbbbbbbbbbbbbbbbbbbbbbbbbbbbbbbbbbbbbbbbbbbbbbbbbbbbbbbbbbbbbbbbbbbbbbbbbbbbbbbbbbbbbbbbbbbbbbbbbbbbbbbbbbbbbbbbbbbbbbbbbbbbbbbbbbbbbbbbbbbbbbbbbbbbbbbbbbbbbbbbbbbbbbbbbbbbbbbbbbbbbbbbbbbbbbbbbbbbbbbbbbbbbbbbbbb' 'bbbbbbbbbbbbbbbbbbbbbbbbbbbbbbbbbbbbbbbbbbbbbbbbbbbbbbbbbbbbbbbbbbbbbbbbbbbbbbbbbbbbbbbbbbbbbbbbbbbbbbbbbbbbbbbbbbbbbbbbbbbbbbbbbbbbbbbbbbbbbbbbbbbbbbbbbbbbbbbbbbbbbbbbbbbbbbbbbbbbbbbbbbbbbbbbbbbbbbbbbbbbbbbbbbbbbbbbbbbbbbbbbbbbbbbbbbbbbbbbbbbbbbbbbbbbbbbbbbbbbbbbbbbbbbbbbbbbbbbbbbbbbbbbbbbbbbbbbbbbbbbbbbbbbbbbbbbbbbbbbbbbbbbbbbbbbbbbbbbbbbbbbbbbbbbbbbbbbbbbbbbbbbbbbbbbbbbbbbbbbbbbbbbbbbbbbbbbbbbbbbbbbbbbbbbbbbbbbbbbbbbbbbbbbbbbbbbbbbbbbbbbbbbbbbbbbbbbbbbbbbbbbbbbbbbbbbbbbbbbbbbbbbbbbbbbbbbbbbbbbbbbbbbbbbbbbbbbbbbb' 'bbbbbbbbbbbbbbbbbbbbbbbbbbbbbbbbbbbbbbbbbbbbbbbbbbbbbbbbbbbbbbbbbbbbbbbbbbbbbbbbbbbbbbbbbbbbbbbbbbbbbbbbbbbbbbbbbbbbbbbbbbbbbbbbbbbbbbbbbbbbbbbbbbbbbbbbbbbbbbbbbbbbbbbbbbbbbbbbbbbbbbbbbbbbbbbbbbbbbbbbbbbbbbbbbbbbbbbbbbbbbbbbbbbbbbbbbbbbbbbbbbbbbbbbbbbbbbbbbbbbbbbbbbbbbbbbbbbbbbbbbbbbbbbbbbbbbbbbbbbbbbbbbbbbbbbbbbbbbbbbbbbbbbbbbbbbbbbbbbbbbbbbbbbbbbbbbbbbbbbbbbbbbbbbbbbbbbbbbbbbbbbbbbbbbbbbbbbbbbbbbbbbbbbbbbbbbbbbbbbbbbbbbbbbbbbbbbbbbbbbbbbbbbbbbbbbbbbbbbbbbbbbbbbbbbbbbbbbbbbbbbbbbbbbbbbbbbbbbbbbbbbbbbbbbbbbbbbbbbbb' 'bbbbbbbbbbbbbbbbbbbbbbbbbbbbbbbbbbbbbbbbbbbbbbbbbbbbbbbbbbbbbbbbbbbbbbbbbbbbbbbbbbbbbbbbbbbbbbbbbbbbbbbbbbbbbbbbbbbbbbbbbbbbbbbbbbbbbbbbbbbbbbbbbbbbbbbbbbbbbbbbbbbbbbbbbbbbbbbbbbbbbbbbbbbbbbbbbbbbbbbbbbbbbbbbbbbbbbbbbbbbbbbbbbbbbbbbbbbbbbbbbbbbbbbbbbbbbbbbbbbbbbbbbbbbbbbbbbbbbbbbbbbbbbbbbbbbbbbbbbbbbbbbbbbbbbbbbbbbbbbbbbbbbbbbbbbbbbbbbbbbbbbbbbbbbbbbbbbbbbbbbbbbbbbbbbbbbbbbbbbbbbbbbbbbbbbbbbbbbbbbbbbbbbbbbbbbbbbbbbbbbbbbbbbbbbbbbbbbbbbbbbbbbbbbbbbbbbbbbbbbbbbbbbbbbbbbbbbbbbbbbbbbbbbbbbbbbbbbbbbbbbbbbbbbbbbbbbbbbbbb' 'bbbbbbbbbbbbbbbbbbbbbbbbbbbbbbbbbbbbbbbbbbbbbbbbbbbbbbbbbbbbbbbbbbbbbbbbbbbbbbbbbbbbbbbbbbbbbbbbbbbbbbbbbbbbbbbbbbbbbbbbbbbbbbbbbbbbbbbbbbbbbbbbbbbbbbbbbbbbbbbbbbbbbbbbbbbbbbbbbbbbbbbbbbbbbbbbbbbbbbbbbbbbbbbbbbbbbbbbbbbbbbbbbbbbbbbbbbbbbbbbbbbbbbbbbbbbbbbbbbbbbbbbbbbbbbbbbbbbbbbbbbbbbbbbbbbbbbbbbbbbbbbbbbbbbbbbbbbbbbbbbbbbbbbbbbbbbbbbbbbbbbbbbbbbbbbbbbbbbbbbbbbbbbbbbbbbbbbbbbbbbbbbbbbbbbbbbbbbbbbbbbbbbbbbbbbbbbbbbbbbbbbbbbbbbbbbbbbbbbbbbbbbbbbbbbbbbbbbbbbbbbbbbbbbbbbbbbbbbbbbbbbbbbbbbbbbbbbbbbbbbbbbbbbbbbbbbbbbbbbb' 'bbbbbbbbbbbbbbbbbbbbbbbbbbbbbbbbbbbbbbbbbbbbbbbbbbbbbbbbbbbbbbbbbbbbbbbbbbbbbbbbbbbbbbbbbbbbbbbbbbbbbbbbbbbbbbbbbbbbbbbbbbbbbbbbbbbbbbbbbbbbbbbbbbbbbbbbbbbbbbbbbbbbbbbbbbbbbbbbbbbbbbbbbbbbbbbbbbbbbbbbbbbbbbbbbbbbbbbbbbbbbbbbbbbbbbbbbbbbbbbbbbbbbbbbbbbbbbbbbbbbbbbbbbbbbbbbbbbbbbbbbbbbbbbbbbbbbbbbbbbbbbbbbbbbbbbbbbbbbbbbbbbbbbbbbbbbbbbbbbbbbbbbbbbbbbbbbbbbbbbbbbbbbbbbbbbbbbbbbbbbbbbbbbbbbbbbbbbbbbbbbbbbbbbbbbbbbbbbbbbbbbbbbbbbbbbbbbbbbbbbbbbbbbbbbbbbbbbbbbbbbbbbbbbbbbbbbbbbbbbbbbbbbbbbbbbbbbbbbbbbbbbbbbbbbbbbbbbbbbbb' 'bbbbbbbbbbbbbbbbbbbbbbbbbbbbbbbbbbbbbbbbbbbbbbbbbbbbbbbbbbbbbbbbbbbbbbbbbbbbbbbbbbbbbbbbbbbbbbbbbbbbbbbbbbbbbbbbbbbbbbbbbbbbbbbbbbbbbbbbbbbbbbbbbbbbbbbbbbbbbbbbbbbbbbbbbbbbbbbbbbbbbbbbbbbbbbbbbbbbbbbbbbbbbbbbbbbbbbbbbbbbbbbbbbbbbbbbbbbbbbbbbbbbbbbbbbbbbbbbbbbbbbbbbbbbbbbbbbbbbbbbbbbbbbbbbbbbbbbbbbbbbbbbbbbbbbbbbbbbbbbbbbbbbbbbbbbbbbbbbbbbbbbbbbbbbbbbbbbbbbbbbbbbbbbbbbbbbbbbbbbbbbbbbbbbbbbbbbbbbbbbbbbbbbbbbbbbbbbbbbbbbbbbbbbbbbbbbbbbbbbbbbbbbbbbbbbbbbbbbbbbbbbbbbbbbbbbbbbbbbbbbbbbbbbbbbbbbbbbbbbbbbbbbbbbbbbbbbbbbbbb' 'bbbbbbbbbbbbbbbbbbbbbbbbbbbbbbbbbbbbbbbbbbbbbbbbbbbbbbbbbbbbbbbbbbbbbbbbbbbbbbbbbbbbbbbbbbbbbbbbbbbbbbbbbbbbbbbbbbbbbbbbbbbbbbbbbbbbbbbbbbbbbbbbbbbbbbbbbbbbbbbbbbbbbbbbbbbbbbbbbbbbbbbbbbbbbbbbbbbbbbbbbbbbbbbbbbbbbbbbbbbbbbbbbbbbbbbbbbbbbbbbbbbbbbbbbbbbbbbbbbbbbbbbbbbbbbbbbbbbbbbbbbbbbbbbbbbbbbbbbbbbbbbbbbbbbbbbbbbbbbbbbbbbbbbbbbbbbbbbbbbbbbbbbbbbbbbbbbbbbbbbbbbbbbbbbbbbbbbbbbbbbbbbbbbbbbbbbbbbbbbbbbbbbbbbbbbbbbbbbbbbbbbbbbbbbbbbbbbbbbbbbbbbbbbbbbbbbbbbbbbbbbbbbbbbbbbbbbbbbbbbbbbbbbbbbbbbbbbbbbbbbbbbbbbbbbbbbbbbbbbb' 'bbbbbbbbbbbbbbbbbbbbbbbbbbbbbbbbbbbbbbbbbbbbbbbbbbbbbbbbbbbbbbbbbbbbbbbbbbbbbbbbbbbbbbbbbbbbbbbbbbbbbbbbbbbbbbbbbbbbbbbbbbbbbbbbbbbbbbbbbbbbbbbbbbbbbbbbbbbbbbbbbbbbbbbbbbbbbbbbbbbbbbbbbbbbbbbbbbbbbbbbbbbbbbbbbbbbbbbbbbbbbbbbbbbbbbbbbbbbbbbbbbbbbbbbbbbbbbbbbbbbbbbbbbbbbbbbbbbbbbbbbbbbbbbbbbbbbbbbbbbbbbbbbbbbbbbbbbbbbbbbbbbbbbbbbbbbbbbbbbbbbbbbbbbbbbbbbbbbbbbbbbbbbbbbbbbbbbbbbbbbbbbbbbbbbbbbbbbbbbbbbbbbbbbbbbbbbbbbbbbbbbbbbbbbbbbbbbbbbbbbbbbbbbbbbbbbbbbbbbbbbbbbbbbbbbbbbbbbbbbbbbbbbbbbbbbbbbbbbbbbbbbbbbbbbbbbbbbbbbbb' 'bbbbbbbbbbbbbbbbbbbbbbbbbbbbbbbbbbbbbbbbbbbbbbbbbbbbbbbbbbbbbbbbbbbbbbbbbbbbbbbbbbbbbbbbbbbbbbbbbbbbbbbbbbbbbbbbbbbbbbbbbbbbbbbbbbbbbbbbbbbbbbbbbbbbbbbbbbbbbbbbbbbbbbbbbbbbbbbbbbbbbbbbbbbbbbbbbbbbbbbbbbbbbbbbbbbbbbbbbbbbbbbbbbbbbbbbbbbbbbbbbbbbbbbbbbbbbbbbbbbbbbbbbbbbbbbbbbbbbbbbbbbbbbbbbbbbbbbbbbbbbbbbbbbbbbbbbbbbbbbbbbbbbbbbbbbbbbbbbbbbbbbbbbbbbbbbbbbbbbbbbbbbbbbbbbbbbbbbbbbbbbbbbbbbbbbbbbbbbbbbbbbbbbbbbbbbbbbbbbbbbbbbbbbbbbbbbbbbbbbbbbbbbbbbbbbbbbbbbbbbbbbbbbbbbbbbbbbbbbbbbbbbbbbbbbbbbbbbbbbbbbbbbbbbbbbbbbbbbbbb' 'bbbbbbbbbbbbbbbbbbbbbbbbbbbbbbbbbbbbbbbbbbbbbbbbbbbbbbbbbbbbbbbbbbbbbbbbbbbbbbbbbbbbbbbbbbbbbbbbbbbbbbbbbbbbbbbbbbbbbbbbbbbbbbbbbbbbbbbbbbbbbbbbbbbbbbbbbbbbbbbbbbbbbbbbbbbbbbbbbbbbbbbbbbbbbbbbbbbbbbbbbbbbbbbbbbbbbbbbbbbbbbbbbbbbbbbbbbbbbbbbbbbbbbbbbbbbbbbbbbbbbbbbbbbbbbbbbbbbbbbbbbbbbbbbbbbbbbbbbbbbbbbbbbbbbbbbbbbbbbbbbbbbbbbbbbbbbbbbbbbbbbbbbbbbbbbbbbbbbbbbbbbbbbbbbbbbbbbbbbbbbbbbbbbbbbbbbbbbbbbbbbbbbbbbbbbbbbbbbbbbbbbbbbbbbbbbbbbbbbbbbbbbbbbbbbbbbbbbbbbbbbbbbbbbbbbbbbbbbbbbbbbbbbbbbbbbbbbbbbbbbbbbbbbbbbbbbbbbbbbb' 0x6f6f6f6f6f6f6f6f6f6f6f6f6f6f6f6f6f6f6f6f6f6f6f6f6f6f6f6f6f6f6f6f6f6f6f6f6f6f6f6f6f6f6f6f6f6f6f6f6f6f6f6f6f6f6f6f6f6f6f6f6f6f6f6f6f6f6f6f6f6f6f6f6f6f6f6f6f6f6f6f6f6f6f6f6f6f6f6f6f6f6f6f6f6f6f6f6f6f6f6f6f6f6f6f6f6f6f6f6f6f6f6f6f6f6f6f6f6f6f6f6f6f6f6f6f6f6f6f6f6f6f6f6f6f6f6f6f6f6f6f6f6f6f6f6f6f6f6f6f6f6f6f6f6f6f6f6f6f6f6f6f6f6f6f6f6f6f6f6f6f6f6f6f6f6f6f6f6f6f6f6f6f6f6f6f6f6f6f6f6f6f6f6f6f6f6f6f6f6f6f6f",
-    "'aaaaaaaaaaaaaaaaaaaaaaaaaaaaaaaaaaaaaaaaaaaaaaaaaaaaaaaaaaaaaaaaaaaaaaaaaaaaaaaaaaaaaaaaaaaaaaaaaaaaaaaaaaaaaaaaaaaaaaaaaaaaaaaaaaaaaaaaaaaaaaaaaaaaaaaaaaaaaaaaaaaaaaaaaaaaaaaaaaaaaaaaaaaaaaaaaaaaaaaaaaaaaaaaaaaaaaaaaaaaaaaaaaaaaaaaaaaaaaaaaaaaaaaaaaaaaaaaaaaaaaaaaaaaaaaaaaaaaaaaaaaaaaaaaaaaaaaaaaaaaaaaaaaaaaaaaaaaaaaaaaaaaaaaaaaaaaaaaaaaaaaaaaaaaaaaaaaaaaaaaaaaaaaaaaaaaaaaaaaaaa' 'bbbbbbbbbbbbbbbbbbbbbbbbbbbbbbbbbbbbbbbbbbbbbbbbbbbbbbbbbbbbbbbbbbbbbbbbbbbbbbbbbbbbbbbbbbbbbbbbbbbbbbbbbbbbbbbbbbbbbbbbbbbbbbbbbbbbbbbbbbbbbbbbbbbbbbbbbbbbbbbbbbbbbbbbbbbbbbbbbbbbbbbbbbbbbbbbbbbbbbbbbbbbbbbbbbbbbbbbbbbbbbbbbbbbbbbbbbbbbbbbbbbbbbbbbbbbbbbbbbbbbbbbbbbbbbbbbbbbbbbbbbbbbbbbbbbbbbbbbbbbbbbbbbbbbbbbbbbbbbbbbbbbbbbbbbbbbbbbbbbbbbbbbbbbbbbbbbbbbbbbbbbbbbbbbbbbbbbbbbbbbbbbbbbbbbbbbbbbbbbbbbbbbbbbbbbbbbbbbbbbbbbbbbbbbbbbbbbbbbbbbbbbbbbbbbbbbbbbbbbbbbbbbbbbbbbbbbbbbbbbbbbbbbbbbbbbbbbbbbbbbbbbbbbbbbbbbbbbbbbb' 'bbbbbbbbbbbbbbbbbbbbbbbbbbbbbbbbbbbbbbbbbbbbbbbbbbbbbbbbbbbbbbbbbbbbbbbbbbbbbbbbbbbbbbbbbbbbbbbbbbbbbbbbbbbbbbbbbbbbbbbbbbbbbbbbbbbbbbbbbbbbbbbbbbbbbbbbbbbbbbbbbbbbbbbbbbbbbbbbbbbbbbbbbbbbbbbbbbbbbbbbbbbbbbbbbbbbbbbbbbbbbbbbbbbbbbbbbbbbbbbbbbbbbbbbbbbbbbbbbbbbbbbbbbbbbbbbbbbbbbbbbbbbbbbbbbbbbbbbbbbbbbbbbbbbbbbbbbbbbbbbbbbbbbbbbbbbbbbbbbbbbbbbbbbbbbbbbbbbbbbbbbbbbbbbbbbbbbbbbbbbbbbbbbbbbbbbbbbbbbbbbbbbbbbbbbbbbbbbbbbbbbbbbbbbbbbbbbbbbbbbbbbbbbbbbbbbbbbbbbbbbbbbbbbbbbbbbbbbbbbbbbbbbbbbbbbbbbbbbbbbbbbbbbbbbbbbbbbbbbbb' 'bbbbbbbbbbbbbbbbbbbbbbbbbbbbbbbbbbbbbbbbbbbbbbbbbbbbbbbbbbbbbbbbbbbbbbbbbbbbbbbbbbbbbbbbbbbbbbbbbbbbbbbbbbbbbbbbbbbbbbbbbbbbbbbbbbbbbbbbbbbbbbbbbbbbbbbbbbbbbbbbbbbbbbbbbbbbbbbbbbbbbbbbbbbbbbbbbbbbbbbbbbbbbbbbbbbbbbbbbbbbbbbbbbbbbbbbbbbbbbbbbbbbbbbbbbbbbbbbbbbbbbbbbbbbbbbbbbbbbbbbbbbbbbbbbbbbbbbbbbbbbbbbbbbbbbbbbbbbbbbbbbbbbbbbbbbbbbbbbbbbbbbbbbbbbbbbbbbbbbbbbbbbbbbbbbbbbbbbbbbbbbbbbbbbbbbbbbbbbbbbbbbbbbbbbbbbbbbbbbbbbbbbbbbbbbbbbbbbbbbbbbbbbbbbbbbbbbbbbbbbbbbbbbbbbbbbbbbbbbbbbbbbbbbbbbbbbbbbbbbbbbbbbbbbbbbbbbbbbbbb' 'bbbbbbbbbbbbbbbbbbbbbbbbbbbbbbbbbbbbbbbbbbbbbbbbbbbbbbbbbbbbbbbbbbbbbbbbbbbbbbbbbbbbbbbbbbbbbbbbbbbbbbbbbbbbbbbbbbbbbbbbbbbbbbbbbbbbbbbbbbbbbbbbbbbbbbbbbbbbbbbbbbbbbbbbbbbbbbbbbbbbbbbbbbbbbbbbbbbbbbbbbbbbbbbbbbbbbbbbbbbbbbbbbbbbbbbbbbbbbbbbbbbbbbbbbbbbbbbbbbbbbbbbbbbbbbbbbbbbbbbbbbbbbbbbbbbbbbbbbbbbbbbbbbbbbbbbbbbbbbbbbbbbbbbbbbbbbbbbbbbbbbbbbbbbbbbbbbbbbbbbbbbbbbbbbbbbbbbbbbbbbbbbbbbbbbbbbbbbbbbbbbbbbbbbbbbbbbbbbbbbbbbbbbbbbbbbbbbbbbbbbbbbbbbbbbbbbbbbbbbbbbbbbbbbbbbbbbbbbbbbbbbbbbbbbbbbbbbbbbbbbbbbbbbbbbbbbbbbbbbb' 'bbbbbbbbbbbbbbbbbbbbbbbbbbbbbbbbbbbbbbbbbbbbbbbbbbbbbbbbbbbbbbbbbbbbbbbbbbbbbbbbbbbbbbbbbbbbbbbbbbbbbbbbbbbbbbbbbbbbbbbbbbbbbbbbbbbbbbbbbbbbbbbbbbbbbbbbbbbbbbbbbbbbbbbbbbbbbbbbbbbbbbbbbbbbbbbbbbbbbbbbbbbbbbbbbbbbbbbbbbbbbbbbbbbbbbbbbbbbbbbbbbbbbbbbbbbbbbbbbbbbbbbbbbbbbbbbbbbbbbbbbbbbbbbbbbbbbbbbbbbbbbbbbbbbbbbbbbbbbbbbbbbbbbbbbbbbbbbbbbbbbbbbbbbbbbbbbbbbbbbbbbbbbbbbbbbbbbbbbbbbbbbbbbbbbbbbbbbbbbbbbbbbbbbbbbbbbbbbbbbbbbbbbbbbbbbbbbbbbbbbbbbbbbbbbbbbbbbbbbbbbbbbbbbbbbbbbbbbbbbbbbbbbbbbbbbbbbbbbbbbbbbbbbbbbbbbbbbbbbbb' 'bbbbbbbbbbbbbbbbbbbbbbbbbbbbbbbbbbbbbbbbbbbbbbbbbbbbbbbbbbbbbbbbbbbbbbbbbbbbbbbbbbbbbbbbbbbbbbbbbbbbbbbbbbbbbbbbbbbbbbbbbbbbbbbbbbbbbbbbbbbbbbbbbbbbbbbbbbbbbbbbbbbbbbbbbbbbbbbbbbbbbbbbbbbbbbbbbbbbbbbbbbbbbbbbbbbbbbbbbbbbbbbbbbbbbbbbbbbbbbbbbbbbbbbbbbbbbbbbbbbbbbbbbbbbbbbbbbbbbbbbbbbbbbbbbbbbbbbbbbbbbbbbbbbbbbbbbbbbbbbbbbbbbbbbbbbbbbbbbbbbbbbbbbbbbbbbbbbbbbbbbbbbbbbbbbbbbbbbbbbbbbbbbbbbbbbbbbbbbbbbbbbbbbbbbbbbbbbbbbbbbbbbbbbbbbbbbbbbbbbbbbbbbbbbbbbbbbbbbbbbbbbbbbbbbbbbbbbbbbbbbbbbbbbbbbbbbbbbbbbbbbbbbbbbbbbbbbbbbbbb' 'bbbbbbbbbbbbbbbbbbbbbbbbbbbbbbbbbbbbbbbbbbbbbbbbbbbbbbbbbbbbbbbbbbbbbbbbbbbbbbbbbbbbbbbbbbbbbbbbbbbbbbbbbbbbbbbbbbbbbbbbbbbbbbbbbbbbbbbbbbbbbbbbbbbbbbbbbbbbbbbbbbbbbbbbbbbbbbbbbbbbbbbbbbbbbbbbbbbbbbbbbbbbbbbbbbbbbbbbbbbbbbbbbbbbbbbbbbbbbbbbbbbbbbbbbbbbbbbbbbbbbbbbbbbbbbbbbbbbbbbbbbbbbbbbbbbbbbbbbbbbbbbbbbbbbbbbbbbbbbbbbbbbbbbbbbbbbbbbbbbbbbbbbbbbbbbbbbbbbbbbbbbbbbbbbbbbbbbbbbbbbbbbbbbbbbbbbbbbbbbbbbbbbbbbbbbbbbbbbbbbbbbbbbbbbbbbbbbbbbbbbbbbbbbbbbbbbbbbbbbbbbbbbbbbbbbbbbbbbbbbbbbbbbbbbbbbbbbbbbbbbbbbbbbbbbbbbbbbbbbb' 'bbbbbbbbbbbbbbbbbbbbbbbbbbbbbbbbbbbbbbbbbbbbbbbbbbbbbbbbbbbbbbbbbbbbbbbbbbbbbbbbbbbbbbbbbbbbbbbbbbbbbbbbbbbbbbbbbbbbbbbbbbbbbbbbbbbbbbbbbbbbbbbbbbbbbbbbbbbbbbbbbbbbbbbbbbbbbbbbbbbbbbbbbbbbbbbbbbbbbbbbbbbbbbbbbbbbbbbbbbbbbbbbbbbbbbbbbbbbbbbbbbbbbbbbbbbbbbbbbbbbbbbbbbbbbbbbbbbbbbbbbbbbbbbbbbbbbbbbbbbbbbbbbbbbbbbbbbbbbbbbbbbbbbbbbbbbbbbbbbbbbbbbbbbbbbbbbbbbbbbbbbbbbbbbbbbbbbbbbbbbbbbbbbbbbbbbbbbbbbbbbbbbbbbbbbbbbbbbbbbbbbbbbbbbbbbbbbbbbbbbbbbbbbbbbbbbbbbbbbbbbbbbbbbbbbbbbbbbbbbbbbbbbbbbbbbbbbbbbbbbbbbbbbbbbbbbbbbbbbbb' 'bbbbbbbbbbbbbbbbbbbbbbbbbbbbbbbbbbbbbbbbbbbbbbbbbbbbbbbbbbbbbbbbbbbbbbbbbbbbbbbbbbbbbbbbbbbbbbbbbbbbbbbbbbbbbbbbbbbbbbbbbbbbbbbbbbbbbbbbbbbbbbbbbbbbbbbbbbbbbbbbbbbbbbbbbbbbbbbbbbbbbbbbbbbbbbbbbbbbbbbbbbbbbbbbbbbbbbbbbbbbbbbbbbbbbbbbbbbbbbbbbbbbbbbbbbbbbbbbbbbbbbbbbbbbbbbbbbbbbbbbbbbbbbbbbbbbbbbbbbbbbbbbbbbbbbbbbbbbbbbbbbbbbbbbbbbbbbbbbbbbbbbbbbbbbbbbbbbbbbbbbbbbbbbbbbbbbbbbbbbbbbbbbbbbbbbbbbbbbbbbbbbbbbbbbbbbbbbbbbbbbbbbbbbbbbbbbbbbbbbbbbbbbbbbbbbbbbbbbbbbbbbbbbbbbbbbbbbbbbbbbbbbbbbbbbbbbbbbbbbbbbbbbbbbbbbbbbbbbbbb' 'bbbbbbbbbbbbbbbbbbbbbbbbbbbbbbbbbbbbbbbbbbbbbbbbbbbbbbbbbbbbbbbbbbbbbbbbbbbbbbbbbbbbbbbbbbbbbbbbbbbbbbbbbbbbbbbbbbbbbbbbbbbbbbbbbbbbbbbbbbbbbbbbbbbbbbbbbbbbbbbbbbbbbbbbbbbbbbbbbbbbbbbbbbbbbbbbbbbbbbbbbbbbbbbbbbbbbbbbbbbbbbbbbbbbbbbbbbbbbbbbbbbbbbbbbbbbbbbbbbbbbbbbbbbbbbbbbbbbbbbbbbbbbbbbbbbbbbbbbbbbbbbbbbbbbbbbbbbbbbbbbbbbbbbbbbbbbbbbbbbbbbbbbbbbbbbbbbbbbbbbbbbbbbbbbbbbbbbbbbbbbbbbbbbbbbbbbbbbbbbbbbbbbbbbbbbbbbbbbbbbbbbbbbbbbbbbbbbbbbbbbbbbbbbbbbbbbbbbbbbbbbbbbbbbbbbbbbbbbbbbbbbbbbbbbbbbbbbbbbbbbbbbbbbbbbbbbbbbbbbb' 'bbbbbbbbbbbbbbbbbbbbbbbbbbbbbbbbbbbbbbbbbbbbbbbbbbbbbbbbbbbbbbbbbbbbbbbbbbbbbbbbbbbbbbbbbbbbbbbbbbbbbbbbbbbbbbbbbbbbbbbbbbbbbbbbbbbbbbbbbbbbbbbbbbbbbbbbbbbbbbbbbbbbbbbbbbbbbbbbbbbbbbbbbbbbbbbbbbbbbbbbbbbbbbbbbbbbbbbbbbbbbbbbbbbbbbbbbbbbbbbbbbbbbbbbbbbbbbbbbbbbbbbbbbbbbbbbbbbbbbbbbbbbbbbbbbbbbbbbbbbbbbbbbbbbbbbbbbbbbbbbbbbbbbbbbbbbbbbbbbbbbbbbbbbbbbbbbbbbbbbbbbbbbbbbbbbbbbbbbbbbbbbbbbbbbbbbbbbbbbbbbbbbbbbbbbbbbbbbbbbbbbbbbbbbbbbbbbbbbbbbbbbbbbbbbbbbbbbbbbbbbbbbbbbbbbbbbbbbbbbbbbbbbbbbbbbbbbbbbbbbbbbbbbbbbbbbbbbbbbbb' 'bbbbbbbbbbbbbbbbbbbbbbbbbbbbbbbbbbbbbbbbbbbbbbbbbbbbbbbbbbbbbbbbbbbbbbbbbbbbbbbbbbbbbbbbbbbbbbbbbbbbbbbbbbbbbbbbbbbbbbbbbbbbbbbbbbbbbbbbbbbbbbbbbbbbbbbbbbbbbbbbbbbbbbbbbbbbbbbbbbbbbbbbbbbbbbbbbbbbbbbbbbbbbbbbbbbbbbbbbbbbbbbbbbbbbbbbbbbbbbbbbbbbbbbbbbbbbbbbbbbbbbbbbbbbbbbbbbbbbbbbbbbbbbbbbbbbbbbbbbbbbbbbbbbbbbbbbbbbbbbbbbbbbbbbbbbbbbbbbbbbbbbbbbbbbbbbbbbbbbbbbbbbbbbbbbbbbbbbbbbbbbbbbbbbbbbbbbbbbbbbbbbbbbbbbbbbbbbbbbbbbbbbbbbbbbbbbbbbbbbbbbbbbbbbbbbbbbbbbbbbbbbbbbbbbbbbbbbbbbbbbbbbbbbbbbbbbbbbbbbbbbbbbbbbbbbbbbbbbbbb' 'bbbbbbbbbbbbbbbbbbbbbbbbbbbbbbbbbbbbbbbbbbbbbbbbbbbbbbbbbbbbbbbbbbbbbbbbbbbbbbbbbbbbbbbbbbbbbbbbbbbbbbbbbbbbbbbbbbbbbbbbbbbbbbbbbbbbbbbbbbbbbbbbbbbbbbbbbbbbbbbbbbbbbbbbbbbbbbbbbbbbbbbbbbbbbbbbbbbbbbbbbbbbbbbbbbbbbbbbbbbbbbbbbbbbbbbbbbbbbbbbbbbbbbbbbbbbbbbbbbbbbbbbbbbbbbbbbbbbbbbbbbbbbbbbbbbbbbbbbbbbbbbbbbbbbbbbbbbbbbbbbbbbbbbbbbbbbbbbbbbbbbbbbbbbbbbbbbbbbbbbbbbbbbbbbbbbbbbbbbbbbbbbbbbbbbbbbbbbbbbbbbbbbbbbbbbbbbbbbbbbbbbbbbbbbbbbbbbbbbbbbbbbbbbbbbbbbbbbbbbbbbbbbbbbbbbbbbbbbbbbbbbbbbbbbbbbbbbbbbbbbbbbbbbbbbbbbbbbbbbb' 'bbbbbbbbbbbbbbbbbbbbbbbbbbbbbbbbbbbbbbbbbbbbbbbbbbbbbbbbbbbbbbbbbbbbbbbbbbbbbbbbbbbbbbbbbbbbbbbbbbbbbbbbbbbbbbbbbbbbbbbbbbbbbbbbbbbbbbbbbbbbbbbbbbbbbbbbbbbbbbbbbbbbbbbbbbbbbbbbbbbbbbbbbbbbbbbbbbbbbbbbbbbbbbbbbbbbbbbbbbbbbbbbbbbbbbbbbbbbbbbbbbbbbbbbbbbbbbbbbbbbbbbbbbbbbbbbbbbbbbbbbbbbbbbbbbbbbbbbbbbbbbbbbbbbbbbbbbbbbbbbbbbbbbbbbbbbbbbbbbbbbbbbbbbbbbbbbbbbbbbbbbbbbbbbbbbbbbbbbbbbbbbbbbbbbbbbbbbbbbbbbbbbbbbbbbbbbbbbbbbbbbbbbbbbbbbbbbbbbbbbbbbbbbbbbbbbbbbbbbbbbbbbbbbbbbbbbbbbbbbbbbbbbbbbbbbbbbbbbbbbbbbbbbbbbbbbbbbbbbbb' 'bbbbbbbbbbbbbbbbbbbbbbbbbbbbbbbbbbbbbbbbbbbbbbbbbbbbbbbbbbbbbbbbbbbbbbbbbbbbbbbbbbbbbbbbbbbbbbbbbbbbbbbbbbbbbbbbbbbbbbbbbbbbbbbbbbbbbbbbbbbbbbbbbbbbbbbbbbbbbbbbbbbbbbbbbbbbbbbbbbbbbbbbbbbbbbbbbbbbbbbbbbbbbbbbbbbbbbbbbbbbbbbbbbbbbbbbbbbbbbbbbbbbbbbbbbbbbbbbbbbbbbbbbbbbbbbbbbbbbbbbbbbbbbbbbbbbbbbbbbbbbbbbbbbbbbbbbbbbbbbbbbbbbbbbbbbbbbbbbbbbbbbbbbbbbbbbbbbbbbbbbbbbbbbbbbbbbbbbbbbbbbbbbbbbbbbbbbbbbbbbbbbbbbbbbbbbbbbbbbbbbbbbbbbbbbbbbbbbbbbbbbbbbbbbbbbbbbbbbbbbbbbbbbbbbbbbbbbbbbbbbbbbbbbbbbbbbbbbbbbbbbbbbbbbbbbbbbbbbbbb' 'bbbbbbbbbbbbbbbbbbbbbbbbbbbbbbbbbbbbbbbbbbbbbbbbbbbbbbbbbbbbbbbbbbbbbbbbbbbbbbbbbbbbbbbbbbbbbbbbbbbbbbbbbbbbbbbbbbbbbbbbbbbbbbbbbbbbbbbbbbbbbbbbbbbbbbbbbbbbbbbbbbbbbbbbbbbbbbbbbbbbbbbbbbbbbbbbbbbbbbbbbbbbbbbbbbbbbbbbbbbbbbbbbbbbbbbbbbbbbbbbbbbbbbbbbbbbbbbbbbbbbbbbbbbbbbbbbbbbbbbbbbbbbbbbbbbbbbbbbbbbbbbbbbbbbbbbbbbbbbbbbbbbbbbbbbbbbbbbbbbbbbbbbbbbbbbbbbbbbbbbbbbbbbbbbbbbbbbbbbbbbbbbbbbbbbbbbbbbbbbbbbbbbbbbbbbbbbbbbbbbbbbbbbbbbbbbbbbbbbbbbbbbbbbbbbbbbbbbbbbbbbbbbbbbbbbbbbbbbbbbbbbbbbbbbbbbbbbbbbbbbbbbbbbbbbbbbbbbbbbb' 'bbbbbbbbbbbbbbbbbbbbbbbbbbbbbbbbbbbbbbbbbbbbbbbbbbbbbbbbbbbbbbbbbbbbbbbbbbbbbbbbbbbbbbbbbbbbbbbbbbbbbbbbbbbbbbbbbbbbbbbbbbbbbbbbbbbbbbbbbbbbbbbbbbbbbbbbbbbbbbbbbbbbbbbbbbbbbbbbbbbbbbbbbbbbbbbbbbbbbbbbbbbbbbbbbbbbbbbbbbbbbbbbbbbbbbbbbbbbbbbbbbbbbbbbbbbbbbbbbbbbbbbbbbbbbbbbbbbbbbbbbbbbbbbbbbbbbbbbbbbbbbbbbbbbbbbbbbbbbbbbbbbbbbbbbbbbbbbbbbbbbbbbbbbbbbbbbbbbbbbbbbbbbbbbbbbbbbbbbbbbbbbbbbbbbbbbbbbbbbbbbbbbbbbbbbbbbbbbbbbbbbbbbbbbbbbbbbbbbbbbbbbbbbbbbbbbbbbbbbbbbbbbbbbbbbbbbbbbbbbbbbbbbbbbbbbbbbbbbbbbbbbbbbbbbbbbbbbbbbbb' 'bbbbbbbbbbbbbbbbbbbbbbbbbbbbbbbbbbbbbbbbbbbbbbbbbbbbbbbbbbbbbbbbbbbbbbbbbbbbbbbbbbbbbbbbbbbbbbbbbbbbbbbbbbbbbbbbbbbbbbbbbbbbbbbbbbbbbbbbbbbbbbbbbbbbbbbbbbbbbbbbbbbbbbbbbbbbbbbbbbbbbbbbbbbbbbbbbbbbbbbbbbbbbbbbbbbbbbbbbbbbbbbbbbbbbbbbbbbbbbbbbbbbbbbbbbbbbbbbbbbbbbbbbbbbbbbbbbbbbbbbbbbbbbbbbbbbbbbbbbbbbbbbbbbbbbbbbbbbbbbbbbbbbbbbbbbbbbbbbbbbbbbbbbbbbbbbbbbbbbbbbbbbbbbbbbbbbbbbbbbbbbbbbbbbbbbbbbbbbbbbbbbbbbbbbbbbbbbbbbbbbbbbbbbbbbbbbbbbbbbbbbbbbbbbbbbbbbbbbbbbbbbbbbbbbbbbbbbbbbbbbbbbbbbbbbbbbbbbbbbbbbbbbbbbbbbbbbbbbbbb' 0x6f6f6f6f6f6f6f6f6f6f6f6f6f6f6f6f6f6f6f6f6f6f6f6f6f6f6f6f6f6f6f6f6f6f6f6f6f6f6f6f6f6f6f6f6f6f6f6f6f6f6f6f6f6f6f6f6f6f6f6f6f6f6f6f6f6f6f6f6f6f6f6f6f6f6f6f6f6f6f6f6f6f6f6f6f6f6f6f6f6f6f6f6f6f6f6f6f6f6f6f6f6f6f6f6f6f6f6f6f6f6f6f6f6f6f6f6f6f6f 2DUP 0x616161616161616161616161616161616161616161616161616161616161616161616161616161616161616161616161616161616161616161616161616161616161616161616161616161616161616161",
-    "P2SH,STRICTENC", "OK",
-    "Max-size (10,000-byte), max-push(520 bytes), max-opcodes(201), max stack size(1,000 items). 0x6f is 3DUP, 0x61 is NOP"],
-    
-    ["0",
-    "IF 0x5050505050505050505050505050505050505050505050505050505050505050505050505050505050505050505050505050505050505050505050505050505050505050505050505050505050505050505050505050505050505050505050505050505050505050505050505050505050505050505050505050505050505050505050505050505050505050505050505050505050505050505050505050505050505050505050505050505050505050505050505050505050505050505050505050505050505050 ENDIF 1",
-    "P2SH,STRICTENC", "OK",
-    ">201 opcodes, but RESERVED (0x50) doesn't count towards opcode limit."],
-    
-    ["NOP","1", "P2SH,STRICTENC", "OK"],
-    
-    ["1", "0x01 0x01 EQUAL", "P2SH,STRICTENC", "OK", "The following is useful for checking implementations of BN_bn2mpi"],
-    ["127", "0x01 0x7F EQUAL", "P2SH,STRICTENC", "OK"],
-    ["128", "0x02 0x8000 EQUAL", "P2SH,STRICTENC", "OK", "Leave room for the sign bit"],
-    ["32767", "0x02 0xFF7F EQUAL", "P2SH,STRICTENC", "OK"],
-    ["32768", "0x03 0x008000 EQUAL", "P2SH,STRICTENC", "OK"],
-    ["8388607", "0x03 0xFFFF7F EQUAL", "P2SH,STRICTENC", "OK"],
-    ["8388608", "0x04 0x00008000 EQUAL", "P2SH,STRICTENC", "OK"],
-    ["2147483647", "0x04 0xFFFFFF7F EQUAL", "P2SH,STRICTENC", "OK"],
-    ["2147483648", "0x05 0x0000008000 EQUAL", "P2SH,STRICTENC", "OK"],
-    ["549755813887", "0x05 0xFFFFFFFF7F EQUAL", "P2SH,STRICTENC", "OK"],
-    ["549755813888", "0x06 0x000000008000 EQUAL", "P2SH,STRICTENC", "OK"],
-    ["9223372036854775807", "0x08 0xFFFFFFFFFFFFFF7F EQUAL", "P2SH,STRICTENC", "OK"],
-    ["-1", "0x01 0x81 EQUAL", "P2SH,STRICTENC", "OK", "Numbers are little-endian with the MSB being a sign bit"],
-    ["-127", "0x01 0xFF EQUAL", "P2SH,STRICTENC", "OK"],
-    ["-128", "0x02 0x8080 EQUAL", "P2SH,STRICTENC", "OK"],
-    ["-32767", "0x02 0xFFFF EQUAL", "P2SH,STRICTENC", "OK"],
-    ["-32768", "0x03 0x008080 EQUAL", "P2SH,STRICTENC", "OK"],
-    ["-8388607", "0x03 0xFFFFFF EQUAL", "P2SH,STRICTENC", "OK"],
-    ["-8388608", "0x04 0x00008080 EQUAL", "P2SH,STRICTENC", "OK"],
-    ["-2147483647", "0x04 0xFFFFFFFF EQUAL", "P2SH,STRICTENC", "OK"],
-    ["-2147483648", "0x05 0x0000008080 EQUAL", "P2SH,STRICTENC", "OK"],
-    ["-4294967295", "0x05 0xFFFFFFFF80 EQUAL", "P2SH,STRICTENC", "OK"],
-    ["-549755813887", "0x05 0xFFFFFFFFFF EQUAL", "P2SH,STRICTENC", "OK"],
-    ["-549755813888", "0x06 0x000000008080 EQUAL", "P2SH,STRICTENC", "OK"],
-    ["-9223372036854775807", "0x08 0xFFFFFFFFFFFFFFFF EQUAL", "P2SH,STRICTENC", "OK"],
-    
-    ["2147483647", "1ADD 2147483648 EQUAL", "P2SH,STRICTENC", "OK", "We can do math on 4-byte integers, and compare 5-byte ones"],
-    ["2147483647", "1ADD 1", "P2SH,STRICTENC", "OK"],
-    ["-2147483647", "1ADD 1", "P2SH,STRICTENC", "OK"],
-    
-    ["1", "0x02 0x0100 EQUAL NOT", "P2SH,STRICTENC", "OK", "Not the same byte array..."],
-    ["1", "0x02 0x0100 NUMEQUAL", "P2SH,STRICTENC", "OK", "... but they are numerically equal"],
-    ["11", "0x4c 0x03 0x0b0000 NUMEQUAL", "P2SH,STRICTENC", "OK"],
-    ["0", "0x01 0x80 EQUAL NOT", "P2SH,STRICTENC", "OK"],
-    ["0", "0x01 0x80 NUMEQUAL", "P2SH,STRICTENC", "OK", "Zero numerically equals negative zero"],
-    ["0", "0x02 0x0080 NUMEQUAL", "P2SH,STRICTENC", "OK"],
-    ["0x03 0x000080", "0x04 0x00000080 NUMEQUAL", "P2SH,STRICTENC", "OK"],
-    ["0x03 0x100080", "0x04 0x10000080 NUMEQUAL", "P2SH,STRICTENC", "OK"],
-    ["0x03 0x100000", "0x04 0x10000000 NUMEQUAL", "P2SH,STRICTENC", "OK"],
-    
-    ["NOP", "NOP 1", "P2SH,STRICTENC", "OK", "The following tests check the if(stack.size() < N) tests in each opcode"],
-    ["1", "IF 1 ENDIF", "P2SH,STRICTENC", "OK", "They are here to catch copy-and-paste errors"],
-    ["0", "NOTIF 1 ENDIF", "P2SH,STRICTENC", "OK", "Most of them are duplicated elsewhere,"],
-    ["1", "VERIFY 1", "P2SH,STRICTENC", "OK", "but, hey, more is always better, right?"],
-    
-    ["0", "TOALTSTACK 1", "P2SH,STRICTENC", "OK"],
-    ["1", "TOALTSTACK FROMALTSTACK", "P2SH,STRICTENC", "OK"],
-    ["0 0", "2DROP 1", "P2SH,STRICTENC", "OK"],
-    ["0 1", "2DUP", "P2SH,STRICTENC", "OK"],
-    ["0 0 1", "3DUP", "P2SH,STRICTENC", "OK"],
-    ["0 1 0 0", "2OVER", "P2SH,STRICTENC", "OK"],
-    ["0 1 0 0 0 0", "2ROT", "P2SH,STRICTENC", "OK"],
-    ["0 1 0 0", "2SWAP", "P2SH,STRICTENC", "OK"],
-    ["1", "IFDUP", "P2SH,STRICTENC", "OK"],
-    ["NOP", "DEPTH 1", "P2SH,STRICTENC", "OK"],
-    ["0", "DROP 1", "P2SH,STRICTENC", "OK"],
-    ["1", "DUP", "P2SH,STRICTENC", "OK"],
-    ["0 1", "NIP", "P2SH,STRICTENC", "OK"],
-    ["1 0", "OVER", "P2SH,STRICTENC", "OK"],
-    ["1 0 0 0 3", "PICK", "P2SH,STRICTENC", "OK"],
-    ["1 0", "PICK", "P2SH,STRICTENC", "OK"],
-    ["1 0 0 0 3", "ROLL", "P2SH,STRICTENC", "OK"],
-    ["1 0", "ROLL", "P2SH,STRICTENC", "OK"],
-    ["1 0 0", "ROT", "P2SH,STRICTENC", "OK"],
-    ["1 0", "SWAP", "P2SH,STRICTENC", "OK"],
-    ["0 1", "TUCK", "P2SH,STRICTENC", "OK"],
-    
-    ["1", "SIZE", "P2SH,STRICTENC", "OK"],
-    
-    ["0 0", "EQUAL", "P2SH,STRICTENC", "OK"],
-    ["0 0", "EQUALVERIFY 1", "P2SH,STRICTENC", "OK"],
-    ["0 0 1", "EQUAL EQUAL", "P2SH,STRICTENC", "OK", "OP_0 and bools must have identical byte representations"],
-    
-    ["0", "1ADD", "P2SH,STRICTENC", "OK"],
-    ["2", "1SUB", "P2SH,STRICTENC", "OK"],
-    ["-1", "NEGATE", "P2SH,STRICTENC", "OK"],
-    ["-1", "ABS", "P2SH,STRICTENC", "OK"],
-    ["0", "NOT", "P2SH,STRICTENC", "OK"],
-    ["-1", "0NOTEQUAL", "P2SH,STRICTENC", "OK"],
-    
-    ["1 0", "ADD", "P2SH,STRICTENC", "OK"],
-    ["1 0", "SUB", "P2SH,STRICTENC", "OK"],
-    ["-1 -1", "BOOLAND", "P2SH,STRICTENC", "OK"],
-    ["-1 0", "BOOLOR", "P2SH,STRICTENC", "OK"],
-    ["0 0", "NUMEQUAL", "P2SH,STRICTENC", "OK"],
-    ["0 0", "NUMEQUALVERIFY 1", "P2SH,STRICTENC", "OK"],
-    ["-1 0", "NUMNOTEQUAL", "P2SH,STRICTENC", "OK"],
-    ["-1 0", "LESSTHAN", "P2SH,STRICTENC", "OK"],
-    ["1 0", "GREATERTHAN", "P2SH,STRICTENC", "OK"],
-    ["0 0", "LESSTHANOREQUAL", "P2SH,STRICTENC", "OK"],
-    ["0 0", "GREATERTHANOREQUAL", "P2SH,STRICTENC", "OK"],
-    ["-1 0", "MIN", "P2SH,STRICTENC", "OK"],
-    ["1 0", "MAX", "P2SH,STRICTENC", "OK"],
-    ["-1 -1 0", "WITHIN", "P2SH,STRICTENC", "OK"],
-    
-    ["0", "RIPEMD160", "P2SH,STRICTENC", "OK"],
-    ["0", "SHA1", "P2SH,STRICTENC", "OK"],
-    ["0", "SHA256", "P2SH,STRICTENC", "OK"],
-    ["0", "HASH160", "P2SH,STRICTENC", "OK"],
-    ["0", "HASH256", "P2SH,STRICTENC", "OK"],
-    ["NOP", "CODESEPARATOR 1", "P2SH,STRICTENC", "OK"],
-    
-    ["NOP", "NOP1 1", "P2SH,STRICTENC", "OK"],
-    ["NOP", "CHECKLOCKTIMEVERIFY 1", "P2SH,STRICTENC", "OK"],
-    ["NOP", "CHECKSEQUENCEVERIFY 1", "P2SH,STRICTENC", "OK"],
-    ["NOP", "NOP4 1", "P2SH,STRICTENC", "OK"],
-    ["NOP", "NOP5 1", "P2SH,STRICTENC", "OK"],
-    ["NOP", "NOP6 1", "P2SH,STRICTENC", "OK"],
-    ["NOP", "NOP7 1", "P2SH,STRICTENC", "OK"],
-    ["NOP", "NOP8 1", "P2SH,STRICTENC", "OK"],
-    ["NOP", "NOP9 1", "P2SH,STRICTENC", "OK"],
-    ["NOP", "NOP10 1", "P2SH,STRICTENC", "OK"],
-    
-    ["", "0 0 0 CHECKMULTISIG VERIFY DEPTH 0 EQUAL", "P2SH,STRICTENC", "OK", "CHECKMULTISIG is allowed to have zero keys and/or sigs"],
-    ["", "0 0 0 CHECKMULTISIGVERIFY DEPTH 0 EQUAL", "P2SH,STRICTENC", "OK"],
-    ["", "0 0 0 1 CHECKMULTISIG VERIFY DEPTH 0 EQUAL", "P2SH,STRICTENC", "OK", "Zero sigs means no sigs are checked"],
-    ["", "0 0 0 1 CHECKMULTISIGVERIFY DEPTH 0 EQUAL", "P2SH,STRICTENC", "OK"],
-    
-    ["", "0 0 0 CHECKMULTISIG VERIFY DEPTH 0 EQUAL", "P2SH,STRICTENC", "OK", "CHECKMULTISIG is allowed to have zero keys and/or sigs"],
-    ["", "0 0 0 CHECKMULTISIGVERIFY DEPTH 0 EQUAL", "P2SH,STRICTENC", "OK"],
-    ["", "0 0 0 1 CHECKMULTISIG VERIFY DEPTH 0 EQUAL", "P2SH,STRICTENC", "OK", "Zero sigs means no sigs are checked"],
-    ["", "0 0 0 1 CHECKMULTISIGVERIFY DEPTH 0 EQUAL", "P2SH,STRICTENC", "OK"],
-    
-    ["", "0 0 'a' 'b' 2 CHECKMULTISIG VERIFY DEPTH 0 EQUAL", "P2SH,STRICTENC", "OK", "Test from up to 20 pubkeys, all not checked"],
-    ["", "0 0 'a' 'b' 'c' 3 CHECKMULTISIG VERIFY DEPTH 0 EQUAL", "P2SH,STRICTENC", "OK"],
-    ["", "0 0 'a' 'b' 'c' 'd' 4 CHECKMULTISIG VERIFY DEPTH 0 EQUAL", "P2SH,STRICTENC", "OK"],
-    ["", "0 0 'a' 'b' 'c' 'd' 'e' 5 CHECKMULTISIG VERIFY DEPTH 0 EQUAL", "P2SH,STRICTENC", "OK"],
-    ["", "0 0 'a' 'b' 'c' 'd' 'e' 'f' 6 CHECKMULTISIG VERIFY DEPTH 0 EQUAL", "P2SH,STRICTENC", "OK"],
-    ["", "0 0 'a' 'b' 'c' 'd' 'e' 'f' 'g' 7 CHECKMULTISIG VERIFY DEPTH 0 EQUAL", "P2SH,STRICTENC", "OK"],
-    ["", "0 0 'a' 'b' 'c' 'd' 'e' 'f' 'g' 'h' 8 CHECKMULTISIG VERIFY DEPTH 0 EQUAL", "P2SH,STRICTENC", "OK"],
-    ["", "0 0 'a' 'b' 'c' 'd' 'e' 'f' 'g' 'h' 'i' 9 CHECKMULTISIG VERIFY DEPTH 0 EQUAL", "P2SH,STRICTENC", "OK"],
-    ["", "0 0 'a' 'b' 'c' 'd' 'e' 'f' 'g' 'h' 'i' 'j' 10 CHECKMULTISIG VERIFY DEPTH 0 EQUAL", "P2SH,STRICTENC", "OK"],
-    ["", "0 0 'a' 'b' 'c' 'd' 'e' 'f' 'g' 'h' 'i' 'j' 'k' 11 CHECKMULTISIG VERIFY DEPTH 0 EQUAL", "P2SH,STRICTENC", "OK"],
-    ["", "0 0 'a' 'b' 'c' 'd' 'e' 'f' 'g' 'h' 'i' 'j' 'k' 'l' 12 CHECKMULTISIG VERIFY DEPTH 0 EQUAL", "P2SH,STRICTENC", "OK"],
-    ["", "0 0 'a' 'b' 'c' 'd' 'e' 'f' 'g' 'h' 'i' 'j' 'k' 'l' 'm' 13 CHECKMULTISIG VERIFY DEPTH 0 EQUAL", "P2SH,STRICTENC", "OK"],
-    ["", "0 0 'a' 'b' 'c' 'd' 'e' 'f' 'g' 'h' 'i' 'j' 'k' 'l' 'm' 'n' 14 CHECKMULTISIG VERIFY DEPTH 0 EQUAL", "P2SH,STRICTENC", "OK"],
-    ["", "0 0 'a' 'b' 'c' 'd' 'e' 'f' 'g' 'h' 'i' 'j' 'k' 'l' 'm' 'n' 'o' 15 CHECKMULTISIG VERIFY DEPTH 0 EQUAL", "P2SH,STRICTENC", "OK"],
-    ["", "0 0 'a' 'b' 'c' 'd' 'e' 'f' 'g' 'h' 'i' 'j' 'k' 'l' 'm' 'n' 'o' 'p' 16 CHECKMULTISIG VERIFY DEPTH 0 EQUAL", "P2SH,STRICTENC", "OK"],
-    ["", "0 0 'a' 'b' 'c' 'd' 'e' 'f' 'g' 'h' 'i' 'j' 'k' 'l' 'm' 'n' 'o' 'p' 'q' 17 CHECKMULTISIG VERIFY DEPTH 0 EQUAL", "P2SH,STRICTENC", "OK"],
-    ["", "0 0 'a' 'b' 'c' 'd' 'e' 'f' 'g' 'h' 'i' 'j' 'k' 'l' 'm' 'n' 'o' 'p' 'q' 'r' 18 CHECKMULTISIG VERIFY DEPTH 0 EQUAL", "P2SH,STRICTENC", "OK"],
-    ["", "0 0 'a' 'b' 'c' 'd' 'e' 'f' 'g' 'h' 'i' 'j' 'k' 'l' 'm' 'n' 'o' 'p' 'q' 'r' 's' 19 CHECKMULTISIG VERIFY DEPTH 0 EQUAL", "P2SH,STRICTENC", "OK"],
-    ["", "0 0 'a' 'b' 'c' 'd' 'e' 'f' 'g' 'h' 'i' 'j' 'k' 'l' 'm' 'n' 'o' 'p' 'q' 'r' 's' 't' 20 CHECKMULTISIG VERIFY DEPTH 0 EQUAL", "P2SH,STRICTENC", "OK"],
-    ["", "0 0 'a' 1 CHECKMULTISIGVERIFY DEPTH 0 EQUAL", "P2SH,STRICTENC", "OK"],
-    ["", "0 0 'a' 'b' 2 CHECKMULTISIGVERIFY DEPTH 0 EQUAL", "P2SH,STRICTENC", "OK"],
-    ["", "0 0 'a' 'b' 'c' 3 CHECKMULTISIGVERIFY DEPTH 0 EQUAL", "P2SH,STRICTENC", "OK"],
-    ["", "0 0 'a' 'b' 'c' 'd' 4 CHECKMULTISIGVERIFY DEPTH 0 EQUAL", "P2SH,STRICTENC", "OK"],
-    ["", "0 0 'a' 'b' 'c' 'd' 'e' 5 CHECKMULTISIGVERIFY DEPTH 0 EQUAL", "P2SH,STRICTENC", "OK"],
-    ["", "0 0 'a' 'b' 'c' 'd' 'e' 'f' 6 CHECKMULTISIGVERIFY DEPTH 0 EQUAL", "P2SH,STRICTENC", "OK"],
-    ["", "0 0 'a' 'b' 'c' 'd' 'e' 'f' 'g' 7 CHECKMULTISIGVERIFY DEPTH 0 EQUAL", "P2SH,STRICTENC", "OK"],
-    ["", "0 0 'a' 'b' 'c' 'd' 'e' 'f' 'g' 'h' 8 CHECKMULTISIGVERIFY DEPTH 0 EQUAL", "P2SH,STRICTENC", "OK"],
-    ["", "0 0 'a' 'b' 'c' 'd' 'e' 'f' 'g' 'h' 'i' 9 CHECKMULTISIGVERIFY DEPTH 0 EQUAL", "P2SH,STRICTENC", "OK"],
-    ["", "0 0 'a' 'b' 'c' 'd' 'e' 'f' 'g' 'h' 'i' 'j' 10 CHECKMULTISIGVERIFY DEPTH 0 EQUAL", "P2SH,STRICTENC", "OK"],
-    ["", "0 0 'a' 'b' 'c' 'd' 'e' 'f' 'g' 'h' 'i' 'j' 'k' 11 CHECKMULTISIGVERIFY DEPTH 0 EQUAL", "P2SH,STRICTENC", "OK"],
-    ["", "0 0 'a' 'b' 'c' 'd' 'e' 'f' 'g' 'h' 'i' 'j' 'k' 'l' 12 CHECKMULTISIGVERIFY DEPTH 0 EQUAL", "P2SH,STRICTENC", "OK"],
-    ["", "0 0 'a' 'b' 'c' 'd' 'e' 'f' 'g' 'h' 'i' 'j' 'k' 'l' 'm' 13 CHECKMULTISIGVERIFY DEPTH 0 EQUAL", "P2SH,STRICTENC", "OK"],
-    ["", "0 0 'a' 'b' 'c' 'd' 'e' 'f' 'g' 'h' 'i' 'j' 'k' 'l' 'm' 'n' 14 CHECKMULTISIGVERIFY DEPTH 0 EQUAL", "P2SH,STRICTENC", "OK"],
-    ["", "0 0 'a' 'b' 'c' 'd' 'e' 'f' 'g' 'h' 'i' 'j' 'k' 'l' 'm' 'n' 'o' 15 CHECKMULTISIGVERIFY DEPTH 0 EQUAL", "P2SH,STRICTENC", "OK"],
-    ["", "0 0 'a' 'b' 'c' 'd' 'e' 'f' 'g' 'h' 'i' 'j' 'k' 'l' 'm' 'n' 'o' 'p' 16 CHECKMULTISIGVERIFY DEPTH 0 EQUAL", "P2SH,STRICTENC", "OK"],
-    ["", "0 0 'a' 'b' 'c' 'd' 'e' 'f' 'g' 'h' 'i' 'j' 'k' 'l' 'm' 'n' 'o' 'p' 'q' 17 CHECKMULTISIGVERIFY DEPTH 0 EQUAL", "P2SH,STRICTENC", "OK"],
-    ["", "0 0 'a' 'b' 'c' 'd' 'e' 'f' 'g' 'h' 'i' 'j' 'k' 'l' 'm' 'n' 'o' 'p' 'q' 'r' 18 CHECKMULTISIGVERIFY DEPTH 0 EQUAL", "P2SH,STRICTENC", "OK"],
-    ["", "0 0 'a' 'b' 'c' 'd' 'e' 'f' 'g' 'h' 'i' 'j' 'k' 'l' 'm' 'n' 'o' 'p' 'q' 'r' 's' 19 CHECKMULTISIGVERIFY DEPTH 0 EQUAL", "P2SH,STRICTENC", "OK"],
-    ["", "0 0 'a' 'b' 'c' 'd' 'e' 'f' 'g' 'h' 'i' 'j' 'k' 'l' 'm' 'n' 'o' 'p' 'q' 'r' 's' 't' 20 CHECKMULTISIGVERIFY DEPTH 0 EQUAL", "P2SH,STRICTENC", "OK"],
-    
-    ["",
-    "0 0 0 CHECKMULTISIG 0 0 CHECKMULTISIG 0 0 CHECKMULTISIG 0 0 CHECKMULTISIG 0 0 CHECKMULTISIG 0 0 CHECKMULTISIG 0 0 CHECKMULTISIG 0 0 CHECKMULTISIG 0 0 CHECKMULTISIG 0 0 CHECKMULTISIG 0 0 CHECKMULTISIG 0 0 CHECKMULTISIG 0 0 CHECKMULTISIG 0 0 CHECKMULTISIG 0 0 CHECKMULTISIG 0 0 CHECKMULTISIG 0 0 CHECKMULTISIG 0 0 CHECKMULTISIG 0 0 CHECKMULTISIG 0 0 CHECKMULTISIG 0 0 CHECKMULTISIG 0 0 CHECKMULTISIG 0 0 CHECKMULTISIG 0 0 CHECKMULTISIG 0 0 CHECKMULTISIG 0 0 CHECKMULTISIG 0 0 CHECKMULTISIG 0 0 CHECKMULTISIG 0 0 CHECKMULTISIG 0 0 CHECKMULTISIG 0 0 CHECKMULTISIG 0 0 CHECKMULTISIG 0 0 CHECKMULTISIG 0 0 CHECKMULTISIG 0 0 CHECKMULTISIG 0 0 CHECKMULTISIG 0 0 CHECKMULTISIG 0 0 CHECKMULTISIG 0 0 CHECKMULTISIG 0 0 CHECKMULTISIG 0 0 CHECKMULTISIG 0 0 CHECKMULTISIG 0 0 CHECKMULTISIG 0 0 CHECKMULTISIG 0 0 CHECKMULTISIG 0 0 CHECKMULTISIG 0 0 CHECKMULTISIG 0 0 CHECKMULTISIG 0 0 CHECKMULTISIG 0 0 CHECKMULTISIG 0 0 CHECKMULTISIG 0 0 CHECKMULTISIG 0 0 CHECKMULTISIG 0 0 CHECKMULTISIG 0 0 CHECKMULTISIG 0 0 CHECKMULTISIG 0 0 CHECKMULTISIG 0 0 CHECKMULTISIG 0 0 CHECKMULTISIG 0 0 CHECKMULTISIG 0 0 CHECKMULTISIG 0 0 CHECKMULTISIG 0 0 CHECKMULTISIG 0 0 CHECKMULTISIG 0 0 CHECKMULTISIG 0 0 CHECKMULTISIG 0 0 CHECKMULTISIG 0 0 CHECKMULTISIG 0 0 CHECKMULTISIG 0 0 CHECKMULTISIG 0 0 CHECKMULTISIG 0 0 CHECKMULTISIG 0 0 CHECKMULTISIG 0 0 CHECKMULTISIG 0 0 CHECKMULTISIG 0 0 CHECKMULTISIG 0 0 CHECKMULTISIG 0 0 CHECKMULTISIG 0 0 CHECKMULTISIG 0 0 CHECKMULTISIG 0 0 CHECKMULTISIG 0 0 CHECKMULTISIG 0 0 CHECKMULTISIG 0 0 CHECKMULTISIG 0 0 CHECKMULTISIG 0 0 CHECKMULTISIG 0 0 CHECKMULTISIG 0 0 CHECKMULTISIG 0 0 CHECKMULTISIG 0 0 CHECKMULTISIG 0 0 CHECKMULTISIG 0 0 CHECKMULTISIG 0 0 CHECKMULTISIG 0 0 CHECKMULTISIG 0 0 CHECKMULTISIG 0 0 CHECKMULTISIG 0 0 CHECKMULTISIG 0 0 CHECKMULTISIG 0 0 CHECKMULTISIG 0 0 CHECKMULTISIG 0 0 CHECKMULTISIG 0 0 CHECKMULTISIG 0 0 CHECKMULTISIG 0 0 CHECKMULTISIG 0 0 CHECKMULTISIG 0 0 CHECKMULTISIG 0 0 CHECKMULTISIG 0 0 CHECKMULTISIG 0 0 CHECKMULTISIG 0 0 CHECKMULTISIG 0 0 CHECKMULTISIG 0 0 CHECKMULTISIG 0 0 CHECKMULTISIG 0 0 CHECKMULTISIG 0 0 CHECKMULTISIG 0 0 CHECKMULTISIG 0 0 CHECKMULTISIG 0 0 CHECKMULTISIG 0 0 CHECKMULTISIG 0 0 CHECKMULTISIG 0 0 CHECKMULTISIG 0 0 CHECKMULTISIG 0 0 CHECKMULTISIG 0 0 CHECKMULTISIG 0 0 CHECKMULTISIG 0 0 CHECKMULTISIG 0 0 CHECKMULTISIG 0 0 CHECKMULTISIG 0 0 CHECKMULTISIG 0 0 CHECKMULTISIG 0 0 CHECKMULTISIG 0 0 CHECKMULTISIG 0 0 CHECKMULTISIG 0 0 CHECKMULTISIG 0 0 CHECKMULTISIG 0 0 CHECKMULTISIG 0 0 CHECKMULTISIG 0 0 CHECKMULTISIG 0 0 CHECKMULTISIG 0 0 CHECKMULTISIG 0 0 CHECKMULTISIG 0 0 CHECKMULTISIG 0 0 CHECKMULTISIG 0 0 CHECKMULTISIG 0 0 CHECKMULTISIG 0 0 CHECKMULTISIG 0 0 CHECKMULTISIG 0 0 CHECKMULTISIG 0 0 CHECKMULTISIG 0 0 CHECKMULTISIG 0 0 CHECKMULTISIG 0 0 CHECKMULTISIG 0 0 CHECKMULTISIG 0 0 CHECKMULTISIG 0 0 CHECKMULTISIG 0 0 CHECKMULTISIG 0 0 CHECKMULTISIG 0 0 CHECKMULTISIG 0 0 CHECKMULTISIG 0 0 CHECKMULTISIG 0 0 CHECKMULTISIG 0 0 CHECKMULTISIG 0 0 CHECKMULTISIG 0 0 CHECKMULTISIG 0 0 CHECKMULTISIG 0 0 CHECKMULTISIG 0 0 CHECKMULTISIG 0 0 CHECKMULTISIG 0 0 CHECKMULTISIG 0 0 CHECKMULTISIG 0 0 CHECKMULTISIG 0 0 CHECKMULTISIG 0 0 CHECKMULTISIG 0 0 CHECKMULTISIG 0 0 CHECKMULTISIG 0 0 CHECKMULTISIG 0 0 CHECKMULTISIG 0 0 CHECKMULTISIG 0 0 CHECKMULTISIG 0 0 CHECKMULTISIG 0 0 CHECKMULTISIG 0 0 CHECKMULTISIG 0 0 CHECKMULTISIG 0 0 CHECKMULTISIG 0 0 CHECKMULTISIG 0 0 CHECKMULTISIG 0 0 CHECKMULTISIG 0 0 CHECKMULTISIG 0 0 CHECKMULTISIG 0 0 CHECKMULTISIG 0 0 CHECKMULTISIG 0 0 CHECKMULTISIG 0 0 CHECKMULTISIG 0 0 CHECKMULTISIG 0 0 CHECKMULTISIG 0 0 CHECKMULTISIG 0 0 CHECKMULTISIG 0 0 CHECKMULTISIG 0 0 CHECKMULTISIG 0 0 CHECKMULTISIG 0 0 CHECKMULTISIG",
-    "P2SH,STRICTENC", "OK",
-    "nOpCount is incremented by the number of keys evaluated in addition to the usual one op per op. In this case we have zero keys, so we can execute 201 CHECKMULTISIGS"],
-    
-    ["1",
-    "0 0 0 CHECKMULTISIGVERIFY 0 0 0 CHECKMULTISIGVERIFY 0 0 0 CHECKMULTISIGVERIFY 0 0 0 CHECKMULTISIGVERIFY 0 0 0 CHECKMULTISIGVERIFY 0 0 0 CHECKMULTISIGVERIFY 0 0 0 CHECKMULTISIGVERIFY 0 0 0 CHECKMULTISIGVERIFY 0 0 0 CHECKMULTISIGVERIFY 0 0 0 CHECKMULTISIGVERIFY 0 0 0 CHECKMULTISIGVERIFY 0 0 0 CHECKMULTISIGVERIFY 0 0 0 CHECKMULTISIGVERIFY 0 0 0 CHECKMULTISIGVERIFY 0 0 0 CHECKMULTISIGVERIFY 0 0 0 CHECKMULTISIGVERIFY 0 0 0 CHECKMULTISIGVERIFY 0 0 0 CHECKMULTISIGVERIFY 0 0 0 CHECKMULTISIGVERIFY 0 0 0 CHECKMULTISIGVERIFY 0 0 0 CHECKMULTISIGVERIFY 0 0 0 CHECKMULTISIGVERIFY 0 0 0 CHECKMULTISIGVERIFY 0 0 0 CHECKMULTISIGVERIFY 0 0 0 CHECKMULTISIGVERIFY 0 0 0 CHECKMULTISIGVERIFY 0 0 0 CHECKMULTISIGVERIFY 0 0 0 CHECKMULTISIGVERIFY 0 0 0 CHECKMULTISIGVERIFY 0 0 0 CHECKMULTISIGVERIFY 0 0 0 CHECKMULTISIGVERIFY 0 0 0 CHECKMULTISIGVERIFY 0 0 0 CHECKMULTISIGVERIFY 0 0 0 CHECKMULTISIGVERIFY 0 0 0 CHECKMULTISIGVERIFY 0 0 0 CHECKMULTISIGVERIFY 0 0 0 CHECKMULTISIGVERIFY 0 0 0 CHECKMULTISIGVERIFY 0 0 0 CHECKMULTISIGVERIFY 0 0 0 CHECKMULTISIGVERIFY 0 0 0 CHECKMULTISIGVERIFY 0 0 0 CHECKMULTISIGVERIFY 0 0 0 CHECKMULTISIGVERIFY 0 0 0 CHECKMULTISIGVERIFY 0 0 0 CHECKMULTISIGVERIFY 0 0 0 CHECKMULTISIGVERIFY 0 0 0 CHECKMULTISIGVERIFY 0 0 0 CHECKMULTISIGVERIFY 0 0 0 CHECKMULTISIGVERIFY 0 0 0 CHECKMULTISIGVERIFY 0 0 0 CHECKMULTISIGVERIFY 0 0 0 CHECKMULTISIGVERIFY 0 0 0 CHECKMULTISIGVERIFY 0 0 0 CHECKMULTISIGVERIFY 0 0 0 CHECKMULTISIGVERIFY 0 0 0 CHECKMULTISIGVERIFY 0 0 0 CHECKMULTISIGVERIFY 0 0 0 CHECKMULTISIGVERIFY 0 0 0 CHECKMULTISIGVERIFY 0 0 0 CHECKMULTISIGVERIFY 0 0 0 CHECKMULTISIGVERIFY 0 0 0 CHECKMULTISIGVERIFY 0 0 0 CHECKMULTISIGVERIFY 0 0 0 CHECKMULTISIGVERIFY 0 0 0 CHECKMULTISIGVERIFY 0 0 0 CHECKMULTISIGVERIFY 0 0 0 CHECKMULTISIGVERIFY 0 0 0 CHECKMULTISIGVERIFY 0 0 0 CHECKMULTISIGVERIFY 0 0 0 CHECKMULTISIGVERIFY 0 0 0 CHECKMULTISIGVERIFY 0 0 0 CHECKMULTISIGVERIFY 0 0 0 CHECKMULTISIGVERIFY 0 0 0 CHECKMULTISIGVERIFY 0 0 0 CHECKMULTISIGVERIFY 0 0 0 CHECKMULTISIGVERIFY 0 0 0 CHECKMULTISIGVERIFY 0 0 0 CHECKMULTISIGVERIFY 0 0 0 CHECKMULTISIGVERIFY 0 0 0 CHECKMULTISIGVERIFY 0 0 0 CHECKMULTISIGVERIFY 0 0 0 CHECKMULTISIGVERIFY 0 0 0 CHECKMULTISIGVERIFY 0 0 0 CHECKMULTISIGVERIFY 0 0 0 CHECKMULTISIGVERIFY 0 0 0 CHECKMULTISIGVERIFY 0 0 0 CHECKMULTISIGVERIFY 0 0 0 CHECKMULTISIGVERIFY 0 0 0 CHECKMULTISIGVERIFY 0 0 0 CHECKMULTISIGVERIFY 0 0 0 CHECKMULTISIGVERIFY 0 0 0 CHECKMULTISIGVERIFY 0 0 0 CHECKMULTISIGVERIFY 0 0 0 CHECKMULTISIGVERIFY 0 0 0 CHECKMULTISIGVERIFY 0 0 0 CHECKMULTISIGVERIFY 0 0 0 CHECKMULTISIGVERIFY 0 0 0 CHECKMULTISIGVERIFY 0 0 0 CHECKMULTISIGVERIFY 0 0 0 CHECKMULTISIGVERIFY 0 0 0 CHECKMULTISIGVERIFY 0 0 0 CHECKMULTISIGVERIFY 0 0 0 CHECKMULTISIGVERIFY 0 0 0 CHECKMULTISIGVERIFY 0 0 0 CHECKMULTISIGVERIFY 0 0 0 CHECKMULTISIGVERIFY 0 0 0 CHECKMULTISIGVERIFY 0 0 0 CHECKMULTISIGVERIFY 0 0 0 CHECKMULTISIGVERIFY 0 0 0 CHECKMULTISIGVERIFY 0 0 0 CHECKMULTISIGVERIFY 0 0 0 CHECKMULTISIGVERIFY 0 0 0 CHECKMULTISIGVERIFY 0 0 0 CHECKMULTISIGVERIFY 0 0 0 CHECKMULTISIGVERIFY 0 0 0 CHECKMULTISIGVERIFY 0 0 0 CHECKMULTISIGVERIFY 0 0 0 CHECKMULTISIGVERIFY 0 0 0 CHECKMULTISIGVERIFY 0 0 0 CHECKMULTISIGVERIFY 0 0 0 CHECKMULTISIGVERIFY 0 0 0 CHECKMULTISIGVERIFY 0 0 0 CHECKMULTISIGVERIFY 0 0 0 CHECKMULTISIGVERIFY 0 0 0 CHECKMULTISIGVERIFY 0 0 0 CHECKMULTISIGVERIFY 0 0 0 CHECKMULTISIGVERIFY 0 0 0 CHECKMULTISIGVERIFY 0 0 0 CHECKMULTISIGVERIFY 0 0 0 CHECKMULTISIGVERIFY 0 0 0 CHECKMULTISIGVERIFY 0 0 0 CHECKMULTISIGVERIFY 0 0 0 CHECKMULTISIGVERIFY 0 0 0 CHECKMULTISIGVERIFY 0 0 0 CHECKMULTISIGVERIFY 0 0 0 CHECKMULTISIGVERIFY 0 0 0 CHECKMULTISIGVERIFY 0 0 0 CHECKMULTISIGVERIFY 0 0 0 CHECKMULTISIGVERIFY 0 0 0 CHECKMULTISIGVERIFY 0 0 0 CHECKMULTISIGVERIFY 0 0 0 CHECKMULTISIGVERIFY 0 0 0 CHECKMULTISIGVERIFY 0 0 0 CHECKMULTISIGVERIFY 0 0 0 CHECKMULTISIGVERIFY 0 0 0 CHECKMULTISIGVERIFY 0 0 0 CHECKMULTISIGVERIFY 0 0 0 CHECKMULTISIGVERIFY 0 0 0 CHECKMULTISIGVERIFY 0 0 0 CHECKMULTISIGVERIFY 0 0 0 CHECKMULTISIGVERIFY 0 0 0 CHECKMULTISIGVERIFY 0 0 0 CHECKMULTISIGVERIFY 0 0 0 CHECKMULTISIGVERIFY 0 0 0 CHECKMULTISIGVERIFY 0 0 0 CHECKMULTISIGVERIFY 0 0 0 CHECKMULTISIGVERIFY 0 0 0 CHECKMULTISIGVERIFY 0 0 0 CHECKMULTISIGVERIFY 0 0 0 CHECKMULTISIGVERIFY 0 0 0 CHECKMULTISIGVERIFY 0 0 0 CHECKMULTISIGVERIFY 0 0 0 CHECKMULTISIGVERIFY 0 0 0 CHECKMULTISIGVERIFY 0 0 0 CHECKMULTISIGVERIFY 0 0 0 CHECKMULTISIGVERIFY 0 0 0 CHECKMULTISIGVERIFY 0 0 0 CHECKMULTISIGVERIFY 0 0 0 CHECKMULTISIGVERIFY 0 0 0 CHECKMULTISIGVERIFY 0 0 0 CHECKMULTISIGVERIFY 0 0 0 CHECKMULTISIGVERIFY 0 0 0 CHECKMULTISIGVERIFY 0 0 0 CHECKMULTISIGVERIFY 0 0 0 CHECKMULTISIGVERIFY 0 0 0 CHECKMULTISIGVERIFY 0 0 0 CHECKMULTISIGVERIFY 0 0 0 CHECKMULTISIGVERIFY 0 0 0 CHECKMULTISIGVERIFY 0 0 0 CHECKMULTISIGVERIFY 0 0 0 CHECKMULTISIGVERIFY 0 0 0 CHECKMULTISIGVERIFY 0 0 0 CHECKMULTISIGVERIFY 0 0 0 CHECKMULTISIGVERIFY 0 0 0 CHECKMULTISIGVERIFY 0 0 0 CHECKMULTISIGVERIFY 0 0 0 CHECKMULTISIGVERIFY 0 0 0 CHECKMULTISIGVERIFY 0 0 0 CHECKMULTISIGVERIFY 0 0 0 CHECKMULTISIGVERIFY 0 0 0 CHECKMULTISIGVERIFY 0 0 0 CHECKMULTISIGVERIFY 0 0 0 CHECKMULTISIGVERIFY 0 0 0 CHECKMULTISIGVERIFY 0 0 0 CHECKMULTISIGVERIFY 0 0 0 CHECKMULTISIGVERIFY 0 0 0 CHECKMULTISIGVERIFY 0 0 0 CHECKMULTISIGVERIFY 0 0 0 CHECKMULTISIGVERIFY 0 0 0 CHECKMULTISIGVERIFY 0 0 0 CHECKMULTISIGVERIFY",
-    "P2SH,STRICTENC", "OK"],
-    
-    ["",
-    "NOP NOP NOP NOP NOP NOP NOP NOP NOP NOP NOP NOP 0 0 'a' 'b' 'c' 'd' 'e' 'f' 'g' 'h' 'i' 'j' 'k' 'l' 'm' 'n' 'o' 'p' 'q' 'r' 's' 't' 20 CHECKMULTISIG 0 0 'a' 'b' 'c' 'd' 'e' 'f' 'g' 'h' 'i' 'j' 'k' 'l' 'm' 'n' 'o' 'p' 'q' 'r' 's' 't' 20 CHECKMULTISIG 0 0 'a' 'b' 'c' 'd' 'e' 'f' 'g' 'h' 'i' 'j' 'k' 'l' 'm' 'n' 'o' 'p' 'q' 'r' 's' 't' 20 CHECKMULTISIG 0 0 'a' 'b' 'c' 'd' 'e' 'f' 'g' 'h' 'i' 'j' 'k' 'l' 'm' 'n' 'o' 'p' 'q' 'r' 's' 't' 20 CHECKMULTISIG 0 0 'a' 'b' 'c' 'd' 'e' 'f' 'g' 'h' 'i' 'j' 'k' 'l' 'm' 'n' 'o' 'p' 'q' 'r' 's' 't' 20 CHECKMULTISIG 0 0 'a' 'b' 'c' 'd' 'e' 'f' 'g' 'h' 'i' 'j' 'k' 'l' 'm' 'n' 'o' 'p' 'q' 'r' 's' 't' 20 CHECKMULTISIG 0 0 'a' 'b' 'c' 'd' 'e' 'f' 'g' 'h' 'i' 'j' 'k' 'l' 'm' 'n' 'o' 'p' 'q' 'r' 's' 't' 20 CHECKMULTISIG 0 0 'a' 'b' 'c' 'd' 'e' 'f' 'g' 'h' 'i' 'j' 'k' 'l' 'm' 'n' 'o' 'p' 'q' 'r' 's' 't' 20 CHECKMULTISIG 0 0 'a' 'b' 'c' 'd' 'e' 'f' 'g' 'h' 'i' 'j' 'k' 'l' 'm' 'n' 'o' 'p' 'q' 'r' 's' 't' 20 CHECKMULTISIG",
-    "P2SH,STRICTENC", "OK",
-    "Even though there are no signatures being checked nOpCount is incremented by the number of keys."],
-    
-    ["1",
-    "NOP NOP NOP NOP NOP NOP NOP NOP NOP NOP NOP NOP 0 0 'a' 'b' 'c' 'd' 'e' 'f' 'g' 'h' 'i' 'j' 'k' 'l' 'm' 'n' 'o' 'p' 'q' 'r' 's' 't' 20 CHECKMULTISIGVERIFY 0 0 'a' 'b' 'c' 'd' 'e' 'f' 'g' 'h' 'i' 'j' 'k' 'l' 'm' 'n' 'o' 'p' 'q' 'r' 's' 't' 20 CHECKMULTISIGVERIFY 0 0 'a' 'b' 'c' 'd' 'e' 'f' 'g' 'h' 'i' 'j' 'k' 'l' 'm' 'n' 'o' 'p' 'q' 'r' 's' 't' 20 CHECKMULTISIGVERIFY 0 0 'a' 'b' 'c' 'd' 'e' 'f' 'g' 'h' 'i' 'j' 'k' 'l' 'm' 'n' 'o' 'p' 'q' 'r' 's' 't' 20 CHECKMULTISIGVERIFY 0 0 'a' 'b' 'c' 'd' 'e' 'f' 'g' 'h' 'i' 'j' 'k' 'l' 'm' 'n' 'o' 'p' 'q' 'r' 's' 't' 20 CHECKMULTISIGVERIFY 0 0 'a' 'b' 'c' 'd' 'e' 'f' 'g' 'h' 'i' 'j' 'k' 'l' 'm' 'n' 'o' 'p' 'q' 'r' 's' 't' 20 CHECKMULTISIGVERIFY 0 0 'a' 'b' 'c' 'd' 'e' 'f' 'g' 'h' 'i' 'j' 'k' 'l' 'm' 'n' 'o' 'p' 'q' 'r' 's' 't' 20 CHECKMULTISIGVERIFY 0 0 'a' 'b' 'c' 'd' 'e' 'f' 'g' 'h' 'i' 'j' 'k' 'l' 'm' 'n' 'o' 'p' 'q' 'r' 's' 't' 20 CHECKMULTISIGVERIFY 0 0 'a' 'b' 'c' 'd' 'e' 'f' 'g' 'h' 'i' 'j' 'k' 'l' 'm' 'n' 'o' 'p' 'q' 'r' 's' 't' 20 CHECKMULTISIGVERIFY",
-    "P2SH,STRICTENC", "OK"],
-    
-    ["0 0x01 1", "HASH160 0x14 0xda1745e9b549bd0bfa1a569971c77eba30cd5a4b EQUAL", "P2SH,STRICTENC", "OK", "Very basic P2SH"],
-    ["0x4c 0 0x01 1", "HASH160 0x14 0xda1745e9b549bd0bfa1a569971c77eba30cd5a4b EQUAL", "P2SH,STRICTENC", "OK"],
-    
-    ["0x40 0x42424242424242424242424242424242424242424242424242424242424242424242424242424242424242424242424242424242424242424242424242424242",
-    "0x4d 0x4000 0x42424242424242424242424242424242424242424242424242424242424242424242424242424242424242424242424242424242424242424242424242424242 EQUAL",
-    "P2SH,STRICTENC", "OK",
-    "Basic PUSH signedness check"],
-    
-    ["0x4c 0x40 0x42424242424242424242424242424242424242424242424242424242424242424242424242424242424242424242424242424242424242424242424242424242",
-    "0x4d 0x4000 0x42424242424242424242424242424242424242424242424242424242424242424242424242424242424242424242424242424242424242424242424242424242 EQUAL",
-    "P2SH,STRICTENC", "OK",
-    "Basic PUSHDATA1 signedness check"],
-    
-    ["all PUSHDATA forms are equivalent"],
-    
-    ["0x4c 0x4b 0x111111111111111111111111111111111111111111111111111111111111111111111111111111111111111111111111111111111111111111111111111111111111111111111111111111", "0x4b 0x111111111111111111111111111111111111111111111111111111111111111111111111111111111111111111111111111111111111111111111111111111111111111111111111111111 EQUAL", "", "OK", "PUSHDATA1 of 75 bytes equals direct push of it"],
-    ["0x4d 0xFF00 0x111111111111111111111111111111111111111111111111111111111111111111111111111111111111111111111111111111111111111111111111111111111111111111111111111111111111111111111111111111111111111111111111111111111111111111111111111111111111111111111111111111111111111111111111111111111111111111111111111111111111111111111111111111111111111111111111111111111111111111111111111111111111111111111111111111111111111111111111111111111111111111111111111111111111111111111111111111111111111111111111111111111111111111111111111111", "0x4c 0xFF 0x111111111111111111111111111111111111111111111111111111111111111111111111111111111111111111111111111111111111111111111111111111111111111111111111111111111111111111111111111111111111111111111111111111111111111111111111111111111111111111111111111111111111111111111111111111111111111111111111111111111111111111111111111111111111111111111111111111111111111111111111111111111111111111111111111111111111111111111111111111111111111111111111111111111111111111111111111111111111111111111111111111111111111111111111111111 EQUAL", "", "OK", "PUSHDATA2 of 255 bytes equals PUSHDATA1 of it"],
-    
-    ["0x00", "SIZE 0 EQUAL", "P2SH,STRICTENC", "OK", "Basic OP_0 execution"],
-    
-    ["Numeric pushes"],
-    
-    ["0x01 0x81", "0x4f EQUAL", "", "OK", "OP1_NEGATE pushes 0x81"],
-    ["0x01 0x01", "0x51 EQUAL", "", "OK", "OP_1  pushes 0x01"],
-    ["0x01 0x02", "0x52 EQUAL", "", "OK", "OP_2  pushes 0x02"],
-    ["0x01 0x03", "0x53 EQUAL", "", "OK", "OP_3  pushes 0x03"],
-    ["0x01 0x04", "0x54 EQUAL", "", "OK", "OP_4  pushes 0x04"],
-    ["0x01 0x05", "0x55 EQUAL", "", "OK", "OP_5  pushes 0x05"],
-    ["0x01 0x06", "0x56 EQUAL", "", "OK", "OP_6  pushes 0x06"],
-    ["0x01 0x07", "0x57 EQUAL", "", "OK", "OP_7  pushes 0x07"],
-    ["0x01 0x08", "0x58 EQUAL", "", "OK", "OP_8  pushes 0x08"],
-    ["0x01 0x09", "0x59 EQUAL", "", "OK", "OP_9  pushes 0x09"],
-    ["0x01 0x0a", "0x5a EQUAL", "", "OK", "OP_10 pushes 0x0a"],
-    ["0x01 0x0b", "0x5b EQUAL", "", "OK", "OP_11 pushes 0x0b"],
-    ["0x01 0x0c", "0x5c EQUAL", "", "OK", "OP_12 pushes 0x0c"],
-    ["0x01 0x0d", "0x5d EQUAL", "", "OK", "OP_13 pushes 0x0d"],
-    ["0x01 0x0e", "0x5e EQUAL", "", "OK", "OP_14 pushes 0x0e"],
-    ["0x01 0x0f", "0x5f EQUAL", "", "OK", "OP_15 pushes 0x0f"],
-    ["0x01 0x10", "0x60 EQUAL", "", "OK", "OP_16 pushes 0x10"],
-    
-    ["Equivalency of different numeric encodings"],
-    
-    ["0x02 0x8000", "128 NUMEQUAL", "", "OK", "0x8000 equals 128"],
-    ["0x01 0x00", "0 NUMEQUAL", "", "OK", "0x00 numequals 0"],
-    ["0x01 0x80", "0 NUMEQUAL", "", "OK", "0x80 (negative zero) numequals 0"],
-    ["0x02 0x0080", "0 NUMEQUAL", "", "OK", "0x0080 numequals 0"],
-    ["0x02 0x0500", "5 NUMEQUAL", "", "OK", "0x0500 numequals 5"],
-    ["0x03 0xff7f80", "0x02 0xffff NUMEQUAL", "", "OK", ""],
-    ["0x03 0xff7f00", "0x02 0xff7f NUMEQUAL", "", "OK", ""],
-    ["0x04 0xffff7f80", "0x03 0xffffff NUMEQUAL", "", "OK", ""],
-    ["0x04 0xffff7f00", "0x03 0xffff7f NUMEQUAL", "", "OK", ""],
-    
-    ["Unevaluated non-minimal pushes are ignored"],
-    
-    ["0 IF 0x4c 0x00 ENDIF 1", "", "MINIMALDATA", "OK", "non-minimal PUSHDATA1 ignored"],
-    ["0 IF 0x4d 0x0000 ENDIF 1", "", "MINIMALDATA", "OK", "non-minimal PUSHDATA2 ignored"],
-    ["0 IF 0x4c 0x00000000 ENDIF 1", "", "MINIMALDATA", "OK", "non-minimal PUSHDATA4 ignored"],
-    ["0 IF 0x01 0x81 ENDIF 1", "", "MINIMALDATA", "OK", "1NEGATE equiv"],
-    ["0 IF 0x01 0x01 ENDIF 1", "", "MINIMALDATA", "OK", "OP_1  equiv"],
-    ["0 IF 0x01 0x02 ENDIF 1", "", "MINIMALDATA", "OK", "OP_2  equiv"],
-    ["0 IF 0x01 0x03 ENDIF 1", "", "MINIMALDATA", "OK", "OP_3  equiv"],
-    ["0 IF 0x01 0x04 ENDIF 1", "", "MINIMALDATA", "OK", "OP_4  equiv"],
-    ["0 IF 0x01 0x05 ENDIF 1", "", "MINIMALDATA", "OK", "OP_5  equiv"],
-    ["0 IF 0x01 0x06 ENDIF 1", "", "MINIMALDATA", "OK", "OP_6  equiv"],
-    ["0 IF 0x01 0x07 ENDIF 1", "", "MINIMALDATA", "OK", "OP_7  equiv"],
-    ["0 IF 0x01 0x08 ENDIF 1", "", "MINIMALDATA", "OK", "OP_8  equiv"],
-    ["0 IF 0x01 0x09 ENDIF 1", "", "MINIMALDATA", "OK", "OP_9  equiv"],
-    ["0 IF 0x01 0x0a ENDIF 1", "", "MINIMALDATA", "OK", "OP_10 equiv"],
-    ["0 IF 0x01 0x0b ENDIF 1", "", "MINIMALDATA", "OK", "OP_11 equiv"],
-    ["0 IF 0x01 0x0c ENDIF 1", "", "MINIMALDATA", "OK", "OP_12 equiv"],
-    ["0 IF 0x01 0x0d ENDIF 1", "", "MINIMALDATA", "OK", "OP_13 equiv"],
-    ["0 IF 0x01 0x0e ENDIF 1", "", "MINIMALDATA", "OK", "OP_14 equiv"],
-    ["0 IF 0x01 0x0f ENDIF 1", "", "MINIMALDATA", "OK", "OP_15 equiv"],
-    ["0 IF 0x01 0x10 ENDIF 1", "", "MINIMALDATA", "OK", "OP_16 equiv"],
-    
-    ["Numeric minimaldata rules are only applied when a stack item is numerically evaluated; the push itself is allowed"],
-    
-    ["0x01 0x00", "1", "MINIMALDATA", "OK"],
-    ["0x01 0x80", "1", "MINIMALDATA", "OK"],
-    ["0x02 0x0180", "1", "MINIMALDATA", "OK"],
-    ["0x02 0x0100", "1", "MINIMALDATA", "OK"],
-    ["0x02 0x0200", "1", "MINIMALDATA", "OK"],
-    ["0x02 0x0300", "1", "MINIMALDATA", "OK"],
-    ["0x02 0x0400", "1", "MINIMALDATA", "OK"],
-    ["0x02 0x0500", "1", "MINIMALDATA", "OK"],
-    ["0x02 0x0600", "1", "MINIMALDATA", "OK"],
-    ["0x02 0x0700", "1", "MINIMALDATA", "OK"],
-    ["0x02 0x0800", "1", "MINIMALDATA", "OK"],
-    ["0x02 0x0900", "1", "MINIMALDATA", "OK"],
-    ["0x02 0x0a00", "1", "MINIMALDATA", "OK"],
-    ["0x02 0x0b00", "1", "MINIMALDATA", "OK"],
-    ["0x02 0x0c00", "1", "MINIMALDATA", "OK"],
-    ["0x02 0x0d00", "1", "MINIMALDATA", "OK"],
-    ["0x02 0x0e00", "1", "MINIMALDATA", "OK"],
-    ["0x02 0x0f00", "1", "MINIMALDATA", "OK"],
-    ["0x02 0x1000", "1", "MINIMALDATA", "OK"],
-    
-    ["Valid version of the 'Test every numeric-accepting opcode for correct handling of the numeric minimal encoding rule' script_invalid test"],
-    
-    ["1 0x02 0x0000", "PICK DROP", "", "OK"],
-    ["1 0x02 0x0000", "ROLL DROP 1", "", "OK"],
-    ["0x02 0x0000", "1ADD DROP 1", "", "OK"],
-    ["0x02 0x0000", "1SUB DROP 1", "", "OK"],
-    ["0x02 0x0000", "NEGATE DROP 1", "", "OK"],
-    ["0x02 0x0000", "ABS DROP 1", "", "OK"],
-    ["0x02 0x0000", "NOT DROP 1", "", "OK"],
-    ["0x02 0x0000", "0NOTEQUAL DROP 1", "", "OK"],
-    
-    ["0 0x02 0x0000", "ADD DROP 1", "", "OK"],
-    ["0x02 0x0000 0", "ADD DROP 1", "", "OK"],
-    ["0 0x02 0x0000", "SUB DROP 1", "", "OK"],
-    ["0x02 0x0000 0", "SUB DROP 1", "", "OK"],
-    ["0 0x02 0x0000", "BOOLAND DROP 1", "", "OK"],
-    ["0x02 0x0000 0", "BOOLAND DROP 1", "", "OK"],
-    ["0 0x02 0x0000", "BOOLOR DROP 1", "", "OK"],
-    ["0x02 0x0000 0", "BOOLOR DROP 1", "", "OK"],
-    ["0 0x02 0x0000", "NUMEQUAL DROP 1", "", "OK"],
-    ["0x02 0x0000 1", "NUMEQUAL DROP 1", "", "OK"],
-    ["0 0x02 0x0000", "NUMEQUALVERIFY 1", "", "OK"],
-    ["0x02 0x0000 0", "NUMEQUALVERIFY 1", "", "OK"],
-    ["0 0x02 0x0000", "NUMNOTEQUAL DROP 1", "", "OK"],
-    ["0x02 0x0000 0", "NUMNOTEQUAL DROP 1", "", "OK"],
-    ["0 0x02 0x0000", "LESSTHAN DROP 1", "", "OK"],
-    ["0x02 0x0000 0", "LESSTHAN DROP 1", "", "OK"],
-    ["0 0x02 0x0000", "GREATERTHAN DROP 1", "", "OK"],
-    ["0x02 0x0000 0", "GREATERTHAN DROP 1", "", "OK"],
-    ["0 0x02 0x0000", "LESSTHANOREQUAL DROP 1", "", "OK"],
-    ["0x02 0x0000 0", "LESSTHANOREQUAL DROP 1", "", "OK"],
-    ["0 0x02 0x0000", "GREATERTHANOREQUAL DROP 1", "", "OK"],
-    ["0x02 0x0000 0", "GREATERTHANOREQUAL DROP 1", "", "OK"],
-    ["0 0x02 0x0000", "MIN DROP 1", "", "OK"],
-    ["0x02 0x0000 0", "MIN DROP 1", "", "OK"],
-    ["0 0x02 0x0000", "MAX DROP 1", "", "OK"],
-    ["0x02 0x0000 0", "MAX DROP 1", "", "OK"],
-    
-    ["0x02 0x0000 0 0", "WITHIN DROP 1", "", "OK"],
-    ["0 0x02 0x0000 0", "WITHIN DROP 1", "", "OK"],
-    ["0 0 0x02 0x0000", "WITHIN DROP 1", "", "OK"],
-    
-    ["0 0 0x02 0x0000", "CHECKMULTISIG DROP 1", "", "OK"],
-    ["0 0x02 0x0000 0", "CHECKMULTISIG DROP 1", "", "OK"],
-    ["0 0x02 0x0000 0 1", "CHECKMULTISIG DROP 1", "", "OK"],
-    ["0 0 0x02 0x0000", "CHECKMULTISIGVERIFY 1", "", "OK"],
-    ["0 0x02 0x0000 0", "CHECKMULTISIGVERIFY 1", "", "OK"],
-    
-    ["While not really correctly DER encoded, the empty signature is allowed by"],
-    ["STRICTENC to provide a compact way to provide a delibrately invalid signature."],
-    ["0", "0x21 0x02865c40293a680cb9c020e7b1e106d8c1916d3cef99aa431a56d253e69256dac0 CHECKSIG NOT", "STRICTENC", "OK"],
-    ["0 0", "1 0x21 0x02865c40293a680cb9c020e7b1e106d8c1916d3cef99aa431a56d253e69256dac0 1 CHECKMULTISIG NOT", "STRICTENC", "OK"],
-    
-    ["CHECKMULTISIG evaluation order tests. CHECKMULTISIG evaluates signatures and"],
-    ["pubkeys in a specific order, and will exit early if the number of signatures"],
-    ["left to check is greater than the number of keys left. As STRICTENC fails the"],
-    ["script when it reaches an invalidly encoded signature or pubkey, we can use it"],
-    ["to test the exact order in which signatures and pubkeys are evaluated by"],
-    ["distinguishing CHECKMULTISIG returning false on the stack and the script as a"],
-    ["whole failing."],
-    ["See also the corresponding inverted versions of these tests in script_invalid.json"],
-    [
-        "0 0x47 0x3044022044dc17b0887c161bb67ba9635bf758735bdde503e4b0a0987f587f14a4e1143d022009a215772d49a85dae40d8ca03955af26ad3978a0ff965faa12915e9586249a541 0x47 0x3044022044dc17b0887c161bb67ba9635bf758735bdde503e4b0a0987f587f14a4e1143d022009a215772d49a85dae40d8ca03955af26ad3978a0ff965faa12915e9586249a541",
-        "2 0 0x21 0x02865c40293a680cb9c020e7b1e106d8c1916d3cef99aa431a56d253e69256dac0 2 CHECKMULTISIG NOT",
-        "STRICTENC", "OK",
-        "2-of-2 CHECKMULTISIG NOT with the second pubkey invalid, and both signatures validly encoded. Valid pubkey fails, and CHECKMULTISIG exits early, prior to evaluation of second invalid pubkey."
-    ],
-    [
-        "0 0 0x47 0x3044022044dc17b0887c161bb67ba9635bf758735bdde503e4b0a0987f587f14a4e1143d022009a215772d49a85dae40d8ca03955af26ad3978a0ff965faa12915e9586249a541",
-        "2 0x21 0x02865c40293a680cb9c020e7b1e106d8c1916d3cef99aa431a56d253e69256dac0 0x21 0x02865c40293a680cb9c020e7b1e106d8c1916d3cef99aa431a56d253e69256dac0 2 CHECKMULTISIG NOT",
-        "STRICTENC", "OK",
-        "2-of-2 CHECKMULTISIG NOT with both pubkeys valid, but second signature invalid. Valid pubkey fails, and CHECKMULTISIG exits early, prior to evaluation of second invalid signature."
-    ],
-    
-    ["Increase test coverage for DERSIG"],
-    ["0x4a 0x0000000000000000000000000000000000000000000000000000000000000000000000000000000000000000000000000000000000000000000000000000000000000000000000000000", "0 CHECKSIG NOT", "", "OK", "Overly long signature is correctly encoded"],
-    ["0x25 0x30220220000000000000000000000000000000000000000000000000000000000000000000", "0 CHECKSIG NOT", "", "OK", "Missing S is correctly encoded"],
-    ["0x27 0x3024021077777777777777777777777777777777020a7777777777777777777777777777777701", "0 CHECKSIG NOT", "", "OK", "S with invalid S length is correctly encoded"],
-    ["0x27 0x302403107777777777777777777777777777777702107777777777777777777777777777777701", "0 CHECKSIG NOT", "", "OK", "Non-integer R is correctly encoded"],
-    ["0x27 0x302402107777777777777777777777777777777703107777777777777777777777777777777701", "0 CHECKSIG NOT", "", "OK", "Non-integer S is correctly encoded"],
-    ["0x17 0x3014020002107777777777777777777777777777777701", "0 CHECKSIG NOT", "", "OK", "Zero-length R is correctly encoded"],
-    ["0x17 0x3014021077777777777777777777777777777777020001", "0 CHECKSIG NOT", "", "OK", "Zero-length S is correctly encoded for DERSIG"],
-    ["0x27 0x302402107777777777777777777777777777777702108777777777777777777777777777777701", "0 CHECKSIG NOT", "", "OK", "Negative S is correctly encoded"],
-     
-    ["2147483648", "CHECKSEQUENCEVERIFY", "CHECKSEQUENCEVERIFY", "OK", "CSV passes if stack top bit 1 << 31 is set"],
-    
-    ["", "DEPTH", "P2SH,STRICTENC",   "EVAL_FALSE", "Test the test: we should have an empty stack after scriptSig evaluation"],
-    ["  ", "DEPTH", "P2SH,STRICTENC", "EVAL_FALSE", "and multiple spaces should not change that."],
-    ["   ", "DEPTH", "P2SH,STRICTENC", "EVAL_FALSE"],
-    ["    ", "DEPTH", "P2SH,STRICTENC", "EVAL_FALSE"],
-    
-    ["", "", "P2SH,STRICTENC","EVAL_FALSE"],
-    ["", "NOP", "P2SH,STRICTENC","EVAL_FALSE"],
-    ["", "NOP DEPTH", "P2SH,STRICTENC", "EVAL_FALSE"],
-    ["NOP", "", "P2SH,STRICTENC", "EVAL_FALSE"],
-    ["NOP", "DEPTH", "P2SH,STRICTENC", "EVAL_FALSE"],
-    ["NOP","NOP", "P2SH,STRICTENC", "EVAL_FALSE"],
-    ["NOP","NOP DEPTH", "P2SH,STRICTENC", "EVAL_FALSE"],
-    
-    ["DEPTH", "", "P2SH,STRICTENC", "EVAL_FALSE"],
-    
-    ["0x4c01","0x01 NOP", "P2SH,STRICTENC","BAD_OPCODE", "PUSHDATA1 with not enough bytes"],
-    ["0x4d0200ff","0x01 NOP", "P2SH,STRICTENC","BAD_OPCODE", "PUSHDATA2 with not enough bytes"],
-    ["0x4e03000000ffff","0x01 NOP", "P2SH,STRICTENC","BAD_OPCODE", "PUSHDATA4 with not enough bytes"],
-    
-    ["1", "IF 0x50 ENDIF 1", "P2SH,STRICTENC","BAD_OPCODE", "0x50 is reserved"],
-    ["0x52", "0x5f ADD 0x60 EQUAL", "P2SH,STRICTENC","EVAL_FALSE", "0x51 through 0x60 push 1 through 16 onto stack"],
-    ["0","NOP", "P2SH,STRICTENC","EVAL_FALSE",""],
-    ["1", "IF VER ELSE 1 ENDIF", "P2SH,STRICTENC", "BAD_OPCODE", "VER non-functional"],
-    ["0", "IF VERIF ELSE 1 ENDIF", "P2SH,STRICTENC", "BAD_OPCODE", "VERIF illegal everywhere"],
-    ["0", "IF ELSE 1 ELSE VERIF ENDIF", "P2SH,STRICTENC", "BAD_OPCODE", "VERIF illegal everywhere"],
-    ["0", "IF VERNOTIF ELSE 1 ENDIF", "P2SH,STRICTENC", "BAD_OPCODE", "VERNOTIF illegal everywhere"],
-    ["0", "IF ELSE 1 ELSE VERNOTIF ENDIF", "P2SH,STRICTENC", "BAD_OPCODE", "VERNOTIF illegal everywhere"],
-    
-    ["1 IF", "1 ENDIF", "P2SH,STRICTENC", "UNBALANCED_CONDITIONAL", "IF/ENDIF can't span scriptSig/scriptPubKey"],
-    ["1 IF 0 ENDIF", "1 ENDIF", "P2SH,STRICTENC", "UNBALANCED_CONDITIONAL"],
-    ["1 ELSE 0 ENDIF", "1", "P2SH,STRICTENC", "UNBALANCED_CONDITIONAL"],
-    ["0 NOTIF", "123", "P2SH,STRICTENC", "UNBALANCED_CONDITIONAL"],
-    
-    ["0", "DUP IF ENDIF", "P2SH,STRICTENC", "EVAL_FALSE"],
-    ["0", "IF 1 ENDIF", "P2SH,STRICTENC", "EVAL_FALSE"],
-    ["0", "DUP IF ELSE ENDIF", "P2SH,STRICTENC", "EVAL_FALSE"],
-    ["0", "IF 1 ELSE ENDIF", "P2SH,STRICTENC", "EVAL_FALSE"],
-    ["0", "NOTIF ELSE 1 ENDIF", "P2SH,STRICTENC", "EVAL_FALSE"],
-    
-    ["0 1", "IF IF 1 ELSE 0 ENDIF ENDIF", "P2SH,STRICTENC", "EVAL_FALSE"],
-    ["0 0", "IF IF 1 ELSE 0 ENDIF ENDIF", "P2SH,STRICTENC", "EVAL_FALSE"],
-    ["1 0", "IF IF 1 ELSE 0 ENDIF ELSE IF 0 ELSE 1 ENDIF ENDIF", "P2SH,STRICTENC", "EVAL_FALSE"],
-    ["0 1", "IF IF 1 ELSE 0 ENDIF ELSE IF 0 ELSE 1 ENDIF ENDIF", "P2SH,STRICTENC", "EVAL_FALSE"],
-    
-    ["0 0", "NOTIF IF 1 ELSE 0 ENDIF ENDIF", "P2SH,STRICTENC", "EVAL_FALSE"],
-    ["0 1", "NOTIF IF 1 ELSE 0 ENDIF ENDIF", "P2SH,STRICTENC", "EVAL_FALSE"],
-    ["1 1", "NOTIF IF 1 ELSE 0 ENDIF ELSE IF 0 ELSE 1 ENDIF ENDIF", "P2SH,STRICTENC", "EVAL_FALSE"],
-    ["0 0", "NOTIF IF 1 ELSE 0 ENDIF ELSE IF 0 ELSE 1 ENDIF ENDIF", "P2SH,STRICTENC", "EVAL_FALSE"],
-    
-    ["1", "IF RETURN ELSE ELSE 1 ENDIF", "P2SH,STRICTENC", "OP_RETURN", "Multiple ELSEs"],
-    ["1", "IF 1 ELSE ELSE RETURN ENDIF", "P2SH,STRICTENC", "OP_RETURN"],
-    
-    ["1", "ENDIF", "P2SH,STRICTENC", "UNBALANCED_CONDITIONAL", "Malformed IF/ELSE/ENDIF sequence"],
-    ["1", "ELSE ENDIF", "P2SH,STRICTENC", "UNBALANCED_CONDITIONAL"],
-    ["1", "ENDIF ELSE", "P2SH,STRICTENC", "UNBALANCED_CONDITIONAL"],
-    ["1", "ENDIF ELSE IF", "P2SH,STRICTENC", "UNBALANCED_CONDITIONAL"],
-    ["1", "IF ELSE ENDIF ELSE", "P2SH,STRICTENC", "UNBALANCED_CONDITIONAL"],
-    ["1", "IF ELSE ENDIF ELSE ENDIF", "P2SH,STRICTENC", "UNBALANCED_CONDITIONAL"],
-    ["1", "IF ENDIF ENDIF", "P2SH,STRICTENC", "UNBALANCED_CONDITIONAL"],
-    ["1", "IF ELSE ELSE ENDIF ENDIF", "P2SH,STRICTENC", "UNBALANCED_CONDITIONAL"],
-    
-    ["1", "RETURN", "P2SH,STRICTENC", "OP_RETURN"],
-    ["1", "DUP IF RETURN ENDIF", "P2SH,STRICTENC", "OP_RETURN"],
-    
-    ["1", "RETURN 'data'", "P2SH,STRICTENC", "OP_RETURN", "canonical prunable txout format"],
-    ["0 IF", "RETURN ENDIF 1", "P2SH,STRICTENC", "UNBALANCED_CONDITIONAL", "still prunable because IF/ENDIF can't span scriptSig/scriptPubKey"],
-    
-    ["0", "VERIFY 1", "P2SH,STRICTENC", "VERIFY"],
-    ["1", "VERIFY", "P2SH,STRICTENC", "EVAL_FALSE"],
-    ["1", "VERIFY 0", "P2SH,STRICTENC", "EVAL_FALSE"],
-    
-    ["1 TOALTSTACK", "FROMALTSTACK 1", "P2SH,STRICTENC", "INVALID_ALTSTACK_OPERATION", "alt stack not shared between sig/pubkey"],
-    
-    ["IFDUP", "DEPTH 0 EQUAL", "P2SH,STRICTENC", "INVALID_STACK_OPERATION"],
-    ["DROP", "DEPTH 0 EQUAL", "P2SH,STRICTENC", "INVALID_STACK_OPERATION"],
-    ["DUP", "DEPTH 0 EQUAL", "P2SH,STRICTENC", "INVALID_STACK_OPERATION"],
-    ["1", "DUP 1 ADD 2 EQUALVERIFY 0 EQUAL", "P2SH,STRICTENC", "EVAL_FALSE"],
-    ["NOP", "NIP", "P2SH,STRICTENC", "INVALID_STACK_OPERATION"],
-    ["NOP", "1 NIP", "P2SH,STRICTENC", "INVALID_STACK_OPERATION"],
-    ["NOP", "1 0 NIP", "P2SH,STRICTENC", "EVAL_FALSE"],
-    ["NOP", "OVER 1", "P2SH,STRICTENC", "INVALID_STACK_OPERATION"],
-    ["1", "OVER", "P2SH,STRICTENC", "INVALID_STACK_OPERATION"],
-    ["0 1", "OVER DEPTH 3 EQUALVERIFY", "P2SH,STRICTENC", "EVAL_FALSE"],
-    ["19 20 21", "PICK 19 EQUALVERIFY DEPTH 2 EQUAL", "P2SH,STRICTENC", "INVALID_STACK_OPERATION"],
-    ["NOP", "0 PICK", "P2SH,STRICTENC", "INVALID_STACK_OPERATION"],
-    ["1", "-1 PICK", "P2SH,STRICTENC", "INVALID_STACK_OPERATION"],
-    ["19 20 21", "0 PICK 20 EQUALVERIFY DEPTH 3 EQUAL", "P2SH,STRICTENC", "EQUALVERIFY"],
-    ["19 20 21", "1 PICK 21 EQUALVERIFY DEPTH 3 EQUAL", "P2SH,STRICTENC", "EQUALVERIFY"],
-    ["19 20 21", "2 PICK 22 EQUALVERIFY DEPTH 3 EQUAL", "P2SH,STRICTENC", "EQUALVERIFY"],
-    ["NOP", "0 ROLL", "P2SH,STRICTENC", "INVALID_STACK_OPERATION"],
-    ["1", "-1 ROLL", "P2SH,STRICTENC", "INVALID_STACK_OPERATION"],
-    ["19 20 21", "0 ROLL 20 EQUALVERIFY DEPTH 2 EQUAL", "P2SH,STRICTENC", "EQUALVERIFY"],
-    ["19 20 21", "1 ROLL 21 EQUALVERIFY DEPTH 2 EQUAL", "P2SH,STRICTENC", "EQUALVERIFY"],
-    ["19 20 21", "2 ROLL 22 EQUALVERIFY DEPTH 2 EQUAL", "P2SH,STRICTENC", "EQUALVERIFY"],
-    ["NOP", "ROT 1", "P2SH,STRICTENC", "INVALID_STACK_OPERATION"],
-    ["NOP", "1 ROT 1", "P2SH,STRICTENC", "INVALID_STACK_OPERATION"],
-    ["NOP", "1 2 ROT 1", "P2SH,STRICTENC", "INVALID_STACK_OPERATION"],
-    ["NOP", "0 1 2 ROT", "P2SH,STRICTENC", "EVAL_FALSE"],
-    ["NOP", "SWAP 1", "P2SH,STRICTENC", "INVALID_STACK_OPERATION"],
-    ["1", "SWAP 1", "P2SH,STRICTENC", "INVALID_STACK_OPERATION"],
-    ["0 1", "SWAP 1 EQUALVERIFY", "P2SH,STRICTENC", "EQUALVERIFY"],
-    ["NOP", "TUCK 1", "P2SH,STRICTENC", "INVALID_STACK_OPERATION"],
-    ["1", "TUCK 1", "P2SH,STRICTENC", "INVALID_STACK_OPERATION"],
-    ["1 0", "TUCK DEPTH 3 EQUALVERIFY SWAP 2DROP", "P2SH,STRICTENC", "EVAL_FALSE"],
-    ["NOP", "2DUP 1", "P2SH,STRICTENC", "INVALID_STACK_OPERATION"],
-    ["1", "2DUP 1", "P2SH,STRICTENC", "INVALID_STACK_OPERATION"],
-    ["NOP", "3DUP 1", "P2SH,STRICTENC", "INVALID_STACK_OPERATION"],
-    ["1", "3DUP 1", "P2SH,STRICTENC", "INVALID_STACK_OPERATION"],
-    ["1 2", "3DUP 1", "P2SH,STRICTENC", "INVALID_STACK_OPERATION"],
-    ["NOP", "2OVER 1", "P2SH,STRICTENC", "INVALID_STACK_OPERATION"],
-    ["1", "2 3 2OVER 1", "P2SH,STRICTENC", "INVALID_STACK_OPERATION"],
-    ["NOP", "2SWAP 1", "P2SH,STRICTENC", "INVALID_STACK_OPERATION"],
-    ["1", "2 3 2SWAP 1", "P2SH,STRICTENC", "INVALID_STACK_OPERATION"],
-    
-    ["'a' 'b'", "CAT", "P2SH,STRICTENC", "DISABLED_OPCODE", "CAT disabled"],
-    ["'a' 'b' 0", "IF CAT ELSE 1 ENDIF", "P2SH,STRICTENC", "DISABLED_OPCODE", "CAT disabled"],
-    ["'abc' 1 1", "SUBSTR", "P2SH,STRICTENC", "DISABLED_OPCODE", "SUBSTR disabled"],
-    ["'abc' 1 1 0", "IF SUBSTR ELSE 1 ENDIF", "P2SH,STRICTENC", "DISABLED_OPCODE", "SUBSTR disabled"],
-    ["'abc' 2 0", "IF LEFT ELSE 1 ENDIF", "P2SH,STRICTENC", "DISABLED_OPCODE", "LEFT disabled"],
-    ["'abc' 2 0", "IF RIGHT ELSE 1 ENDIF", "P2SH,STRICTENC", "DISABLED_OPCODE", "RIGHT disabled"],
-    
-    ["NOP", "SIZE 1", "P2SH,STRICTENC", "INVALID_STACK_OPERATION"],
-    
-    ["'abc'", "IF INVERT ELSE 1 ENDIF", "P2SH,STRICTENC", "DISABLED_OPCODE", "INVERT disabled"],
-    ["1 2 0 IF AND ELSE 1 ENDIF", "NOP", "P2SH,STRICTENC", "DISABLED_OPCODE", "AND disabled"],
-    ["1 2 0 IF OR ELSE 1 ENDIF", "NOP", "P2SH,STRICTENC", "DISABLED_OPCODE", "OR disabled"],
-    ["1 2 0 IF XOR ELSE 1 ENDIF", "NOP", "P2SH,STRICTENC", "DISABLED_OPCODE", "XOR disabled"],
-    ["2 0 IF 2MUL ELSE 1 ENDIF", "NOP", "P2SH,STRICTENC", "DISABLED_OPCODE", "2MUL disabled"],
-    ["2 0 IF 2DIV ELSE 1 ENDIF", "NOP", "P2SH,STRICTENC", "DISABLED_OPCODE", "2DIV disabled"],
-    ["2 2 0 IF MUL ELSE 1 ENDIF", "NOP", "P2SH,STRICTENC", "DISABLED_OPCODE", "MUL disabled"],
-    ["2 2 0 IF DIV ELSE 1 ENDIF", "NOP", "P2SH,STRICTENC", "DISABLED_OPCODE", "DIV disabled"],
-    ["2 2 0 IF MOD ELSE 1 ENDIF", "NOP", "P2SH,STRICTENC", "DISABLED_OPCODE", "MOD disabled"],
-    ["2 2 0 IF LSHIFT ELSE 1 ENDIF", "NOP", "P2SH,STRICTENC", "DISABLED_OPCODE", "LSHIFT disabled"],
-    ["2 2 0 IF RSHIFT ELSE 1 ENDIF", "NOP", "P2SH,STRICTENC", "DISABLED_OPCODE", "RSHIFT disabled"],
-    
-    ["", "EQUAL NOT", "P2SH,STRICTENC", "INVALID_STACK_OPERATION", "EQUAL must error when there are no stack items"],
-    ["0", "EQUAL NOT", "P2SH,STRICTENC", "INVALID_STACK_OPERATION", "EQUAL must error when there are not 2 stack items"],
-    ["0 1","EQUAL", "P2SH,STRICTENC", "EVAL_FALSE"],
-    ["1 1 ADD", "0 EQUAL", "P2SH,STRICTENC", "EVAL_FALSE"],
-    ["11 1 ADD 12 SUB", "11 EQUAL", "P2SH,STRICTENC", "EVAL_FALSE"],
-    
-    ["2147483648 0 ADD", "NOP", "P2SH,STRICTENC", "UNKNOWN_ERROR", "arithmetic operands must be in range [-2^31...2^31] "],
-    ["-2147483648 0 ADD", "NOP", "P2SH,STRICTENC", "UNKNOWN_ERROR", "arithmetic operands must be in range [-2^31...2^31] "],
-    ["2147483647 DUP ADD", "4294967294 NUMEQUAL", "P2SH,STRICTENC", "UNKNOWN_ERROR", "NUMEQUAL must be in numeric range"],
-    ["'abcdef' NOT", "0 EQUAL", "P2SH,STRICTENC", "UNKNOWN_ERROR", "NOT is an arithmetic operand"],
-    
-    ["2 DUP MUL", "4 EQUAL", "P2SH,STRICTENC", "DISABLED_OPCODE", "disabled"],
-    ["2 DUP DIV", "1 EQUAL", "P2SH,STRICTENC", "DISABLED_OPCODE", "disabled"],
-    ["2 2MUL", "4 EQUAL", "P2SH,STRICTENC", "DISABLED_OPCODE", "disabled"],
-    ["2 2DIV", "1 EQUAL", "P2SH,STRICTENC", "DISABLED_OPCODE", "disabled"],
-    ["7 3 MOD", "1 EQUAL", "P2SH,STRICTENC", "DISABLED_OPCODE", "disabled"],
-    ["2 2 LSHIFT", "8 EQUAL", "P2SH,STRICTENC", "DISABLED_OPCODE", "disabled"],
-    ["2 1 RSHIFT", "1 EQUAL", "P2SH,STRICTENC", "DISABLED_OPCODE", "disabled"],
-    
-    ["1", "NOP1 CHECKLOCKTIMEVERIFY CHECKSEQUENCEVERIFY NOP4 NOP5 NOP6 NOP7 NOP8 NOP9 NOP10 2 EQUAL", "P2SH,STRICTENC", "EVAL_FALSE"],
-    ["'NOP_1_to_10' NOP1 CHECKLOCKTIMEVERIFY CHECKSEQUENCEVERIFY NOP4 NOP5 NOP6 NOP7 NOP8 NOP9 NOP10","'NOP_1_to_11' EQUAL", "P2SH,STRICTENC", "EVAL_FALSE"],
-    
-    ["Ensure 100% coverage of discouraged NOPS"],
-    ["1", "NOP1",  "P2SH,DISCOURAGE_UPGRADABLE_NOPS", "DISCOURAGE_UPGRADABLE_NOPS"],
-    ["1", "CHECKLOCKTIMEVERIFY",  "P2SH,DISCOURAGE_UPGRADABLE_NOPS", "DISCOURAGE_UPGRADABLE_NOPS"],
-    ["1", "CHECKSEQUENCEVERIFY",  "P2SH,DISCOURAGE_UPGRADABLE_NOPS", "DISCOURAGE_UPGRADABLE_NOPS"],
-    ["1", "NOP4",  "P2SH,DISCOURAGE_UPGRADABLE_NOPS", "DISCOURAGE_UPGRADABLE_NOPS"],
-    ["1", "NOP5",  "P2SH,DISCOURAGE_UPGRADABLE_NOPS", "DISCOURAGE_UPGRADABLE_NOPS"],
-    ["1", "NOP6",  "P2SH,DISCOURAGE_UPGRADABLE_NOPS", "DISCOURAGE_UPGRADABLE_NOPS"],
-    ["1", "NOP7",  "P2SH,DISCOURAGE_UPGRADABLE_NOPS", "DISCOURAGE_UPGRADABLE_NOPS"],
-    ["1", "NOP8",  "P2SH,DISCOURAGE_UPGRADABLE_NOPS", "DISCOURAGE_UPGRADABLE_NOPS"],
-    ["1", "NOP9",  "P2SH,DISCOURAGE_UPGRADABLE_NOPS", "DISCOURAGE_UPGRADABLE_NOPS"],
-    ["1", "NOP10", "P2SH,DISCOURAGE_UPGRADABLE_NOPS", "DISCOURAGE_UPGRADABLE_NOPS"],
-    
-    ["NOP10", "1", "P2SH,DISCOURAGE_UPGRADABLE_NOPS", "DISCOURAGE_UPGRADABLE_NOPS", "Discouraged NOP10 in scriptSig"],
-    
-    ["1 0x01 0xb9", "HASH160 0x14 0x15727299b05b45fdaf9ac9ecf7565cfe27c3e567 EQUAL",
-     "P2SH,DISCOURAGE_UPGRADABLE_NOPS", "DISCOURAGE_UPGRADABLE_NOPS", "Discouraged NOP10 in redeemScript"],
-    
-    ["0x50","1", "P2SH,STRICTENC", "BAD_OPCODE", "opcode 0x50 is reserved"],
-    ["1", "IF 0xba ELSE 1 ENDIF", "P2SH,STRICTENC", "BAD_OPCODE", "opcodes above MAX_OPCODE invalid if executed"],
-    ["1", "IF 0xbb ELSE 1 ENDIF", "P2SH,STRICTENC", "BAD_OPCODE"],
-    ["1", "IF 0xbc ELSE 1 ENDIF", "P2SH,STRICTENC", "BAD_OPCODE"],
-    ["1", "IF 0xbd ELSE 1 ENDIF", "P2SH,STRICTENC", "BAD_OPCODE"],
-    ["1", "IF 0xbe ELSE 1 ENDIF", "P2SH,STRICTENC", "BAD_OPCODE"],
-    ["1", "IF 0xbf ELSE 1 ENDIF", "P2SH,STRICTENC", "BAD_OPCODE"],
-    ["1", "IF 0xc0 ELSE 1 ENDIF", "P2SH,STRICTENC", "BAD_OPCODE"],
-    ["1", "IF 0xc1 ELSE 1 ENDIF", "P2SH,STRICTENC", "BAD_OPCODE"],
-    ["1", "IF 0xc2 ELSE 1 ENDIF", "P2SH,STRICTENC", "BAD_OPCODE"],
-    ["1", "IF 0xc3 ELSE 1 ENDIF", "P2SH,STRICTENC", "BAD_OPCODE"],
-    ["1", "IF 0xc4 ELSE 1 ENDIF", "P2SH,STRICTENC", "BAD_OPCODE"],
-    ["1", "IF 0xc5 ELSE 1 ENDIF", "P2SH,STRICTENC", "BAD_OPCODE"],
-    ["1", "IF 0xc6 ELSE 1 ENDIF", "P2SH,STRICTENC", "BAD_OPCODE"],
-    ["1", "IF 0xc7 ELSE 1 ENDIF", "P2SH,STRICTENC", "BAD_OPCODE"],
-    ["1", "IF 0xc8 ELSE 1 ENDIF", "P2SH,STRICTENC", "BAD_OPCODE"],
-    ["1", "IF 0xc9 ELSE 1 ENDIF", "P2SH,STRICTENC", "BAD_OPCODE"],
-    ["1", "IF 0xca ELSE 1 ENDIF", "P2SH,STRICTENC", "BAD_OPCODE"],
-    ["1", "IF 0xcb ELSE 1 ENDIF", "P2SH,STRICTENC", "BAD_OPCODE"],
-    ["1", "IF 0xcc ELSE 1 ENDIF", "P2SH,STRICTENC", "BAD_OPCODE"],
-    ["1", "IF 0xcd ELSE 1 ENDIF", "P2SH,STRICTENC", "BAD_OPCODE"],
-    ["1", "IF 0xce ELSE 1 ENDIF", "P2SH,STRICTENC", "BAD_OPCODE"],
-    ["1", "IF 0xcf ELSE 1 ENDIF", "P2SH,STRICTENC", "BAD_OPCODE"],
-    ["1", "IF 0xd0 ELSE 1 ENDIF", "P2SH,STRICTENC", "BAD_OPCODE"],
-    ["1", "IF 0xd1 ELSE 1 ENDIF", "P2SH,STRICTENC", "BAD_OPCODE"],
-    ["1", "IF 0xd2 ELSE 1 ENDIF", "P2SH,STRICTENC", "BAD_OPCODE"],
-    ["1", "IF 0xd3 ELSE 1 ENDIF", "P2SH,STRICTENC", "BAD_OPCODE"],
-    ["1", "IF 0xd4 ELSE 1 ENDIF", "P2SH,STRICTENC", "BAD_OPCODE"],
-    ["1", "IF 0xd5 ELSE 1 ENDIF", "P2SH,STRICTENC", "BAD_OPCODE"],
-    ["1", "IF 0xd6 ELSE 1 ENDIF", "P2SH,STRICTENC", "BAD_OPCODE"],
-    ["1", "IF 0xd7 ELSE 1 ENDIF", "P2SH,STRICTENC", "BAD_OPCODE"],
-    ["1", "IF 0xd8 ELSE 1 ENDIF", "P2SH,STRICTENC", "BAD_OPCODE"],
-    ["1", "IF 0xd9 ELSE 1 ENDIF", "P2SH,STRICTENC", "BAD_OPCODE"],
-    ["1", "IF 0xda ELSE 1 ENDIF", "P2SH,STRICTENC", "BAD_OPCODE"],
-    ["1", "IF 0xdb ELSE 1 ENDIF", "P2SH,STRICTENC", "BAD_OPCODE"],
-    ["1", "IF 0xdc ELSE 1 ENDIF", "P2SH,STRICTENC", "BAD_OPCODE"],
-    ["1", "IF 0xdd ELSE 1 ENDIF", "P2SH,STRICTENC", "BAD_OPCODE"],
-    ["1", "IF 0xde ELSE 1 ENDIF", "P2SH,STRICTENC", "BAD_OPCODE"],
-    ["1", "IF 0xdf ELSE 1 ENDIF", "P2SH,STRICTENC", "BAD_OPCODE"],
-    ["1", "IF 0xe0 ELSE 1 ENDIF", "P2SH,STRICTENC", "BAD_OPCODE"],
-    ["1", "IF 0xe1 ELSE 1 ENDIF", "P2SH,STRICTENC", "BAD_OPCODE"],
-    ["1", "IF 0xe2 ELSE 1 ENDIF", "P2SH,STRICTENC", "BAD_OPCODE"],
-    ["1", "IF 0xe3 ELSE 1 ENDIF", "P2SH,STRICTENC", "BAD_OPCODE"],
-    ["1", "IF 0xe4 ELSE 1 ENDIF", "P2SH,STRICTENC", "BAD_OPCODE"],
-    ["1", "IF 0xe5 ELSE 1 ENDIF", "P2SH,STRICTENC", "BAD_OPCODE"],
-    ["1", "IF 0xe6 ELSE 1 ENDIF", "P2SH,STRICTENC", "BAD_OPCODE"],
-    ["1", "IF 0xe7 ELSE 1 ENDIF", "P2SH,STRICTENC", "BAD_OPCODE"],
-    ["1", "IF 0xe8 ELSE 1 ENDIF", "P2SH,STRICTENC", "BAD_OPCODE"],
-    ["1", "IF 0xe9 ELSE 1 ENDIF", "P2SH,STRICTENC", "BAD_OPCODE"],
-    ["1", "IF 0xea ELSE 1 ENDIF", "P2SH,STRICTENC", "BAD_OPCODE"],
-    ["1", "IF 0xeb ELSE 1 ENDIF", "P2SH,STRICTENC", "BAD_OPCODE"],
-    ["1", "IF 0xec ELSE 1 ENDIF", "P2SH,STRICTENC", "BAD_OPCODE"],
-    ["1", "IF 0xed ELSE 1 ENDIF", "P2SH,STRICTENC", "BAD_OPCODE"],
-    ["1", "IF 0xee ELSE 1 ENDIF", "P2SH,STRICTENC", "BAD_OPCODE"],
-    ["1", "IF 0xef ELSE 1 ENDIF", "P2SH,STRICTENC", "BAD_OPCODE"],
-    ["1", "IF 0xf0 ELSE 1 ENDIF", "P2SH,STRICTENC", "BAD_OPCODE"],
-    ["1", "IF 0xf1 ELSE 1 ENDIF", "P2SH,STRICTENC", "BAD_OPCODE"],
-    ["1", "IF 0xf2 ELSE 1 ENDIF", "P2SH,STRICTENC", "BAD_OPCODE"],
-    ["1", "IF 0xf3 ELSE 1 ENDIF", "P2SH,STRICTENC", "BAD_OPCODE"],
-    ["1", "IF 0xf4 ELSE 1 ENDIF", "P2SH,STRICTENC", "BAD_OPCODE"],
-    ["1", "IF 0xf5 ELSE 1 ENDIF", "P2SH,STRICTENC", "BAD_OPCODE"],
-    ["1", "IF 0xf6 ELSE 1 ENDIF", "P2SH,STRICTENC", "BAD_OPCODE"],
-    ["1", "IF 0xf7 ELSE 1 ENDIF", "P2SH,STRICTENC", "BAD_OPCODE"],
-    ["1", "IF 0xf8 ELSE 1 ENDIF", "P2SH,STRICTENC", "BAD_OPCODE"],
-    ["1", "IF 0xf9 ELSE 1 ENDIF", "P2SH,STRICTENC", "BAD_OPCODE"],
-    ["1", "IF 0xfa ELSE 1 ENDIF", "P2SH,STRICTENC", "BAD_OPCODE"],
-    ["1", "IF 0xfb ELSE 1 ENDIF", "P2SH,STRICTENC", "BAD_OPCODE"],
-    ["1", "IF 0xfc ELSE 1 ENDIF", "P2SH,STRICTENC", "BAD_OPCODE"],
-    ["1", "IF 0xfd ELSE 1 ENDIF", "P2SH,STRICTENC", "BAD_OPCODE"],
-    ["1", "IF 0xfe ELSE 1 ENDIF", "P2SH,STRICTENC", "BAD_OPCODE"],
-    ["1", "IF 0xff ELSE 1 ENDIF", "P2SH,STRICTENC", "BAD_OPCODE"],
-    
-    ["1 IF 1 ELSE", "0xff ENDIF", "P2SH,STRICTENC", "UNBALANCED_CONDITIONAL", "invalid because scriptSig and scriptPubKey are processed separately"],
-    
-    ["NOP", "RIPEMD160", "P2SH,STRICTENC", "INVALID_STACK_OPERATION"],
-    ["NOP", "SHA1", "P2SH,STRICTENC", "INVALID_STACK_OPERATION"],
-    ["NOP", "SHA256", "P2SH,STRICTENC", "INVALID_STACK_OPERATION"],
-    ["NOP", "HASH160", "P2SH,STRICTENC", "INVALID_STACK_OPERATION"],
-    ["NOP", "HASH256", "P2SH,STRICTENC", "INVALID_STACK_OPERATION"],
-    
-    ["NOP",
-    "'bbbbbbbbbbbbbbbbbbbbbbbbbbbbbbbbbbbbbbbbbbbbbbbbbbbbbbbbbbbbbbbbbbbbbbbbbbbbbbbbbbbbbbbbbbbbbbbbbbbbbbbbbbbbbbbbbbbbbbbbbbbbbbbbbbbbbbbbbbbbbbbbbbbbbbbbbbbbbbbbbbbbbbbbbbbbbbbbbbbbbbbbbbbbbbbbbbbbbbbbbbbbbbbbbbbbbbbbbbbbbbbbbbbbbbbbbbbbbbbbbbbbbbbbbbbbbbbbbbbbbbbbbbbbbbbbbbbbbbbbbbbbbbbbbbbbbbbbbbbbbbbbbbbbbbbbbbbbbbbbbbbbbbbbbbbbbbbbbbbbbbbbbbbbbbbbbbbbbbbbbbbbbbbbbbbbbbbbbbbbbbbbbbbbbbbbbbbbbbbbbbbbbbbbbbbbbbbbbbbbbbbbbbbbbbbbbbbbbbbbbbbbbbbbbbbbbbbbbbbbbbbbbbbbbbbbbbbbbbbbbbbbbbbbbbbbbbbbbbbbbbbbbbbbbbbbbbbbbbbbb'",
-=======
 ["Format is: [[wit..., amount]?, scriptSig, scriptPubKey, flags, expected_scripterror, ... comments]"],
 ["It is evaluated as if there was a crediting coinbase transaction with two 0"],
 ["pushes as scriptSig, and one output of 0 satoshi and given scriptPubKey,"],
@@ -1641,13 +679,13 @@
 ["whole failing."],
 ["See also the corresponding inverted versions of these tests in script_invalid.json"],
 [
-    "0 0x47 0x3044022044dc17b0887c161bb67ba9635bf758735bdde503e4b0a0987f587f14a4e1143d022009a215772d49a85dae40d8ca03955af26ad3978a0ff965faa12915e9586249a501 0x47 0x3044022044dc17b0887c161bb67ba9635bf758735bdde503e4b0a0987f587f14a4e1143d022009a215772d49a85dae40d8ca03955af26ad3978a0ff965faa12915e9586249a501",
+    "0 0x47 0x3044022044dc17b0887c161bb67ba9635bf758735bdde503e4b0a0987f587f14a4e1143d022009a215772d49a85dae40d8ca03955af26ad3978a0ff965faa12915e9586249a541 0x47 0x3044022044dc17b0887c161bb67ba9635bf758735bdde503e4b0a0987f587f14a4e1143d022009a215772d49a85dae40d8ca03955af26ad3978a0ff965faa12915e9586249a541",
     "2 0 0x21 0x02865c40293a680cb9c020e7b1e106d8c1916d3cef99aa431a56d253e69256dac0 2 CHECKMULTISIG NOT",
     "STRICTENC", "OK",
     "2-of-2 CHECKMULTISIG NOT with the second pubkey invalid, and both signatures validly encoded. Valid pubkey fails, and CHECKMULTISIG exits early, prior to evaluation of second invalid pubkey."
 ],
 [
-    "0 0 0x47 0x3044022044dc17b0887c161bb67ba9635bf758735bdde503e4b0a0987f587f14a4e1143d022009a215772d49a85dae40d8ca03955af26ad3978a0ff965faa12915e9586249a501",
+    "0 0 0x47 0x3044022044dc17b0887c161bb67ba9635bf758735bdde503e4b0a0987f587f14a4e1143d022009a215772d49a85dae40d8ca03955af26ad3978a0ff965faa12915e9586249a541",
     "2 0x21 0x02865c40293a680cb9c020e7b1e106d8c1916d3cef99aa431a56d253e69256dac0 0x21 0x02865c40293a680cb9c020e7b1e106d8c1916d3cef99aa431a56d253e69256dac0 2 CHECKMULTISIG NOT",
     "STRICTENC", "OK",
     "2-of-2 CHECKMULTISIG NOT with both pubkeys valid, but second signature invalid. Valid pubkey fails, and CHECKMULTISIG exits early, prior to evaluation of second invalid signature."
@@ -2182,14 +1220,14 @@
 ["pubkeys/signatures so they fail due to the STRICTENC rules on validly encoded"],
 ["signatures and pubkeys."],
 [
-    "0 0x47 0x3044022044dc17b0887c161bb67ba9635bf758735bdde503e4b0a0987f587f14a4e1143d022009a215772d49a85dae40d8ca03955af26ad3978a0ff965faa12915e9586249a501 0x47 0x3044022044dc17b0887c161bb67ba9635bf758735bdde503e4b0a0987f587f14a4e1143d022009a215772d49a85dae40d8ca03955af26ad3978a0ff965faa12915e9586249a501",
+    "0 0x47 0x3044022044dc17b0887c161bb67ba9635bf758735bdde503e4b0a0987f587f14a4e1143d022009a215772d49a85dae40d8ca03955af26ad3978a0ff965faa12915e9586249a541 0x47 0x3044022044dc17b0887c161bb67ba9635bf758735bdde503e4b0a0987f587f14a4e1143d022009a215772d49a85dae40d8ca03955af26ad3978a0ff965faa12915e9586249a541",
     "2 0x21 0x02865c40293a680cb9c020e7b1e106d8c1916d3cef99aa431a56d253e69256dac0 0 2 CHECKMULTISIG NOT",
     "STRICTENC",
     "PUBKEYTYPE",
     "2-of-2 CHECKMULTISIG NOT with the first pubkey invalid, and both signatures validly encoded."
 ],
 [
-    "0 0x47 0x3044022044dc17b0887c161bb67ba9635bf758735bdde503e4b0a0987f587f14a4e1143d022009a215772d49a85dae40d8ca03955af26ad3978a0ff965faa12915e9586249a501 1",
+    "0 0x47 0x3044022044dc17b0887c161bb67ba9635bf758735bdde503e4b0a0987f587f14a4e1143d022009a215772d49a85dae40d8ca03955af26ad3978a0ff965faa12915e9586249a541 1",
     "2 0x21 0x02865c40293a680cb9c020e7b1e106d8c1916d3cef99aa431a56d253e69256dac0 0x21 0x02865c40293a680cb9c020e7b1e106d8c1916d3cef99aa431a56d253e69256dac0 2 CHECKMULTISIG NOT",
     "STRICTENC",
     "SIG_DER",
@@ -2198,3174 +1236,2914 @@
 [
     "0 0x47 0x304402205451ce65ad844dbb978b8bdedf5082e33b43cae8279c30f2c74d9e9ee49a94f802203fe95a7ccf74da7a232ee523ef4a53cb4d14bdd16289680cdb97a63819b8f42f01 0x46 0x304402205451ce65ad844dbb978b8bdedf5082e33b43cae8279c30f2c74d9e9ee49a94f802203fe95a7ccf74da7a232ee523ef4a53cb4d14bdd16289680cdb97a63819b8f42f",
     "2 0x21 0x02a673638cb9587cb68ea08dbef685c6f2d2a751a8b3c6f2a7e9a4999e6e4bfaf5 0x21 0x02a673638cb9587cb68ea08dbef685c6f2d2a751a8b3c6f2a7e9a4999e6e4bfaf5 0x21 0x02a673638cb9587cb68ea08dbef685c6f2d2a751a8b3c6f2a7e9a4999e6e4bfaf5 3 CHECKMULTISIG",
->>>>>>> 9ea62a3d
     "P2SH,STRICTENC",
-    "PUSH_SIZE",
-    ">520 byte push"],
-    ["0",
-    "IF 'bbbbbbbbbbbbbbbbbbbbbbbbbbbbbbbbbbbbbbbbbbbbbbbbbbbbbbbbbbbbbbbbbbbbbbbbbbbbbbbbbbbbbbbbbbbbbbbbbbbbbbbbbbbbbbbbbbbbbbbbbbbbbbbbbbbbbbbbbbbbbbbbbbbbbbbbbbbbbbbbbbbbbbbbbbbbbbbbbbbbbbbbbbbbbbbbbbbbbbbbbbbbbbbbbbbbbbbbbbbbbbbbbbbbbbbbbbbbbbbbbbbbbbbbbbbbbbbbbbbbbbbbbbbbbbbbbbbbbbbbbbbbbbbbbbbbbbbbbbbbbbbbbbbbbbbbbbbbbbbbbbbbbbbbbbbbbbbbbbbbbbbbbbbbbbbbbbbbbbbbbbbbbbbbbbbbbbbbbbbbbbbbbbbbbbbbbbbbbbbbbbbbbbbbbbbbbbbbbbbbbbbbbbbbbbbbbbbbbbbbbbbbbbbbbbbbbbbbbbbbbbbbbbbbbbbbbbbbbbbbbbbbbbbbbbbbbbbbbbbbbbbbbbbbbbbbbbbbbbbbb' ENDIF 1",
-    "P2SH,STRICTENC",
-    "PUSH_SIZE",
-    ">520 byte push in non-executed IF branch"],
-    ["1",
-    "0x61616161616161616161616161616161616161616161616161616161616161616161616161616161616161616161616161616161616161616161616161616161616161616161616161616161616161616161616161616161616161616161616161616161616161616161616161616161616161616161616161616161616161616161616161616161616161616161616161616161616161616161616161616161616161616161616161616161616161616161616161616161616161616161616161616161616161616161",
-    "P2SH,STRICTENC",
-    "OP_COUNT",
-    ">201 opcodes executed. 0x61 is NOP"],
-    ["0",
-    "IF 0x6161616161616161616161616161616161616161616161616161616161616161616161616161616161616161616161616161616161616161616161616161616161616161616161616161616161616161616161616161616161616161616161616161616161616161616161616161616161616161616161616161616161616161616161616161616161616161616161616161616161616161616161616161616161616161616161616161616161616161616161616161616161616161616161616161616161616161 ENDIF 1",
-    "P2SH,STRICTENC",
-    "OP_COUNT",
-    ">201 opcodes including non-executed IF branch. 0x61 is NOP"],
-    ["1 2 3 4 5 0x6f6f6f6f6f6f6f6f6f6f6f6f6f6f6f6f6f6f6f6f6f6f6f6f6f6f6f6f6f6f6f6f6f6f6f6f6f6f6f6f6f6f6f6f6f6f6f6f6f6f6f6f6f6f6f6f6f6f6f6f6f6f6f6f6f6f6f6f6f6f6f6f6f6f6f6f6f6f6f6f6f6f6f6f6f6f6f6f6f6f6f6f6f6f6f6f6f6f6f6f6f6f6f6f6f6f6f6f6f6f6f6f6f6f6f6f6f6f6f6f6f6f6f6f6f6f6f6f6f6f6f6f6f6f6f6f6f6f6f6f6f6f6f6f6f6f6f6f6f6f6f6f6f6f6f6f6f6f6f6f6f6f6f6f6f",
-    "1 2 3 4 5 6 0x6f6f6f6f6f6f6f6f6f6f6f6f6f6f6f6f6f6f6f6f6f6f6f6f6f6f6f6f6f6f6f6f6f6f6f6f6f6f6f6f6f6f6f6f6f6f6f6f6f6f6f6f6f6f6f6f6f6f6f6f6f6f6f6f6f6f6f6f6f6f6f6f6f6f6f6f6f6f6f6f6f6f6f6f6f6f6f6f6f6f6f6f6f6f6f6f6f6f6f6f6f6f6f6f6f6f6f6f6f6f6f6f6f6f6f6f6f6f6f6f6f6f6f6f6f6f6f6f6f6f6f6f6f6f6f6f6f6f6f6f6f6f6f6f6f6f6f6f6f6f6f6f6f6f6f6f6f6f6f6f6f6f6f6f6f",
-    "P2SH,STRICTENC",
-    "STACK_SIZE",
-    ">1,000 stack size (0x6f is 3DUP)"],
-    ["1 2 3 4 5 0x6f6f6f6f6f6f6f6f6f6f6f6f6f6f6f6f6f6f6f6f6f6f6f6f6f6f6f6f6f6f6f6f6f6f6f6f6f6f6f6f6f6f6f6f6f6f6f6f6f6f6f6f6f6f6f6f6f6f6f6f6f6f6f6f6f6f6f6f6f6f6f6f6f6f6f6f6f6f6f6f6f6f6f6f6f6f6f6f6f6f6f6f6f6f6f6f6f6f6f6f6f6f6f6f6f6f6f6f6f6f6f6f6f6f6f6f6f6f6f6f6f6f6f6f6f6f6f6f6f6f6f6f6f6f6f6f6f6f6f6f6f6f6f6f6f6f6f6f6f6f6f6f6f6f6f6f6f6f6f6f6f6f6f6f6f",
-    "1 TOALTSTACK 2 TOALTSTACK 3 4 5 6 0x6f6f6f6f6f6f6f6f6f6f6f6f6f6f6f6f6f6f6f6f6f6f6f6f6f6f6f6f6f6f6f6f6f6f6f6f6f6f6f6f6f6f6f6f6f6f6f6f6f6f6f6f6f6f6f6f6f6f6f6f6f6f6f6f6f6f6f6f6f6f6f6f6f6f6f6f6f6f6f6f6f6f6f6f6f6f6f6f6f6f6f6f6f6f6f6f6f6f6f6f6f6f6f6f6f6f6f6f6f6f6f6f6f6f6f6f6f6f6f6f6f6f6f6f6f6f6f6f6f6f6f6f6f6f6f6f6f6f6f6f6f6f6f6f6f6f6f6f6f6f6f6f6f6f6f6f6f6f6f6f6f6f6f6f6f",
-    "P2SH,STRICTENC",
-    "STACK_SIZE",
-    ">1,000 stack+altstack size"],
-    ["NOP",
-    "0 'aaaaaaaaaaaaaaaaaaaaaaaaaaaaaaaaaaaaaaaaaaaaaaaaaaaaaaaaaaaaaaaaaaaaaaaaaaaaaaaaaaaaaaaaaaaaaaaaaaaaaaaaaaaaaaaaaaaaaaaaaaaaaaaaaaaaaaaaaaaaaaaaaaaaaaaaaaaaaaaaaaaaaaaaaaaaaaaaaaaaaaaaaaaaaaaaaaaaaaaaaaaaaaaaaaaaaaaaaaaaaaaaaaaaaaaaaaaaaaaaaaaaaaaaaaaaaaaaaaaaaaaaaaaaaaaaaaaaaaaaaaaaaaaaaaaaaaaaaaaaaaaaaaaaaaaaaaaaaaaaaaaaaaaaaaaaaaaaaaaaaaaaaaaaaaaaaaaaaaaaaaaaaaaaaaaaaaaaaaaaaa' 'bbbbbbbbbbbbbbbbbbbbbbbbbbbbbbbbbbbbbbbbbbbbbbbbbbbbbbbbbbbbbbbbbbbbbbbbbbbbbbbbbbbbbbbbbbbbbbbbbbbbbbbbbbbbbbbbbbbbbbbbbbbbbbbbbbbbbbbbbbbbbbbbbbbbbbbbbbbbbbbbbbbbbbbbbbbbbbbbbbbbbbbbbbbbbbbbbbbbbbbbbbbbbbbbbbbbbbbbbbbbbbbbbbbbbbbbbbbbbbbbbbbbbbbbbbbbbbbbbbbbbbbbbbbbbbbbbbbbbbbbbbbbbbbbbbbbbbbbbbbbbbbbbbbbbbbbbbbbbbbbbbbbbbbbbbbbbbbbbbbbbbbbbbbbbbbbbbbbbbbbbbbbbbbbbbbbbbbbbbbbbbbbbbbbbbbbbbbbbbbbbbbbbbbbbbbbbbbbbbbbbbbbbbbbbbbbbbbbbbbbbbbbbbbbbbbbbbbbbbbbbbbbbbbbbbbbbbbbbbbbbbbbbbbbbbbbbbbbbbbbbbbbbbbbbbbbbbbbbbbb' 'bbbbbbbbbbbbbbbbbbbbbbbbbbbbbbbbbbbbbbbbbbbbbbbbbbbbbbbbbbbbbbbbbbbbbbbbbbbbbbbbbbbbbbbbbbbbbbbbbbbbbbbbbbbbbbbbbbbbbbbbbbbbbbbbbbbbbbbbbbbbbbbbbbbbbbbbbbbbbbbbbbbbbbbbbbbbbbbbbbbbbbbbbbbbbbbbbbbbbbbbbbbbbbbbbbbbbbbbbbbbbbbbbbbbbbbbbbbbbbbbbbbbbbbbbbbbbbbbbbbbbbbbbbbbbbbbbbbbbbbbbbbbbbbbbbbbbbbbbbbbbbbbbbbbbbbbbbbbbbbbbbbbbbbbbbbbbbbbbbbbbbbbbbbbbbbbbbbbbbbbbbbbbbbbbbbbbbbbbbbbbbbbbbbbbbbbbbbbbbbbbbbbbbbbbbbbbbbbbbbbbbbbbbbbbbbbbbbbbbbbbbbbbbbbbbbbbbbbbbbbbbbbbbbbbbbbbbbbbbbbbbbbbbbbbbbbbbbbbbbbbbbbbbbbbbbbbbbbbbbb' 'bbbbbbbbbbbbbbbbbbbbbbbbbbbbbbbbbbbbbbbbbbbbbbbbbbbbbbbbbbbbbbbbbbbbbbbbbbbbbbbbbbbbbbbbbbbbbbbbbbbbbbbbbbbbbbbbbbbbbbbbbbbbbbbbbbbbbbbbbbbbbbbbbbbbbbbbbbbbbbbbbbbbbbbbbbbbbbbbbbbbbbbbbbbbbbbbbbbbbbbbbbbbbbbbbbbbbbbbbbbbbbbbbbbbbbbbbbbbbbbbbbbbbbbbbbbbbbbbbbbbbbbbbbbbbbbbbbbbbbbbbbbbbbbbbbbbbbbbbbbbbbbbbbbbbbbbbbbbbbbbbbbbbbbbbbbbbbbbbbbbbbbbbbbbbbbbbbbbbbbbbbbbbbbbbbbbbbbbbbbbbbbbbbbbbbbbbbbbbbbbbbbbbbbbbbbbbbbbbbbbbbbbbbbbbbbbbbbbbbbbbbbbbbbbbbbbbbbbbbbbbbbbbbbbbbbbbbbbbbbbbbbbbbbbbbbbbbbbbbbbbbbbbbbbbbbbbbbbbbbb' 'bbbbbbbbbbbbbbbbbbbbbbbbbbbbbbbbbbbbbbbbbbbbbbbbbbbbbbbbbbbbbbbbbbbbbbbbbbbbbbbbbbbbbbbbbbbbbbbbbbbbbbbbbbbbbbbbbbbbbbbbbbbbbbbbbbbbbbbbbbbbbbbbbbbbbbbbbbbbbbbbbbbbbbbbbbbbbbbbbbbbbbbbbbbbbbbbbbbbbbbbbbbbbbbbbbbbbbbbbbbbbbbbbbbbbbbbbbbbbbbbbbbbbbbbbbbbbbbbbbbbbbbbbbbbbbbbbbbbbbbbbbbbbbbbbbbbbbbbbbbbbbbbbbbbbbbbbbbbbbbbbbbbbbbbbbbbbbbbbbbbbbbbbbbbbbbbbbbbbbbbbbbbbbbbbbbbbbbbbbbbbbbbbbbbbbbbbbbbbbbbbbbbbbbbbbbbbbbbbbbbbbbbbbbbbbbbbbbbbbbbbbbbbbbbbbbbbbbbbbbbbbbbbbbbbbbbbbbbbbbbbbbbbbbbbbbbbbbbbbbbbbbbbbbbbbbbbbbbbbbb' 'bbbbbbbbbbbbbbbbbbbbbbbbbbbbbbbbbbbbbbbbbbbbbbbbbbbbbbbbbbbbbbbbbbbbbbbbbbbbbbbbbbbbbbbbbbbbbbbbbbbbbbbbbbbbbbbbbbbbbbbbbbbbbbbbbbbbbbbbbbbbbbbbbbbbbbbbbbbbbbbbbbbbbbbbbbbbbbbbbbbbbbbbbbbbbbbbbbbbbbbbbbbbbbbbbbbbbbbbbbbbbbbbbbbbbbbbbbbbbbbbbbbbbbbbbbbbbbbbbbbbbbbbbbbbbbbbbbbbbbbbbbbbbbbbbbbbbbbbbbbbbbbbbbbbbbbbbbbbbbbbbbbbbbbbbbbbbbbbbbbbbbbbbbbbbbbbbbbbbbbbbbbbbbbbbbbbbbbbbbbbbbbbbbbbbbbbbbbbbbbbbbbbbbbbbbbbbbbbbbbbbbbbbbbbbbbbbbbbbbbbbbbbbbbbbbbbbbbbbbbbbbbbbbbbbbbbbbbbbbbbbbbbbbbbbbbbbbbbbbbbbbbbbbbbbbbbbbbbbbbb' 'bbbbbbbbbbbbbbbbbbbbbbbbbbbbbbbbbbbbbbbbbbbbbbbbbbbbbbbbbbbbbbbbbbbbbbbbbbbbbbbbbbbbbbbbbbbbbbbbbbbbbbbbbbbbbbbbbbbbbbbbbbbbbbbbbbbbbbbbbbbbbbbbbbbbbbbbbbbbbbbbbbbbbbbbbbbbbbbbbbbbbbbbbbbbbbbbbbbbbbbbbbbbbbbbbbbbbbbbbbbbbbbbbbbbbbbbbbbbbbbbbbbbbbbbbbbbbbbbbbbbbbbbbbbbbbbbbbbbbbbbbbbbbbbbbbbbbbbbbbbbbbbbbbbbbbbbbbbbbbbbbbbbbbbbbbbbbbbbbbbbbbbbbbbbbbbbbbbbbbbbbbbbbbbbbbbbbbbbbbbbbbbbbbbbbbbbbbbbbbbbbbbbbbbbbbbbbbbbbbbbbbbbbbbbbbbbbbbbbbbbbbbbbbbbbbbbbbbbbbbbbbbbbbbbbbbbbbbbbbbbbbbbbbbbbbbbbbbbbbbbbbbbbbbbbbbbbbbbbbbb' 'bbbbbbbbbbbbbbbbbbbbbbbbbbbbbbbbbbbbbbbbbbbbbbbbbbbbbbbbbbbbbbbbbbbbbbbbbbbbbbbbbbbbbbbbbbbbbbbbbbbbbbbbbbbbbbbbbbbbbbbbbbbbbbbbbbbbbbbbbbbbbbbbbbbbbbbbbbbbbbbbbbbbbbbbbbbbbbbbbbbbbbbbbbbbbbbbbbbbbbbbbbbbbbbbbbbbbbbbbbbbbbbbbbbbbbbbbbbbbbbbbbbbbbbbbbbbbbbbbbbbbbbbbbbbbbbbbbbbbbbbbbbbbbbbbbbbbbbbbbbbbbbbbbbbbbbbbbbbbbbbbbbbbbbbbbbbbbbbbbbbbbbbbbbbbbbbbbbbbbbbbbbbbbbbbbbbbbbbbbbbbbbbbbbbbbbbbbbbbbbbbbbbbbbbbbbbbbbbbbbbbbbbbbbbbbbbbbbbbbbbbbbbbbbbbbbbbbbbbbbbbbbbbbbbbbbbbbbbbbbbbbbbbbbbbbbbbbbbbbbbbbbbbbbbbbbbbbbbbbbb' 'bbbbbbbbbbbbbbbbbbbbbbbbbbbbbbbbbbbbbbbbbbbbbbbbbbbbbbbbbbbbbbbbbbbbbbbbbbbbbbbbbbbbbbbbbbbbbbbbbbbbbbbbbbbbbbbbbbbbbbbbbbbbbbbbbbbbbbbbbbbbbbbbbbbbbbbbbbbbbbbbbbbbbbbbbbbbbbbbbbbbbbbbbbbbbbbbbbbbbbbbbbbbbbbbbbbbbbbbbbbbbbbbbbbbbbbbbbbbbbbbbbbbbbbbbbbbbbbbbbbbbbbbbbbbbbbbbbbbbbbbbbbbbbbbbbbbbbbbbbbbbbbbbbbbbbbbbbbbbbbbbbbbbbbbbbbbbbbbbbbbbbbbbbbbbbbbbbbbbbbbbbbbbbbbbbbbbbbbbbbbbbbbbbbbbbbbbbbbbbbbbbbbbbbbbbbbbbbbbbbbbbbbbbbbbbbbbbbbbbbbbbbbbbbbbbbbbbbbbbbbbbbbbbbbbbbbbbbbbbbbbbbbbbbbbbbbbbbbbbbbbbbbbbbbbbbbbbbbbbbb' 'bbbbbbbbbbbbbbbbbbbbbbbbbbbbbbbbbbbbbbbbbbbbbbbbbbbbbbbbbbbbbbbbbbbbbbbbbbbbbbbbbbbbbbbbbbbbbbbbbbbbbbbbbbbbbbbbbbbbbbbbbbbbbbbbbbbbbbbbbbbbbbbbbbbbbbbbbbbbbbbbbbbbbbbbbbbbbbbbbbbbbbbbbbbbbbbbbbbbbbbbbbbbbbbbbbbbbbbbbbbbbbbbbbbbbbbbbbbbbbbbbbbbbbbbbbbbbbbbbbbbbbbbbbbbbbbbbbbbbbbbbbbbbbbbbbbbbbbbbbbbbbbbbbbbbbbbbbbbbbbbbbbbbbbbbbbbbbbbbbbbbbbbbbbbbbbbbbbbbbbbbbbbbbbbbbbbbbbbbbbbbbbbbbbbbbbbbbbbbbbbbbbbbbbbbbbbbbbbbbbbbbbbbbbbbbbbbbbbbbbbbbbbbbbbbbbbbbbbbbbbbbbbbbbbbbbbbbbbbbbbbbbbbbbbbbbbbbbbbbbbbbbbbbbbbbbbbbbbbbbb' 'bbbbbbbbbbbbbbbbbbbbbbbbbbbbbbbbbbbbbbbbbbbbbbbbbbbbbbbbbbbbbbbbbbbbbbbbbbbbbbbbbbbbbbbbbbbbbbbbbbbbbbbbbbbbbbbbbbbbbbbbbbbbbbbbbbbbbbbbbbbbbbbbbbbbbbbbbbbbbbbbbbbbbbbbbbbbbbbbbbbbbbbbbbbbbbbbbbbbbbbbbbbbbbbbbbbbbbbbbbbbbbbbbbbbbbbbbbbbbbbbbbbbbbbbbbbbbbbbbbbbbbbbbbbbbbbbbbbbbbbbbbbbbbbbbbbbbbbbbbbbbbbbbbbbbbbbbbbbbbbbbbbbbbbbbbbbbbbbbbbbbbbbbbbbbbbbbbbbbbbbbbbbbbbbbbbbbbbbbbbbbbbbbbbbbbbbbbbbbbbbbbbbbbbbbbbbbbbbbbbbbbbbbbbbbbbbbbbbbbbbbbbbbbbbbbbbbbbbbbbbbbbbbbbbbbbbbbbbbbbbbbbbbbbbbbbbbbbbbbbbbbbbbbbbbbbbbbbbbbbb' 'bbbbbbbbbbbbbbbbbbbbbbbbbbbbbbbbbbbbbbbbbbbbbbbbbbbbbbbbbbbbbbbbbbbbbbbbbbbbbbbbbbbbbbbbbbbbbbbbbbbbbbbbbbbbbbbbbbbbbbbbbbbbbbbbbbbbbbbbbbbbbbbbbbbbbbbbbbbbbbbbbbbbbbbbbbbbbbbbbbbbbbbbbbbbbbbbbbbbbbbbbbbbbbbbbbbbbbbbbbbbbbbbbbbbbbbbbbbbbbbbbbbbbbbbbbbbbbbbbbbbbbbbbbbbbbbbbbbbbbbbbbbbbbbbbbbbbbbbbbbbbbbbbbbbbbbbbbbbbbbbbbbbbbbbbbbbbbbbbbbbbbbbbbbbbbbbbbbbbbbbbbbbbbbbbbbbbbbbbbbbbbbbbbbbbbbbbbbbbbbbbbbbbbbbbbbbbbbbbbbbbbbbbbbbbbbbbbbbbbbbbbbbbbbbbbbbbbbbbbbbbbbbbbbbbbbbbbbbbbbbbbbbbbbbbbbbbbbbbbbbbbbbbbbbbbbbbbbbbbbb' 'bbbbbbbbbbbbbbbbbbbbbbbbbbbbbbbbbbbbbbbbbbbbbbbbbbbbbbbbbbbbbbbbbbbbbbbbbbbbbbbbbbbbbbbbbbbbbbbbbbbbbbbbbbbbbbbbbbbbbbbbbbbbbbbbbbbbbbbbbbbbbbbbbbbbbbbbbbbbbbbbbbbbbbbbbbbbbbbbbbbbbbbbbbbbbbbbbbbbbbbbbbbbbbbbbbbbbbbbbbbbbbbbbbbbbbbbbbbbbbbbbbbbbbbbbbbbbbbbbbbbbbbbbbbbbbbbbbbbbbbbbbbbbbbbbbbbbbbbbbbbbbbbbbbbbbbbbbbbbbbbbbbbbbbbbbbbbbbbbbbbbbbbbbbbbbbbbbbbbbbbbbbbbbbbbbbbbbbbbbbbbbbbbbbbbbbbbbbbbbbbbbbbbbbbbbbbbbbbbbbbbbbbbbbbbbbbbbbbbbbbbbbbbbbbbbbbbbbbbbbbbbbbbbbbbbbbbbbbbbbbbbbbbbbbbbbbbbbbbbbbbbbbbbbbbbbbbbbbbbbb' 'bbbbbbbbbbbbbbbbbbbbbbbbbbbbbbbbbbbbbbbbbbbbbbbbbbbbbbbbbbbbbbbbbbbbbbbbbbbbbbbbbbbbbbbbbbbbbbbbbbbbbbbbbbbbbbbbbbbbbbbbbbbbbbbbbbbbbbbbbbbbbbbbbbbbbbbbbbbbbbbbbbbbbbbbbbbbbbbbbbbbbbbbbbbbbbbbbbbbbbbbbbbbbbbbbbbbbbbbbbbbbbbbbbbbbbbbbbbbbbbbbbbbbbbbbbbbbbbbbbbbbbbbbbbbbbbbbbbbbbbbbbbbbbbbbbbbbbbbbbbbbbbbbbbbbbbbbbbbbbbbbbbbbbbbbbbbbbbbbbbbbbbbbbbbbbbbbbbbbbbbbbbbbbbbbbbbbbbbbbbbbbbbbbbbbbbbbbbbbbbbbbbbbbbbbbbbbbbbbbbbbbbbbbbbbbbbbbbbbbbbbbbbbbbbbbbbbbbbbbbbbbbbbbbbbbbbbbbbbbbbbbbbbbbbbbbbbbbbbbbbbbbbbbbbbbbbbbbbbbbb' 'bbbbbbbbbbbbbbbbbbbbbbbbbbbbbbbbbbbbbbbbbbbbbbbbbbbbbbbbbbbbbbbbbbbbbbbbbbbbbbbbbbbbbbbbbbbbbbbbbbbbbbbbbbbbbbbbbbbbbbbbbbbbbbbbbbbbbbbbbbbbbbbbbbbbbbbbbbbbbbbbbbbbbbbbbbbbbbbbbbbbbbbbbbbbbbbbbbbbbbbbbbbbbbbbbbbbbbbbbbbbbbbbbbbbbbbbbbbbbbbbbbbbbbbbbbbbbbbbbbbbbbbbbbbbbbbbbbbbbbbbbbbbbbbbbbbbbbbbbbbbbbbbbbbbbbbbbbbbbbbbbbbbbbbbbbbbbbbbbbbbbbbbbbbbbbbbbbbbbbbbbbbbbbbbbbbbbbbbbbbbbbbbbbbbbbbbbbbbbbbbbbbbbbbbbbbbbbbbbbbbbbbbbbbbbbbbbbbbbbbbbbbbbbbbbbbbbbbbbbbbbbbbbbbbbbbbbbbbbbbbbbbbbbbbbbbbbbbbbbbbbbbbbbbbbbbbbbbbbbbb' 'bbbbbbbbbbbbbbbbbbbbbbbbbbbbbbbbbbbbbbbbbbbbbbbbbbbbbbbbbbbbbbbbbbbbbbbbbbbbbbbbbbbbbbbbbbbbbbbbbbbbbbbbbbbbbbbbbbbbbbbbbbbbbbbbbbbbbbbbbbbbbbbbbbbbbbbbbbbbbbbbbbbbbbbbbbbbbbbbbbbbbbbbbbbbbbbbbbbbbbbbbbbbbbbbbbbbbbbbbbbbbbbbbbbbbbbbbbbbbbbbbbbbbbbbbbbbbbbbbbbbbbbbbbbbbbbbbbbbbbbbbbbbbbbbbbbbbbbbbbbbbbbbbbbbbbbbbbbbbbbbbbbbbbbbbbbbbbbbbbbbbbbbbbbbbbbbbbbbbbbbbbbbbbbbbbbbbbbbbbbbbbbbbbbbbbbbbbbbbbbbbbbbbbbbbbbbbbbbbbbbbbbbbbbbbbbbbbbbbbbbbbbbbbbbbbbbbbbbbbbbbbbbbbbbbbbbbbbbbbbbbbbbbbbbbbbbbbbbbbbbbbbbbbbbbbbbbbbbbbbb' 'bbbbbbbbbbbbbbbbbbbbbbbbbbbbbbbbbbbbbbbbbbbbbbbbbbbbbbbbbbbbbbbbbbbbbbbbbbbbbbbbbbbbbbbbbbbbbbbbbbbbbbbbbbbbbbbbbbbbbbbbbbbbbbbbbbbbbbbbbbbbbbbbbbbbbbbbbbbbbbbbbbbbbbbbbbbbbbbbbbbbbbbbbbbbbbbbbbbbbbbbbbbbbbbbbbbbbbbbbbbbbbbbbbbbbbbbbbbbbbbbbbbbbbbbbbbbbbbbbbbbbbbbbbbbbbbbbbbbbbbbbbbbbbbbbbbbbbbbbbbbbbbbbbbbbbbbbbbbbbbbbbbbbbbbbbbbbbbbbbbbbbbbbbbbbbbbbbbbbbbbbbbbbbbbbbbbbbbbbbbbbbbbbbbbbbbbbbbbbbbbbbbbbbbbbbbbbbbbbbbbbbbbbbbbbbbbbbbbbbbbbbbbbbbbbbbbbbbbbbbbbbbbbbbbbbbbbbbbbbbbbbbbbbbbbbbbbbbbbbbbbbbbbbbbbbbbbbbbbbbb' 'bbbbbbbbbbbbbbbbbbbbbbbbbbbbbbbbbbbbbbbbbbbbbbbbbbbbbbbbbbbbbbbbbbbbbbbbbbbbbbbbbbbbbbbbbbbbbbbbbbbbbbbbbbbbbbbbbbbbbbbbbbbbbbbbbbbbbbbbbbbbbbbbbbbbbbbbbbbbbbbbbbbbbbbbbbbbbbbbbbbbbbbbbbbbbbbbbbbbbbbbbbbbbbbbbbbbbbbbbbbbbbbbbbbbbbbbbbbbbbbbbbbbbbbbbbbbbbbbbbbbbbbbbbbbbbbbbbbbbbbbbbbbbbbbbbbbbbbbbbbbbbbbbbbbbbbbbbbbbbbbbbbbbbbbbbbbbbbbbbbbbbbbbbbbbbbbbbbbbbbbbbbbbbbbbbbbbbbbbbbbbbbbbbbbbbbbbbbbbbbbbbbbbbbbbbbbbbbbbbbbbbbbbbbbbbbbbbbbbbbbbbbbbbbbbbbbbbbbbbbbbbbbbbbbbbbbbbbbbbbbbbbbbbbbbbbbbbbbbbbbbbbbbbbbbbbbbbbbbbbb' 'bbbbbbbbbbbbbbbbbbbbbbbbbbbbbbbbbbbbbbbbbbbbbbbbbbbbbbbbbbbbbbbbbbbbbbbbbbbbbbbbbbbbbbbbbbbbbbbbbbbbbbbbbbbbbbbbbbbbbbbbbbbbbbbbbbbbbbbbbbbbbbbbbbbbbbbbbbbbbbbbbbbbbbbbbbbbbbbbbbbbbbbbbbbbbbbbbbbbbbbbbbbbbbbbbbbbbbbbbbbbbbbbbbbbbbbbbbbbbbbbbbbbbbbbbbbbbbbbbbbbbbbbbbbbbbbbbbbbbbbbbbbbbbbbbbbbbbbbbbbbbbbbbbbbbbbbbbbbbbbbbbbbbbbbbbbbbbbbbbbbbbbbbbbbbbbbbbbbbbbbbbbbbbbbbbbbbbbbbbbbbbbbbbbbbbbbbbbbbbbbbbbbbbbbbbbbbbbbbbbbbbbbbbbbbbbbbbbbbbbbbbbbbbbbbbbbbbbbbbbbbbbbbbbbbbbbbbbbbbbbbbbbbbbbbbbbbbbbbbbbbbbbbbbbbbbbbbbbbbbb' 0x6f6f6f6f6f6f6f6f6f6f6f6f6f6f6f6f6f6f6f6f6f6f6f6f6f6f6f6f6f6f6f6f6f6f6f6f6f6f6f6f6f6f6f6f6f6f6f6f6f6f6f6f6f6f6f6f6f6f6f6f6f6f6f6f6f6f6f6f6f6f6f6f6f6f6f6f6f6f6f6f6f6f6f6f6f6f6f6f6f6f6f6f6f6f6f6f6f6f6f6f6f6f6f6f6f6f6f6f6f6f6f6f6f6f6f6f6f6f6f 2DUP 0x616161616161616161616161616161616161616161616161616161616161616161616161616161616161616161616161616161616161616161616161616161616161616161616161616161616161616161",
-    "P2SH,STRICTENC",
-    "SCRIPT_SIZE",
-    "10,001-byte scriptPubKey"],
-    
-    ["NOP1","NOP10", "P2SH,STRICTENC", "EVAL_FALSE"],
-    
-    ["1","VER", "P2SH,STRICTENC", "BAD_OPCODE", "OP_VER is reserved"],
-    ["1","VERIF", "P2SH,STRICTENC", "BAD_OPCODE", "OP_VERIF is reserved"],
-    ["1","VERNOTIF", "P2SH,STRICTENC", "BAD_OPCODE", "OP_VERNOTIF is reserved"],
-    ["1","RESERVED", "P2SH,STRICTENC", "BAD_OPCODE", "OP_RESERVED is reserved"],
-    ["1","RESERVED1", "P2SH,STRICTENC", "BAD_OPCODE", "OP_RESERVED1 is reserved"],
-    ["1","RESERVED2", "P2SH,STRICTENC", "BAD_OPCODE", "OP_RESERVED2 is reserved"],
-    ["1","0xba", "P2SH,STRICTENC", "BAD_OPCODE", "0xba == MAX_OPCODE + 1"],
-    
-    ["2147483648", "1ADD 1", "P2SH,STRICTENC", "UNKNOWN_ERROR", "We cannot do math on 5-byte integers"],
-    ["2147483648", "NEGATE 1", "P2SH,STRICTENC", "UNKNOWN_ERROR", "We cannot do math on 5-byte integers"],
-    ["-2147483648", "1ADD 1", "P2SH,STRICTENC", "UNKNOWN_ERROR", "Because we use a sign bit, -2147483648 is also 5 bytes"],
-    ["2147483647", "1ADD 1SUB 1", "P2SH,STRICTENC", "UNKNOWN_ERROR", "We cannot do math on 5-byte integers, even if the result is 4-bytes"],
-    ["2147483648", "1SUB 1", "P2SH,STRICTENC", "UNKNOWN_ERROR", "We cannot do math on 5-byte integers, even if the result is 4-bytes"],
-    
-    ["2147483648 1", "BOOLOR 1", "P2SH,STRICTENC", "UNKNOWN_ERROR", "We cannot do BOOLOR on 5-byte integers (but we can still do IF etc)"],
-    ["2147483648 1", "BOOLAND 1", "P2SH,STRICTENC", "UNKNOWN_ERROR", "We cannot do BOOLAND on 5-byte integers"],
-    
-    ["1", "1 ENDIF", "P2SH,STRICTENC", "UNBALANCED_CONDITIONAL", "ENDIF without IF"],
-    ["1", "IF 1", "P2SH,STRICTENC", "UNBALANCED_CONDITIONAL", "IF without ENDIF"],
-    ["1 IF 1", "ENDIF", "P2SH,STRICTENC", "UNBALANCED_CONDITIONAL", "IFs don't carry over"],
-    
-    ["NOP", "IF 1 ENDIF", "P2SH,STRICTENC", "UNBALANCED_CONDITIONAL", "The following tests check the if(stack.size() < N) tests in each opcode"],
-    ["NOP", "NOTIF 1 ENDIF", "P2SH,STRICTENC", "UNBALANCED_CONDITIONAL", "They are here to catch copy-and-paste errors"],
-    ["NOP", "VERIFY 1", "P2SH,STRICTENC", "INVALID_STACK_OPERATION", "Most of them are duplicated elsewhere,"],
-    
-    ["NOP", "TOALTSTACK 1", "P2SH,STRICTENC", "INVALID_STACK_OPERATION", "but, hey, more is always better, right?"],
-    ["1", "FROMALTSTACK", "P2SH,STRICTENC", "INVALID_ALTSTACK_OPERATION"],
-    ["1", "2DROP 1", "P2SH,STRICTENC", "INVALID_STACK_OPERATION"],
-    ["1", "2DUP", "P2SH,STRICTENC", "INVALID_STACK_OPERATION"],
-    ["1 1", "3DUP", "P2SH,STRICTENC", "INVALID_STACK_OPERATION"],
-    ["1 1 1", "2OVER", "P2SH,STRICTENC", "INVALID_STACK_OPERATION"],
-    ["1 1 1 1 1", "2ROT", "P2SH,STRICTENC", "INVALID_STACK_OPERATION"],
-    ["1 1 1", "2SWAP", "P2SH,STRICTENC", "INVALID_STACK_OPERATION"],
-    ["NOP", "IFDUP 1", "P2SH,STRICTENC", "INVALID_STACK_OPERATION"],
-    ["NOP", "DROP 1", "P2SH,STRICTENC", "INVALID_STACK_OPERATION"],
-    ["NOP", "DUP 1", "P2SH,STRICTENC", "INVALID_STACK_OPERATION"],
-    ["1", "NIP", "P2SH,STRICTENC", "INVALID_STACK_OPERATION"],
-    ["1", "OVER", "P2SH,STRICTENC", "INVALID_STACK_OPERATION"],
-    ["1 1 1 3", "PICK", "P2SH,STRICTENC", "INVALID_STACK_OPERATION"],
-    ["0", "PICK 1", "P2SH,STRICTENC", "INVALID_STACK_OPERATION"],
-    ["1 1 1 3", "ROLL", "P2SH,STRICTENC", "INVALID_STACK_OPERATION"],
-    ["0", "ROLL 1", "P2SH,STRICTENC", "INVALID_STACK_OPERATION"],
-    ["1 1", "ROT", "P2SH,STRICTENC", "INVALID_STACK_OPERATION"],
-    ["1", "SWAP", "P2SH,STRICTENC", "INVALID_STACK_OPERATION"],
-    ["1", "TUCK", "P2SH,STRICTENC", "INVALID_STACK_OPERATION"],
-    
-    ["NOP", "SIZE 1", "P2SH,STRICTENC", "INVALID_STACK_OPERATION"],
-    
-    ["1", "EQUAL 1", "P2SH,STRICTENC", "INVALID_STACK_OPERATION"],
-    ["1", "EQUALVERIFY 1", "P2SH,STRICTENC", "INVALID_STACK_OPERATION"],
-    
-    ["NOP", "1ADD 1", "P2SH,STRICTENC", "INVALID_STACK_OPERATION"],
-    ["NOP", "1SUB 1", "P2SH,STRICTENC", "INVALID_STACK_OPERATION"],
-    ["NOP", "NEGATE 1", "P2SH,STRICTENC", "INVALID_STACK_OPERATION"],
-    ["NOP", "ABS 1", "P2SH,STRICTENC", "INVALID_STACK_OPERATION"],
-    ["NOP", "NOT 1", "P2SH,STRICTENC", "INVALID_STACK_OPERATION"],
-    ["NOP", "0NOTEQUAL 1", "P2SH,STRICTENC", "INVALID_STACK_OPERATION"],
-    
-    ["1", "ADD", "P2SH,STRICTENC", "INVALID_STACK_OPERATION"],
-    ["1", "SUB", "P2SH,STRICTENC", "INVALID_STACK_OPERATION"],
-    ["1", "BOOLAND", "P2SH,STRICTENC", "INVALID_STACK_OPERATION"],
-    ["1", "BOOLOR", "P2SH,STRICTENC", "INVALID_STACK_OPERATION"],
-    ["1", "NUMEQUAL", "P2SH,STRICTENC", "INVALID_STACK_OPERATION"],
-    ["1", "NUMEQUALVERIFY 1", "P2SH,STRICTENC", "INVALID_STACK_OPERATION"],
-    ["1", "NUMNOTEQUAL", "P2SH,STRICTENC", "INVALID_STACK_OPERATION"],
-    ["1", "LESSTHAN", "P2SH,STRICTENC", "INVALID_STACK_OPERATION"],
-    ["1", "GREATERTHAN", "P2SH,STRICTENC", "INVALID_STACK_OPERATION"],
-    ["1", "LESSTHANOREQUAL", "P2SH,STRICTENC", "INVALID_STACK_OPERATION"],
-    ["1", "GREATERTHANOREQUAL", "P2SH,STRICTENC", "INVALID_STACK_OPERATION"],
-    ["1", "MIN", "P2SH,STRICTENC", "INVALID_STACK_OPERATION"],
-    ["1", "MAX", "P2SH,STRICTENC", "INVALID_STACK_OPERATION"],
-    ["1 1", "WITHIN", "P2SH,STRICTENC", "INVALID_STACK_OPERATION"],
-    
-    ["NOP", "RIPEMD160 1", "P2SH,STRICTENC", "INVALID_STACK_OPERATION"],
-    ["NOP", "SHA1 1", "P2SH,STRICTENC", "INVALID_STACK_OPERATION"],
-    ["NOP", "SHA256 1", "P2SH,STRICTENC", "INVALID_STACK_OPERATION"],
-    ["NOP", "HASH160 1", "P2SH,STRICTENC", "INVALID_STACK_OPERATION"],
-    ["NOP", "HASH256 1", "P2SH,STRICTENC", "INVALID_STACK_OPERATION"],
-    
-    ["Increase CHECKSIG and CHECKMULTISIG negative test coverage"],
-    ["", "CHECKSIG NOT", "STRICTENC", "INVALID_STACK_OPERATION", "CHECKSIG must error when there are no stack items"],
-    ["0", "CHECKSIG NOT", "STRICTENC", "INVALID_STACK_OPERATION", "CHECKSIG must error when there are not 2 stack items"],
-    ["", "CHECKMULTISIG NOT", "STRICTENC", "INVALID_STACK_OPERATION", "CHECKMULTISIG must error when there are no stack items"],
-    ["", "-1 CHECKMULTISIG NOT", "STRICTENC", "PUBKEY_COUNT", "CHECKMULTISIG must error when the specified number of pubkeys is negative"],
-    ["", "1 CHECKMULTISIG NOT", "STRICTENC", "INVALID_STACK_OPERATION", "CHECKMULTISIG must error when there are not enough pubkeys on the stack"],
-    ["", "-1 0 CHECKMULTISIG NOT", "STRICTENC", "SIG_COUNT", "CHECKMULTISIG must error when the specified number of signatures is negative"],
-    ["", "1 'pk1' 1 CHECKMULTISIG NOT", "STRICTENC", "INVALID_STACK_OPERATION", "CHECKMULTISIG must error when there are not enough signatures on the stack"],
-    ["", "'dummy' 'sig1' 1 'pk1' 1 CHECKMULTISIG IF 1 ENDIF", "", "EVAL_FALSE", "CHECKMULTISIG must push false to stack when signature is invalid when NOT in strict enc mode"],
-    
-    ["",
-    "0 0 0 CHECKMULTISIG 0 0 CHECKMULTISIG 0 0 CHECKMULTISIG 0 0 CHECKMULTISIG 0 0 CHECKMULTISIG 0 0 CHECKMULTISIG 0 0 CHECKMULTISIG 0 0 CHECKMULTISIG 0 0 CHECKMULTISIG 0 0 CHECKMULTISIG 0 0 CHECKMULTISIG 0 0 CHECKMULTISIG 0 0 CHECKMULTISIG 0 0 CHECKMULTISIG 0 0 CHECKMULTISIG 0 0 CHECKMULTISIG 0 0 CHECKMULTISIG 0 0 CHECKMULTISIG 0 0 CHECKMULTISIG 0 0 CHECKMULTISIG 0 0 CHECKMULTISIG 0 0 CHECKMULTISIG 0 0 CHECKMULTISIG 0 0 CHECKMULTISIG 0 0 CHECKMULTISIG 0 0 CHECKMULTISIG 0 0 CHECKMULTISIG 0 0 CHECKMULTISIG 0 0 CHECKMULTISIG 0 0 CHECKMULTISIG 0 0 CHECKMULTISIG 0 0 CHECKMULTISIG 0 0 CHECKMULTISIG 0 0 CHECKMULTISIG 0 0 CHECKMULTISIG 0 0 CHECKMULTISIG 0 0 CHECKMULTISIG 0 0 CHECKMULTISIG 0 0 CHECKMULTISIG 0 0 CHECKMULTISIG 0 0 CHECKMULTISIG 0 0 CHECKMULTISIG 0 0 CHECKMULTISIG 0 0 CHECKMULTISIG 0 0 CHECKMULTISIG 0 0 CHECKMULTISIG 0 0 CHECKMULTISIG 0 0 CHECKMULTISIG 0 0 CHECKMULTISIG 0 0 CHECKMULTISIG 0 0 CHECKMULTISIG 0 0 CHECKMULTISIG 0 0 CHECKMULTISIG 0 0 CHECKMULTISIG 0 0 CHECKMULTISIG 0 0 CHECKMULTISIG 0 0 CHECKMULTISIG 0 0 CHECKMULTISIG 0 0 CHECKMULTISIG 0 0 CHECKMULTISIG 0 0 CHECKMULTISIG 0 0 CHECKMULTISIG 0 0 CHECKMULTISIG 0 0 CHECKMULTISIG 0 0 CHECKMULTISIG 0 0 CHECKMULTISIG 0 0 CHECKMULTISIG 0 0 CHECKMULTISIG 0 0 CHECKMULTISIG 0 0 CHECKMULTISIG 0 0 CHECKMULTISIG 0 0 CHECKMULTISIG 0 0 CHECKMULTISIG 0 0 CHECKMULTISIG 0 0 CHECKMULTISIG 0 0 CHECKMULTISIG 0 0 CHECKMULTISIG 0 0 CHECKMULTISIG 0 0 CHECKMULTISIG 0 0 CHECKMULTISIG 0 0 CHECKMULTISIG 0 0 CHECKMULTISIG 0 0 CHECKMULTISIG 0 0 CHECKMULTISIG 0 0 CHECKMULTISIG 0 0 CHECKMULTISIG 0 0 CHECKMULTISIG 0 0 CHECKMULTISIG 0 0 CHECKMULTISIG 0 0 CHECKMULTISIG 0 0 CHECKMULTISIG 0 0 CHECKMULTISIG 0 0 CHECKMULTISIG 0 0 CHECKMULTISIG 0 0 CHECKMULTISIG 0 0 CHECKMULTISIG 0 0 CHECKMULTISIG 0 0 CHECKMULTISIG 0 0 CHECKMULTISIG 0 0 CHECKMULTISIG 0 0 CHECKMULTISIG 0 0 CHECKMULTISIG 0 0 CHECKMULTISIG 0 0 CHECKMULTISIG 0 0 CHECKMULTISIG 0 0 CHECKMULTISIG 0 0 CHECKMULTISIG 0 0 CHECKMULTISIG 0 0 CHECKMULTISIG 0 0 CHECKMULTISIG 0 0 CHECKMULTISIG 0 0 CHECKMULTISIG 0 0 CHECKMULTISIG 0 0 CHECKMULTISIG 0 0 CHECKMULTISIG 0 0 CHECKMULTISIG 0 0 CHECKMULTISIG 0 0 CHECKMULTISIG 0 0 CHECKMULTISIG 0 0 CHECKMULTISIG 0 0 CHECKMULTISIG 0 0 CHECKMULTISIG 0 0 CHECKMULTISIG 0 0 CHECKMULTISIG 0 0 CHECKMULTISIG 0 0 CHECKMULTISIG 0 0 CHECKMULTISIG 0 0 CHECKMULTISIG 0 0 CHECKMULTISIG 0 0 CHECKMULTISIG 0 0 CHECKMULTISIG 0 0 CHECKMULTISIG 0 0 CHECKMULTISIG 0 0 CHECKMULTISIG 0 0 CHECKMULTISIG 0 0 CHECKMULTISIG 0 0 CHECKMULTISIG 0 0 CHECKMULTISIG 0 0 CHECKMULTISIG 0 0 CHECKMULTISIG 0 0 CHECKMULTISIG 0 0 CHECKMULTISIG 0 0 CHECKMULTISIG 0 0 CHECKMULTISIG 0 0 CHECKMULTISIG 0 0 CHECKMULTISIG 0 0 CHECKMULTISIG 0 0 CHECKMULTISIG 0 0 CHECKMULTISIG 0 0 CHECKMULTISIG 0 0 CHECKMULTISIG 0 0 CHECKMULTISIG 0 0 CHECKMULTISIG 0 0 CHECKMULTISIG 0 0 CHECKMULTISIG 0 0 CHECKMULTISIG 0 0 CHECKMULTISIG 0 0 CHECKMULTISIG 0 0 CHECKMULTISIG 0 0 CHECKMULTISIG 0 0 CHECKMULTISIG 0 0 CHECKMULTISIG 0 0 CHECKMULTISIG 0 0 CHECKMULTISIG 0 0 CHECKMULTISIG 0 0 CHECKMULTISIG 0 0 CHECKMULTISIG 0 0 CHECKMULTISIG 0 0 CHECKMULTISIG 0 0 CHECKMULTISIG 0 0 CHECKMULTISIG 0 0 CHECKMULTISIG 0 0 CHECKMULTISIG 0 0 CHECKMULTISIG 0 0 CHECKMULTISIG 0 0 CHECKMULTISIG 0 0 CHECKMULTISIG 0 0 CHECKMULTISIG 0 0 CHECKMULTISIG 0 0 CHECKMULTISIG 0 0 CHECKMULTISIG 0 0 CHECKMULTISIG 0 0 CHECKMULTISIG 0 0 CHECKMULTISIG 0 0 CHECKMULTISIG 0 0 CHECKMULTISIG 0 0 CHECKMULTISIG 0 0 CHECKMULTISIG 0 0 CHECKMULTISIG 0 0 CHECKMULTISIG 0 0 CHECKMULTISIG 0 0 CHECKMULTISIG 0 0 CHECKMULTISIG 0 0 CHECKMULTISIG 0 0 CHECKMULTISIG 0 0 CHECKMULTISIG 0 0 CHECKMULTISIG 0 0 CHECKMULTISIG 0 0 CHECKMULTISIG 0 0 CHECKMULTISIG 0 0 CHECKMULTISIG 0 0 CHECKMULTISIG",
-    "P2SH,STRICTENC",
-    "OP_COUNT",
-    "202 CHECKMULTISIGS, fails due to 201 op limit"],
-    
-    ["1",
-    "0 0 0 CHECKMULTISIGVERIFY 0 0 CHECKMULTISIGVERIFY 0 0 CHECKMULTISIGVERIFY 0 0 CHECKMULTISIGVERIFY 0 0 CHECKMULTISIGVERIFY 0 0 CHECKMULTISIGVERIFY 0 0 CHECKMULTISIGVERIFY 0 0 CHECKMULTISIGVERIFY 0 0 CHECKMULTISIGVERIFY 0 0 CHECKMULTISIGVERIFY 0 0 CHECKMULTISIGVERIFY 0 0 CHECKMULTISIGVERIFY 0 0 CHECKMULTISIGVERIFY 0 0 CHECKMULTISIGVERIFY 0 0 CHECKMULTISIGVERIFY 0 0 CHECKMULTISIGVERIFY 0 0 CHECKMULTISIGVERIFY 0 0 CHECKMULTISIGVERIFY 0 0 CHECKMULTISIGVERIFY 0 0 CHECKMULTISIGVERIFY 0 0 CHECKMULTISIGVERIFY 0 0 CHECKMULTISIGVERIFY 0 0 CHECKMULTISIGVERIFY 0 0 CHECKMULTISIGVERIFY 0 0 CHECKMULTISIGVERIFY 0 0 CHECKMULTISIGVERIFY 0 0 CHECKMULTISIGVERIFY 0 0 CHECKMULTISIGVERIFY 0 0 CHECKMULTISIGVERIFY 0 0 CHECKMULTISIGVERIFY 0 0 CHECKMULTISIGVERIFY 0 0 CHECKMULTISIGVERIFY 0 0 CHECKMULTISIGVERIFY 0 0 CHECKMULTISIGVERIFY 0 0 CHECKMULTISIGVERIFY 0 0 CHECKMULTISIGVERIFY 0 0 CHECKMULTISIGVERIFY 0 0 CHECKMULTISIGVERIFY 0 0 CHECKMULTISIGVERIFY 0 0 CHECKMULTISIGVERIFY 0 0 CHECKMULTISIGVERIFY 0 0 CHECKMULTISIGVERIFY 0 0 CHECKMULTISIGVERIFY 0 0 CHECKMULTISIGVERIFY 0 0 CHECKMULTISIGVERIFY 0 0 CHECKMULTISIGVERIFY 0 0 CHECKMULTISIGVERIFY 0 0 CHECKMULTISIGVERIFY 0 0 CHECKMULTISIGVERIFY 0 0 CHECKMULTISIGVERIFY 0 0 CHECKMULTISIGVERIFY 0 0 CHECKMULTISIGVERIFY 0 0 CHECKMULTISIGVERIFY 0 0 CHECKMULTISIGVERIFY 0 0 CHECKMULTISIGVERIFY 0 0 CHECKMULTISIGVERIFY 0 0 CHECKMULTISIGVERIFY 0 0 CHECKMULTISIGVERIFY 0 0 CHECKMULTISIGVERIFY 0 0 CHECKMULTISIGVERIFY 0 0 CHECKMULTISIGVERIFY 0 0 CHECKMULTISIGVERIFY 0 0 CHECKMULTISIGVERIFY 0 0 CHECKMULTISIGVERIFY 0 0 CHECKMULTISIGVERIFY 0 0 CHECKMULTISIGVERIFY 0 0 CHECKMULTISIGVERIFY 0 0 CHECKMULTISIGVERIFY 0 0 CHECKMULTISIGVERIFY 0 0 CHECKMULTISIGVERIFY 0 0 CHECKMULTISIGVERIFY 0 0 CHECKMULTISIGVERIFY 0 0 CHECKMULTISIGVERIFY 0 0 CHECKMULTISIGVERIFY 0 0 CHECKMULTISIGVERIFY 0 0 CHECKMULTISIGVERIFY 0 0 CHECKMULTISIGVERIFY 0 0 CHECKMULTISIGVERIFY 0 0 CHECKMULTISIGVERIFY 0 0 CHECKMULTISIGVERIFY 0 0 CHECKMULTISIGVERIFY 0 0 CHECKMULTISIGVERIFY 0 0 CHECKMULTISIGVERIFY 0 0 CHECKMULTISIGVERIFY 0 0 CHECKMULTISIGVERIFY 0 0 CHECKMULTISIGVERIFY 0 0 CHECKMULTISIGVERIFY 0 0 CHECKMULTISIGVERIFY 0 0 CHECKMULTISIGVERIFY 0 0 CHECKMULTISIGVERIFY 0 0 CHECKMULTISIGVERIFY 0 0 CHECKMULTISIGVERIFY 0 0 CHECKMULTISIGVERIFY 0 0 CHECKMULTISIGVERIFY 0 0 CHECKMULTISIGVERIFY 0 0 CHECKMULTISIGVERIFY 0 0 CHECKMULTISIGVERIFY 0 0 CHECKMULTISIGVERIFY 0 0 CHECKMULTISIGVERIFY 0 0 CHECKMULTISIGVERIFY 0 0 CHECKMULTISIGVERIFY 0 0 CHECKMULTISIGVERIFY 0 0 CHECKMULTISIGVERIFY 0 0 CHECKMULTISIGVERIFY 0 0 CHECKMULTISIGVERIFY 0 0 CHECKMULTISIGVERIFY 0 0 CHECKMULTISIGVERIFY 0 0 CHECKMULTISIGVERIFY 0 0 CHECKMULTISIGVERIFY 0 0 CHECKMULTISIGVERIFY 0 0 CHECKMULTISIGVERIFY 0 0 CHECKMULTISIGVERIFY 0 0 CHECKMULTISIGVERIFY 0 0 CHECKMULTISIGVERIFY 0 0 CHECKMULTISIGVERIFY 0 0 CHECKMULTISIGVERIFY 0 0 CHECKMULTISIGVERIFY 0 0 CHECKMULTISIGVERIFY 0 0 CHECKMULTISIGVERIFY 0 0 CHECKMULTISIGVERIFY 0 0 CHECKMULTISIGVERIFY 0 0 CHECKMULTISIGVERIFY 0 0 CHECKMULTISIGVERIFY 0 0 CHECKMULTISIGVERIFY 0 0 CHECKMULTISIGVERIFY 0 0 CHECKMULTISIGVERIFY 0 0 CHECKMULTISIGVERIFY 0 0 CHECKMULTISIGVERIFY 0 0 CHECKMULTISIGVERIFY 0 0 CHECKMULTISIGVERIFY 0 0 CHECKMULTISIGVERIFY 0 0 CHECKMULTISIGVERIFY 0 0 CHECKMULTISIGVERIFY 0 0 CHECKMULTISIGVERIFY 0 0 CHECKMULTISIGVERIFY 0 0 CHECKMULTISIGVERIFY 0 0 CHECKMULTISIGVERIFY 0 0 CHECKMULTISIGVERIFY 0 0 CHECKMULTISIGVERIFY 0 0 CHECKMULTISIGVERIFY 0 0 CHECKMULTISIGVERIFY 0 0 CHECKMULTISIGVERIFY 0 0 CHECKMULTISIGVERIFY 0 0 CHECKMULTISIGVERIFY 0 0 CHECKMULTISIGVERIFY 0 0 CHECKMULTISIGVERIFY 0 0 CHECKMULTISIGVERIFY 0 0 CHECKMULTISIGVERIFY 0 0 CHECKMULTISIGVERIFY 0 0 CHECKMULTISIGVERIFY 0 0 CHECKMULTISIGVERIFY 0 0 CHECKMULTISIGVERIFY 0 0 CHECKMULTISIGVERIFY 0 0 CHECKMULTISIGVERIFY 0 0 CHECKMULTISIGVERIFY 0 0 CHECKMULTISIGVERIFY 0 0 CHECKMULTISIGVERIFY 0 0 CHECKMULTISIGVERIFY 0 0 CHECKMULTISIGVERIFY 0 0 CHECKMULTISIGVERIFY 0 0 CHECKMULTISIGVERIFY 0 0 CHECKMULTISIGVERIFY 0 0 CHECKMULTISIGVERIFY 0 0 CHECKMULTISIGVERIFY 0 0 CHECKMULTISIGVERIFY 0 0 CHECKMULTISIGVERIFY 0 0 CHECKMULTISIGVERIFY 0 0 CHECKMULTISIGVERIFY 0 0 CHECKMULTISIGVERIFY 0 0 CHECKMULTISIGVERIFY 0 0 CHECKMULTISIGVERIFY 0 0 CHECKMULTISIGVERIFY 0 0 CHECKMULTISIGVERIFY 0 0 CHECKMULTISIGVERIFY 0 0 CHECKMULTISIGVERIFY 0 0 CHECKMULTISIGVERIFY 0 0 CHECKMULTISIGVERIFY 0 0 CHECKMULTISIGVERIFY 0 0 CHECKMULTISIGVERIFY 0 0 CHECKMULTISIGVERIFY 0 0 CHECKMULTISIGVERIFY 0 0 CHECKMULTISIGVERIFY 0 0 CHECKMULTISIGVERIFY 0 0 CHECKMULTISIGVERIFY 0 0 CHECKMULTISIGVERIFY 0 0 CHECKMULTISIGVERIFY 0 0 CHECKMULTISIGVERIFY 0 0 CHECKMULTISIGVERIFY 0 0 CHECKMULTISIGVERIFY 0 0 CHECKMULTISIGVERIFY 0 0 CHECKMULTISIGVERIFY 0 0 CHECKMULTISIGVERIFY 0 0 CHECKMULTISIGVERIFY 0 0 CHECKMULTISIGVERIFY 0 0 CHECKMULTISIGVERIFY 0 0 CHECKMULTISIGVERIFY 0 0 CHECKMULTISIGVERIFY 0 0 CHECKMULTISIGVERIFY 0 0 CHECKMULTISIGVERIFY 0 0 CHECKMULTISIGVERIFY 0 0 CHECKMULTISIGVERIFY 0 0 CHECKMULTISIGVERIFY",
-    "P2SH,STRICTENC",
-    "INVALID_STACK_OPERATION",
-    ""],
-    
-    ["",
-    "NOP NOP NOP NOP NOP NOP NOP NOP NOP NOP NOP NOP NOP 0 0 'a' 'b' 'c' 'd' 'e' 'f' 'g' 'h' 'i' 'j' 'k' 'l' 'm' 'n' 'o' 'p' 'q' 'r' 's' 't' 20 CHECKMULTISIG 0 0 'a' 'b' 'c' 'd' 'e' 'f' 'g' 'h' 'i' 'j' 'k' 'l' 'm' 'n' 'o' 'p' 'q' 'r' 's' 't' 20 CHECKMULTISIG 0 0 'a' 'b' 'c' 'd' 'e' 'f' 'g' 'h' 'i' 'j' 'k' 'l' 'm' 'n' 'o' 'p' 'q' 'r' 's' 't' 20 CHECKMULTISIG 0 0 'a' 'b' 'c' 'd' 'e' 'f' 'g' 'h' 'i' 'j' 'k' 'l' 'm' 'n' 'o' 'p' 'q' 'r' 's' 't' 20 CHECKMULTISIG 0 0 'a' 'b' 'c' 'd' 'e' 'f' 'g' 'h' 'i' 'j' 'k' 'l' 'm' 'n' 'o' 'p' 'q' 'r' 's' 't' 20 CHECKMULTISIG 0 0 'a' 'b' 'c' 'd' 'e' 'f' 'g' 'h' 'i' 'j' 'k' 'l' 'm' 'n' 'o' 'p' 'q' 'r' 's' 't' 20 CHECKMULTISIG 0 0 'a' 'b' 'c' 'd' 'e' 'f' 'g' 'h' 'i' 'j' 'k' 'l' 'm' 'n' 'o' 'p' 'q' 'r' 's' 't' 20 CHECKMULTISIG 0 0 'a' 'b' 'c' 'd' 'e' 'f' 'g' 'h' 'i' 'j' 'k' 'l' 'm' 'n' 'o' 'p' 'q' 'r' 's' 't' 20 CHECKMULTISIG 0 0 'a' 'b' 'c' 'd' 'e' 'f' 'g' 'h' 'i' 'j' 'k' 'l' 'm' 'n' 'o' 'p' 'q' 'r' 's' 't' 20 CHECKMULTISIG",
-    "P2SH,STRICTENC",
-    "OP_COUNT",
-    "Fails due to 201 script operation limit"],
-    
-    ["1",
-    "NOP NOP NOP NOP NOP NOP NOP NOP NOP NOP NOP NOP NOP 0 0 'a' 'b' 'c' 'd' 'e' 'f' 'g' 'h' 'i' 'j' 'k' 'l' 'm' 'n' 'o' 'p' 'q' 'r' 's' 't' 20 CHECKMULTISIGVERIFY 0 0 'a' 'b' 'c' 'd' 'e' 'f' 'g' 'h' 'i' 'j' 'k' 'l' 'm' 'n' 'o' 'p' 'q' 'r' 's' 't' 20 CHECKMULTISIGVERIFY 0 0 'a' 'b' 'c' 'd' 'e' 'f' 'g' 'h' 'i' 'j' 'k' 'l' 'm' 'n' 'o' 'p' 'q' 'r' 's' 't' 20 CHECKMULTISIGVERIFY 0 0 'a' 'b' 'c' 'd' 'e' 'f' 'g' 'h' 'i' 'j' 'k' 'l' 'm' 'n' 'o' 'p' 'q' 'r' 's' 't' 20 CHECKMULTISIGVERIFY 0 0 'a' 'b' 'c' 'd' 'e' 'f' 'g' 'h' 'i' 'j' 'k' 'l' 'm' 'n' 'o' 'p' 'q' 'r' 's' 't' 20 CHECKMULTISIGVERIFY 0 0 'a' 'b' 'c' 'd' 'e' 'f' 'g' 'h' 'i' 'j' 'k' 'l' 'm' 'n' 'o' 'p' 'q' 'r' 's' 't' 20 CHECKMULTISIGVERIFY 0 0 'a' 'b' 'c' 'd' 'e' 'f' 'g' 'h' 'i' 'j' 'k' 'l' 'm' 'n' 'o' 'p' 'q' 'r' 's' 't' 20 CHECKMULTISIGVERIFY 0 0 'a' 'b' 'c' 'd' 'e' 'f' 'g' 'h' 'i' 'j' 'k' 'l' 'm' 'n' 'o' 'p' 'q' 'r' 's' 't' 20 CHECKMULTISIGVERIFY 0 0 'a' 'b' 'c' 'd' 'e' 'f' 'g' 'h' 'i' 'j' 'k' 'l' 'm' 'n' 'o' 'p' 'q' 'r' 's' 't' 20 CHECKMULTISIGVERIFY",
-    "P2SH,STRICTENC",
-    "OP_COUNT",
-    ""],
-    
-    
-    ["0 0 1 2 3 4 5 6 7 8 9 10 11 12 13 14 15 16 17 18 19 20 21", "21 CHECKMULTISIG 1", "P2SH,STRICTENC", "PUBKEY_COUNT", "nPubKeys > 20"],
-    ["0 'sig' 1 0", "CHECKMULTISIG 1", "P2SH,STRICTENC", "SIG_COUNT", "nSigs > nPubKeys"],
-    
-    
-    ["NOP 0x01 1", "HASH160 0x14 0xda1745e9b549bd0bfa1a569971c77eba30cd5a4b EQUAL", "P2SH,STRICTENC", "SIG_PUSHONLY", "Tests for Script.IsPushOnly()"],
-    ["NOP1 0x01 1", "HASH160 0x14 0xda1745e9b549bd0bfa1a569971c77eba30cd5a4b EQUAL", "P2SH,STRICTENC", "SIG_PUSHONLY"],
-    
-    ["0 0x01 0x50", "HASH160 0x14 0xece424a6bb6ddf4db592c0faed60685047a361b1 EQUAL", "P2SH,STRICTENC", "BAD_OPCODE", "OP_RESERVED in P2SH should fail"],
-    ["0 0x01 VER", "HASH160 0x14 0x0f4d7845db968f2a81b530b6f3c1d6246d4c7e01 EQUAL", "P2SH,STRICTENC", "BAD_OPCODE", "OP_VER in P2SH should fail"],
-    
-    ["0x00", "'00' EQUAL", "P2SH,STRICTENC", "EVAL_FALSE", "Basic OP_0 execution"],
-    
-    ["MINIMALDATA enforcement for PUSHDATAs"],
-    
-    ["0x4c 0x00", "DROP 1", "MINIMALDATA", "MINIMALDATA", "Empty vector minimally represented by OP_0"],
-    ["0x01 0x81", "DROP 1", "MINIMALDATA", "MINIMALDATA", "-1 minimally represented by OP_1NEGATE"],
-    ["0x01 0x01", "DROP 1", "MINIMALDATA", "MINIMALDATA", "1 to 16 minimally represented by OP_1 to OP_16"],
-    ["0x01 0x02", "DROP 1", "MINIMALDATA", "MINIMALDATA"],
-    ["0x01 0x03", "DROP 1", "MINIMALDATA", "MINIMALDATA"],
-    ["0x01 0x04", "DROP 1", "MINIMALDATA", "MINIMALDATA"],
-    ["0x01 0x05", "DROP 1", "MINIMALDATA", "MINIMALDATA"],
-    ["0x01 0x06", "DROP 1", "MINIMALDATA", "MINIMALDATA"],
-    ["0x01 0x07", "DROP 1", "MINIMALDATA", "MINIMALDATA"],
-    ["0x01 0x08", "DROP 1", "MINIMALDATA", "MINIMALDATA"],
-    ["0x01 0x09", "DROP 1", "MINIMALDATA", "MINIMALDATA"],
-    ["0x01 0x0a", "DROP 1", "MINIMALDATA", "MINIMALDATA"],
-    ["0x01 0x0b", "DROP 1", "MINIMALDATA", "MINIMALDATA"],
-    ["0x01 0x0c", "DROP 1", "MINIMALDATA", "MINIMALDATA"],
-    ["0x01 0x0d", "DROP 1", "MINIMALDATA", "MINIMALDATA"],
-    ["0x01 0x0e", "DROP 1", "MINIMALDATA", "MINIMALDATA"],
-    ["0x01 0x0f", "DROP 1", "MINIMALDATA", "MINIMALDATA"],
-    ["0x01 0x10", "DROP 1", "MINIMALDATA", "MINIMALDATA"],
-    
-    ["0x4c 0x48 0x111111111111111111111111111111111111111111111111111111111111111111111111111111111111111111111111111111111111111111111111111111111111111111111111", "DROP 1", "MINIMALDATA",
-     "MINIMALDATA",
-     "PUSHDATA1 of 72 bytes minimally represented by direct push"],
-    
-    ["0x4d 0xFF00 0x111111111111111111111111111111111111111111111111111111111111111111111111111111111111111111111111111111111111111111111111111111111111111111111111111111111111111111111111111111111111111111111111111111111111111111111111111111111111111111111111111111111111111111111111111111111111111111111111111111111111111111111111111111111111111111111111111111111111111111111111111111111111111111111111111111111111111111111111111111111111111111111111111111111111111111111111111111111111111111111111111111111111111111111111111111", "DROP 1", "MINIMALDATA",
-     "MINIMALDATA",
-     "PUSHDATA2 of 255 bytes minimally represented by PUSHDATA1"],
-    
-    ["0x4e 0x00010000 0x11111111111111111111111111111111111111111111111111111111111111111111111111111111111111111111111111111111111111111111111111111111111111111111111111111111111111111111111111111111111111111111111111111111111111111111111111111111111111111111111111111111111111111111111111111111111111111111111111111111111111111111111111111111111111111111111111111111111111111111111111111111111111111111111111111111111111111111111111111111111111111111111111111111111111111111111111111111111111111111111111111111111111111111111111111111", "DROP 1", "MINIMALDATA",
-     "MINIMALDATA",
-     "PUSHDATA4 of 256 bytes minimally represented by PUSHDATA2"],
-    
-    ["MINIMALDATA enforcement for numeric arguments"],
-    
-    ["0x01 0x00", "NOT DROP 1", "MINIMALDATA", "UNKNOWN_ERROR", "numequals 0"],
-    ["0x02 0x0000", "NOT DROP 1", "MINIMALDATA", "UNKNOWN_ERROR", "numequals 0"],
-    ["0x01 0x80", "NOT DROP 1", "MINIMALDATA", "UNKNOWN_ERROR", "0x80 (negative zero) numequals 0"],
-    ["0x02 0x0080", "NOT DROP 1", "MINIMALDATA", "UNKNOWN_ERROR", "numequals 0"],
-    ["0x02 0x0500", "NOT DROP 1", "MINIMALDATA", "UNKNOWN_ERROR", "numequals 5"],
-    ["0x03 0x050000", "NOT DROP 1", "MINIMALDATA", "UNKNOWN_ERROR", "numequals 5"],
-    ["0x02 0x0580", "NOT DROP 1", "MINIMALDATA", "UNKNOWN_ERROR", "numequals -5"],
-    ["0x03 0x050080", "NOT DROP 1", "MINIMALDATA", "UNKNOWN_ERROR", "numequals -5"],
-    ["0x03 0xff7f80", "NOT DROP 1", "MINIMALDATA", "UNKNOWN_ERROR", "Minimal encoding is 0xffff"],
-    ["0x03 0xff7f00", "NOT DROP 1", "MINIMALDATA", "UNKNOWN_ERROR", "Minimal encoding is 0xff7f"],
-    ["0x04 0xffff7f80", "NOT DROP 1", "MINIMALDATA", "UNKNOWN_ERROR", "Minimal encoding is 0xffffff"],
-    ["0x04 0xffff7f00", "NOT DROP 1", "MINIMALDATA", "UNKNOWN_ERROR", "Minimal encoding is 0xffff7f"],
-    
-    ["Test every numeric-accepting opcode for correct handling of the numeric minimal encoding rule"],
-    
-    ["1 0x02 0x0000", "PICK DROP", "MINIMALDATA", "UNKNOWN_ERROR"],
-    ["1 0x02 0x0000", "ROLL DROP 1", "MINIMALDATA", "UNKNOWN_ERROR"],
-    ["0x02 0x0000", "1ADD DROP 1", "MINIMALDATA", "UNKNOWN_ERROR"],
-    ["0x02 0x0000", "1SUB DROP 1", "MINIMALDATA", "UNKNOWN_ERROR"],
-    ["0x02 0x0000", "NEGATE DROP 1", "MINIMALDATA", "UNKNOWN_ERROR"],
-    ["0x02 0x0000", "ABS DROP 1", "MINIMALDATA", "UNKNOWN_ERROR"],
-    ["0x02 0x0000", "NOT DROP 1", "MINIMALDATA", "UNKNOWN_ERROR"],
-    ["0x02 0x0000", "0NOTEQUAL DROP 1", "MINIMALDATA", "UNKNOWN_ERROR"],
-    
-    ["0 0x02 0x0000", "ADD DROP 1", "MINIMALDATA", "UNKNOWN_ERROR"],
-    ["0x02 0x0000 0", "ADD DROP 1", "MINIMALDATA", "UNKNOWN_ERROR"],
-    ["0 0x02 0x0000", "SUB DROP 1", "MINIMALDATA", "UNKNOWN_ERROR"],
-    ["0x02 0x0000 0", "SUB DROP 1", "MINIMALDATA", "UNKNOWN_ERROR"],
-    ["0 0x02 0x0000", "BOOLAND DROP 1", "MINIMALDATA", "UNKNOWN_ERROR"],
-    ["0x02 0x0000 0", "BOOLAND DROP 1", "MINIMALDATA", "UNKNOWN_ERROR"],
-    ["0 0x02 0x0000", "BOOLOR DROP 1", "MINIMALDATA", "UNKNOWN_ERROR"],
-    ["0x02 0x0000 0", "BOOLOR DROP 1", "MINIMALDATA", "UNKNOWN_ERROR"],
-    ["0 0x02 0x0000", "NUMEQUAL DROP 1", "MINIMALDATA", "UNKNOWN_ERROR"],
-    ["0x02 0x0000 1", "NUMEQUAL DROP 1", "MINIMALDATA", "UNKNOWN_ERROR"],
-    ["0 0x02 0x0000", "NUMEQUALVERIFY 1", "MINIMALDATA", "UNKNOWN_ERROR"],
-    ["0x02 0x0000 0", "NUMEQUALVERIFY 1", "MINIMALDATA", "UNKNOWN_ERROR"],
-    ["0 0x02 0x0000", "NUMNOTEQUAL DROP 1", "MINIMALDATA", "UNKNOWN_ERROR"],
-    ["0x02 0x0000 0", "NUMNOTEQUAL DROP 1", "MINIMALDATA", "UNKNOWN_ERROR"],
-    ["0 0x02 0x0000", "LESSTHAN DROP 1", "MINIMALDATA", "UNKNOWN_ERROR"],
-    ["0x02 0x0000 0", "LESSTHAN DROP 1", "MINIMALDATA", "UNKNOWN_ERROR"],
-    ["0 0x02 0x0000", "GREATERTHAN DROP 1", "MINIMALDATA", "UNKNOWN_ERROR"],
-    ["0x02 0x0000 0", "GREATERTHAN DROP 1", "MINIMALDATA", "UNKNOWN_ERROR"],
-    ["0 0x02 0x0000", "LESSTHANOREQUAL DROP 1", "MINIMALDATA", "UNKNOWN_ERROR"],
-    ["0x02 0x0000 0", "LESSTHANOREQUAL DROP 1", "MINIMALDATA", "UNKNOWN_ERROR"],
-    ["0 0x02 0x0000", "GREATERTHANOREQUAL DROP 1", "MINIMALDATA", "UNKNOWN_ERROR"],
-    ["0x02 0x0000 0", "GREATERTHANOREQUAL DROP 1", "MINIMALDATA", "UNKNOWN_ERROR"],
-    ["0 0x02 0x0000", "MIN DROP 1", "MINIMALDATA", "UNKNOWN_ERROR"],
-    ["0x02 0x0000 0", "MIN DROP 1", "MINIMALDATA", "UNKNOWN_ERROR"],
-    ["0 0x02 0x0000", "MAX DROP 1", "MINIMALDATA", "UNKNOWN_ERROR"],
-    ["0x02 0x0000 0", "MAX DROP 1", "MINIMALDATA", "UNKNOWN_ERROR"],
-    
-    ["0x02 0x0000 0 0", "WITHIN DROP 1", "MINIMALDATA", "UNKNOWN_ERROR"],
-    ["0 0x02 0x0000 0", "WITHIN DROP 1", "MINIMALDATA", "UNKNOWN_ERROR"],
-    ["0 0 0x02 0x0000", "WITHIN DROP 1", "MINIMALDATA", "UNKNOWN_ERROR"],
-    
-    ["0 0 0x02 0x0000", "CHECKMULTISIG DROP 1", "MINIMALDATA", "UNKNOWN_ERROR"],
-    ["0 0x02 0x0000 0", "CHECKMULTISIG DROP 1", "MINIMALDATA", "UNKNOWN_ERROR"],
-    ["0 0x02 0x0000 0 1", "CHECKMULTISIG DROP 1", "MINIMALDATA", "UNKNOWN_ERROR"],
-    ["0 0 0x02 0x0000", "CHECKMULTISIGVERIFY 1", "MINIMALDATA", "UNKNOWN_ERROR"],
-    ["0 0x02 0x0000 0", "CHECKMULTISIGVERIFY 1", "MINIMALDATA", "UNKNOWN_ERROR"],
-    
-    
-    ["Order of CHECKMULTISIG evaluation tests, inverted by swapping the order of"],
-    ["pubkeys/signatures so they fail due to the STRICTENC rules on validly encoded"],
-    ["signatures and pubkeys."],
-    [
-        "0 0x47 0x3044022044dc17b0887c161bb67ba9635bf758735bdde503e4b0a0987f587f14a4e1143d022009a215772d49a85dae40d8ca03955af26ad3978a0ff965faa12915e9586249a541 0x47 0x3044022044dc17b0887c161bb67ba9635bf758735bdde503e4b0a0987f587f14a4e1143d022009a215772d49a85dae40d8ca03955af26ad3978a0ff965faa12915e9586249a541",
-        "2 0x21 0x02865c40293a680cb9c020e7b1e106d8c1916d3cef99aa431a56d253e69256dac0 0 2 CHECKMULTISIG NOT",
-        "STRICTENC",
-        "PUBKEYTYPE",
-        "2-of-2 CHECKMULTISIG NOT with the first pubkey invalid, and both signatures validly encoded."
-    ],
-    [
-        "0 0x47 0x3044022044dc17b0887c161bb67ba9635bf758735bdde503e4b0a0987f587f14a4e1143d022009a215772d49a85dae40d8ca03955af26ad3978a0ff965faa12915e9586249a541 1",
-        "2 0x21 0x02865c40293a680cb9c020e7b1e106d8c1916d3cef99aa431a56d253e69256dac0 0x21 0x02865c40293a680cb9c020e7b1e106d8c1916d3cef99aa431a56d253e69256dac0 2 CHECKMULTISIG NOT",
-        "STRICTENC",
-        "SIG_DER",
-        "2-of-2 CHECKMULTISIG NOT with both pubkeys valid, but first signature invalid."
-    ],
-    [
-        "0 0x47 0x304402205451ce65ad844dbb978b8bdedf5082e33b43cae8279c30f2c74d9e9ee49a94f802203fe95a7ccf74da7a232ee523ef4a53cb4d14bdd16289680cdb97a63819b8f42f01 0x46 0x304402205451ce65ad844dbb978b8bdedf5082e33b43cae8279c30f2c74d9e9ee49a94f802203fe95a7ccf74da7a232ee523ef4a53cb4d14bdd16289680cdb97a63819b8f42f",
-        "2 0x21 0x02a673638cb9587cb68ea08dbef685c6f2d2a751a8b3c6f2a7e9a4999e6e4bfaf5 0x21 0x02a673638cb9587cb68ea08dbef685c6f2d2a751a8b3c6f2a7e9a4999e6e4bfaf5 0x21 0x02a673638cb9587cb68ea08dbef685c6f2d2a751a8b3c6f2a7e9a4999e6e4bfaf5 3 CHECKMULTISIG",
-        "P2SH,STRICTENC",
-        "SIG_DER",
-        "2-of-3 with one valid and one invalid signature due to parse error, nSigs > validSigs"
-    ],
-    
-    ["Increase DERSIG test coverage"],
-    ["0x4a 0x0000000000000000000000000000000000000000000000000000000000000000000000000000000000000000000000000000000000000000000000000000000000000000000000000000", "0 CHECKSIG NOT", "DERSIG", "SIG_DER", "Overly long signature is incorrectly encoded for DERSIG"],
-    ["0x25 0x30220220000000000000000000000000000000000000000000000000000000000000000000", "0 CHECKSIG NOT", "DERSIG", "SIG_DER", "Missing S is incorrectly encoded for DERSIG"],
-    ["0x27 0x3024021077777777777777777777777777777777020a7777777777777777777777777777777701", "0 CHECKSIG NOT", "DERSIG", "SIG_DER", "S with invalid S length is incorrectly encoded for DERSIG"],
-    ["0x27 0x302403107777777777777777777777777777777702107777777777777777777777777777777701", "0 CHECKSIG NOT", "DERSIG", "SIG_DER", "Non-integer R is incorrectly encoded for DERSIG"],
-    ["0x27 0x302402107777777777777777777777777777777703107777777777777777777777777777777701", "0 CHECKSIG NOT", "DERSIG", "SIG_DER", "Non-integer S is incorrectly encoded for DERSIG"],
-    ["0x17 0x3014020002107777777777777777777777777777777701", "0 CHECKSIG NOT", "DERSIG", "SIG_DER", "Zero-length R is incorrectly encoded for DERSIG"],
-    ["0x17 0x3014021077777777777777777777777777777777020001", "0 CHECKSIG NOT", "DERSIG", "SIG_DER", "Zero-length S is incorrectly encoded for DERSIG"],
-    ["0x27 0x302402107777777777777777777777777777777702108777777777777777777777777777777701", "0 CHECKSIG NOT", "DERSIG", "SIG_DER", "Negative S is incorrectly encoded for DERSIG"],
-    
-    ["Some basic segwit checks"],
-    [["00", 0.00000000 ], "", "0 0x206e340b9cffb37a989ca544e6bb780a2c78901d3fb33738768511a30617afa01d", "P2SH,WITNESS", "EVAL_FALSE", "Invalid witness script"],
-    [["51", 0.00000000 ], "", "0 0x206e340b9cffb37a989ca544e6bb780a2c78901d3fb33738768511a30617afa01d", "P2SH,WITNESS", "WITNESS_PROGRAM_MISMATCH", "Witness script hash mismatch"],
-    [["00", 0.00000000 ], "", "0 0x206e340b9cffb37a989ca544e6bb780a2c78901d3fb33738768511a30617afa01d", "", "OK", "Invalid witness script without WITNESS"],
-    [["51", 0.00000000 ], "", "0 0x206e340b9cffb37a989ca544e6bb780a2c78901d3fb33738768511a30617afa01d", "", "OK", "Witness script hash mismatch without WITNESS"],
-    
-    ["Automatically generated test cases"],
-    [
-        "0x47 0x304402202726b8d2ef36c6f54b1acfafa7c316f86d1607d6030200fd3bd66bd531505ac1022001c5a32b88ee2d6618a815993fd948da10b7f7047cdd18cf510be3363dc897ed01",
-        "0x41 0x0479be667ef9dcbbac55a06295ce870b07029bfcdb2dce28d959f2815b16f81798483ada7726a3c4655da4fbfc0e1108a8fd17b448a68554199c47d08ffb10d4b8 CHECKSIG",
-        "",
-        "EVAL_FALSE",
-        "P2PK attempted replay attack with no reported forkid"
-    ],
-    [
-        "0x47 0x304402201513700f80296cdfd57229c6a0630a4171cacec6d5ff031f5b2861ba58855cdd0220296d8af347790f4ba54cae49341a05326842aa9b818fe2a730fae95440ca0a1001 0x21 0x038282263212c609d9ea2a6e3e172de238d8c39cabd5ac1ca10646e23fd5f51508",
-        "DUP HASH160 0x14 0x1018853670f9f3b0582c5b9ee8ce93764ac32b93 EQUALVERIFY CHECKSIG",
-        "",
-        "EVAL_FALSE",
-        "P2PKH attempted replay attack with no reported forkid"
-    ],
-    [
-        "0x47 0x304402207c6d47a298383446e05e2309f5b7e45243563eb1fdad6ceb6f616627856f7cd5022035f158dd6d898058e38e5421723cf64c285d999d38cadc736281451a9d76a7ae81",
-        "0x41 0x048282263212c609d9ea2a6e3e172de238d8c39cabd5ac1ca10646e23fd5f5150811f8a8098557dfe45e8256e830b60ace62d613ac2f7b17bed31b6eaff6e26caf CHECKSIG",
-        "",
-        "EVAL_FALSE",
-        "P2PK anyonecanpay attempted replay attack with no reported forkid"
-    ],
-    [
-        "0x47 0x304402206f673745dd16d8557d1eca212e49356ff21c8a8a90b5162aeee2f361383f503102202dc67da227e920b87b08ccbcac7fd8a3515ee670c65a710717a319ea356d412c01 0x23 0x210279be667ef9dcbbac55a06295ce870b07029bfcdb2dce28d959f2815b16f81798ac",
-        "HASH160 0x14 0x23b0ad3477f2178bc0b3eed26e4e6316f4e83aa1 EQUAL",
-        "P2SH",
-        "EVAL_FALSE",
-        "P2SH(P2PK) attempted replay attack with no reported forkid"
-    ],
-    [
-        "0x47 0x30440220246b29b505f87be56d84b12307a5b5f8b5afda153600f0a94842d6cd7994dd1702203c27b239ab564b07f9e7e4eac3b487ea7fdce71abb9b7c57839f80d22d73a7b001 0x41 0x0479be667ef9dcbbac55a06295ce870b07029bfcdb2dce28d959f2815b16f81798483ada7726a3c4655da4fbfc0e1108a8fd17b448a68554199c47d08ffb10d4b8 0x19 0x76a91491b24bf9f5288532960ac687abb035127b1d28a588ac",
-        "HASH160 0x14 0x7f67f0521934a57d3039f77f9f32cf313f3ac74b EQUAL",
-        "P2SH",
-        "EVAL_FALSE",
-        "P2SH(P2PKH) attempted replay attack with no reported forkid"
-    ],
-    [
-        "0 0x47 0x3044022034dd7f155193576663e7c1396813ca3ac58058df3bfeb74f97559ea1e34a7fb802200f46f725489c92fe9da9973caa9757a350d0d6f2628356c2fb507e5d9f4a5feb01 0x47 0x304402204d2ce278405df96b9e4265de64755b92cddb677f8cdba2f9ba8980d7967c0f7f022041ebcf32443c31814ed3e004343b2a78aac69cbc0cca8893287e200a857222d801 0x47 0x3044022042e160378023b6ed55300d689722084d062972023101eaccfe98ae510f7a7d5202205e0fa85d286f03bf7df0e48ec753340a62493e4a1333bf0a525f6524b786a2a101",
-        "3 0x21 0x0279be667ef9dcbbac55a06295ce870b07029bfcdb2dce28d959f2815b16f81798 0x21 0x038282263212c609d9ea2a6e3e172de238d8c39cabd5ac1ca10646e23fd5f51508 0x21 0x03363d90d447b00c9c99ceac05b6262ee053441c7e55552ffe526bad8f83ff4640 3 CHECKMULTISIG",
-        "",
-        "EVAL_FALSE",
-        "3-of-3 attempted replay attack with no reported forkid"
-    ],
-    [
-        "0 0x47 0x3044022013c7569a12e79c94de9f040f5006f17af920e52c374d33cf3be3d82c6d0c89640220570f592fb0c9d263e3aa26657a56875662bf843ac034f8b171ec5153b88299fe01 0x47 0x3044022037ac32dd0ab9c4a5e9ec645565bee27fd81bf8314cc8363ed3c37c82e579cd9d022053bc3dfce8207850c34d14e1803ec0bb54cafc1701f405b1262289ab129eb43a01 0x4c69 0x52210279be667ef9dcbbac55a06295ce870b07029bfcdb2dce28d959f2815b16f8179821038282263212c609d9ea2a6e3e172de238d8c39cabd5ac1ca10646e23fd5f515082103363d90d447b00c9c99ceac05b6262ee053441c7e55552ffe526bad8f83ff464053ae",
-        "HASH160 0x14 0xc9e4a896d149702d0d1695434feddd52e24ad78d EQUAL",
-        "P2SH",
-        "EVAL_FALSE",
-        "P2SH(2-of-3) attempted replay attack with no reported forkid"
-    ],
-    [
-        [
-            "3044022047c3402baa4a51fc32e1729099dc1b120b1be264db6afa109211be9c1549ecbd02203481460ec6d593c45aecfcf0a57b5105fa849f04898988ba1e5d98c8c336cf1e01",
-            "410479be667ef9dcbbac55a06295ce870b07029bfcdb2dce28d959f2815b16f81798483ada7726a3c4655da4fbfc0e1108a8fd17b448a68554199c47d08ffb10d4b8ac",
-            0.00000001
-        ],
-        "",
-        "0 0x20 0xb95237b48faaa69eb078e1170be3b5cbb3fddf16d0a991e14ad274f7b33a4f64",
-        "P2SH,WITNESS",
-        "EVAL_FALSE",
-        "Basic P2WSH attempted replay attack with no reported forkid"
-    ],
-    [
-        [
-            "304402201c82e5e46966fc12b87dc36ee882b706fcf811cb66ab77ef60934790b91f0cd50220252989a53b82310713a144b61dee067ecfbbf827bfba1196c5cf69603d4d60ab01",
-            "0479be667ef9dcbbac55a06295ce870b07029bfcdb2dce28d959f2815b16f81798483ada7726a3c4655da4fbfc0e1108a8fd17b448a68554199c47d08ffb10d4b8",
-            0.00000001
-        ],
-        "",
-        "0 0x14 0x91b24bf9f5288532960ac687abb035127b1d28a5",
-        "P2SH,WITNESS",
-        "EVAL_FALSE",
-        "Basic P2WPKH attempted replay attack with no reported forkid"
-    ],
-    [
-        [
-            "30440220538c1f9859051094f64bb07658c3d07c5bd930a75308ef607990e48ec84c60e702200c263607605d5f1ce8e3f68a2c2db68d1adcbfc31b07250058e1acb027c59f3f01",
-            "410479be667ef9dcbbac55a06295ce870b07029bfcdb2dce28d959f2815b16f81798483ada7726a3c4655da4fbfc0e1108a8fd17b448a68554199c47d08ffb10d4b8ac",
-            0.00000001
-        ],
-        "0x22 0x0020b95237b48faaa69eb078e1170be3b5cbb3fddf16d0a991e14ad274f7b33a4f64",
-        "HASH160 0x14 0xf386c2ba255cc56d20cfa6ea8b062f8b59945518 EQUAL",
-        "P2SH,WITNESS",
-        "EVAL_FALSE",
-        "Basic P2SH(P2WSH) attempted replay attack with no reported forkid"
-    ],
-    [
-        [
-            "30440220674fe24f6596109ae04a25c5cfee224fc33f78c1b6ed69e0917d76b25e4a12d30220277e26dfbda8267baca8f1a6e3650d65a4dfcac0323a7a718384398c8e6332d101",
-            "0479be667ef9dcbbac55a06295ce870b07029bfcdb2dce28d959f2815b16f81798483ada7726a3c4655da4fbfc0e1108a8fd17b448a68554199c47d08ffb10d4b8",
-            0.00000001
-        ],
-        "0x16 0x001491b24bf9f5288532960ac687abb035127b1d28a5",
-        "HASH160 0x14 0x17743beb429c55c942d2ec703b98c4d57c2df5c6 EQUAL",
-        "P2SH,WITNESS",
-        "EVAL_FALSE",
-        "Basic P2SH(P2WPKH) attempted replay attack with no reported forkid"
-    ],
-    [
-        [
-            "304402207ed05b4c72737a42b89264cf21917273c9cbfc082e24d7d6493f80d05338e33302204d1776188523c400996b87f8bc2e1cbf3847866965662e6cf7fd6e78df5acb4701",
-            "210279be667ef9dcbbac55a06295ce870b07029bfcdb2dce28d959f2815b16f81798ac",
-            0.00000001
-        ],
-        "",
-        "0 0x20 0x1863143c14c5166804bd19203356da136c985678cd4d27a1b8c6329604903262",
-        "P2SH,WITNESS,WITNESS_PUBKEYTYPE",
-        "EVAL_FALSE",
-        "Basic P2WSH with compressed key attempted replay attack with no reported forkid"
-    ],
-    [
-        [
-            "304402202fbe452f4b2d9502c2271242754cf2cea375072f7e3320042e4546e1d6a152c502200be7b6545c757dc7ccd181f6865e7f0964ef2c4cb05876d5e848b1d7eba3367401",
-            "0279be667ef9dcbbac55a06295ce870b07029bfcdb2dce28d959f2815b16f81798",
-            0.00000001
-        ],
-        "",
-        "0 0x14 0x751e76e8199196d454941c45d1b3a323f1433bd6",
-        "P2SH,WITNESS,WITNESS_PUBKEYTYPE",
-        "EVAL_FALSE",
-        "Basic P2WPKH with compressed key attempted replay attack with no reported forkid"
-    ],
-    [
-        [
-            "3044022019d93b9ee72c150e27d19ef3899e847ca94916e89ac337820257d570388227db022064504bd18670a893c2cb8143f286fdbcdceba6e0ee1b22e618ccee0e20fc97fd01",
-            "210279be667ef9dcbbac55a06295ce870b07029bfcdb2dce28d959f2815b16f81798ac",
-            0.00000001
-        ],
-        "0x22 0x00201863143c14c5166804bd19203356da136c985678cd4d27a1b8c6329604903262",
-        "HASH160 0x14 0xe4300531190587e3880d4c3004f5355d88ff928d EQUAL",
-        "P2SH,WITNESS,WITNESS_PUBKEYTYPE",
-        "EVAL_FALSE",
-        "Basic P2SH(P2WSH) with compressed key attempted replay attack with no reported forkid"
-    ],
-    [
-        [
-            "3044022041630ba89218acca3c968e6a17ae8bc4bf49405c3716f1ba2de4ecc30142c64702206098e62b5c17ce6ca62b2228582c5dd6d0d67f1708b7f729562aebc8ee746c1501",
-            "0279be667ef9dcbbac55a06295ce870b07029bfcdb2dce28d959f2815b16f81798",
-            0.00000001
-        ],
-        "0x16 0x0014751e76e8199196d454941c45d1b3a323f1433bd6",
-        "HASH160 0x14 0xbcfeb728b584253d5f3f70bcb780e9ef218a68f4 EQUAL",
-        "P2SH,WITNESS,WITNESS_PUBKEYTYPE",
-        "EVAL_FALSE",
-        "Basic P2SH(P2WPKH) with compressed key attempted replay attack with no reported forkid"
-    ],
-    [
-        [
-            "",
-            "3044022005d76a9c4117c93c4cdef1347645105a8f164c4fc5966d5675caf0dbafa2712d0220748fee7c3f2820ef2067eb15b9d2ac69f83c16bf84cea42bd3d38bc145282c0101",
-            "5121038282263212c609d9ea2a6e3e172de238d8c39cabd5ac1ca10646e23fd5f51508210279be667ef9dcbbac55a06295ce870b07029bfcdb2dce28d959f2815b16f8179852ae",
-            0.00000001
-        ],
-        "",
-        "0 0x20 0x06c24420938f0fa3c1cb2707d867154220dca365cdbfa0dd2a83854730221460",
-        "P2SH,WITNESS,WITNESS_PUBKEYTYPE",
-        "EVAL_FALSE",
-        "P2WSH CHECKMULTISIG with compressed keys attempted replay attack with no reported forkid"
-    ],
-    [
-        [
-            "",
-            "30440220469622ecc934ce020d8939652d7bcee30a330adb14307aa5af5747c14d1b49cc0220289d0dbd4eda9a9b6d5b684731499c66063687e7501dd4a172ee126683d14f5f01",
-            "5121038282263212c609d9ea2a6e3e172de238d8c39cabd5ac1ca10646e23fd5f51508210279be667ef9dcbbac55a06295ce870b07029bfcdb2dce28d959f2815b16f8179852ae",
-            0.00000001
-        ],
-        "0x22 0x002006c24420938f0fa3c1cb2707d867154220dca365cdbfa0dd2a83854730221460",
-        "HASH160 0x14 0x26282aad7c29369d15fed062a778b6100d31a340 EQUAL",
-        "P2SH,WITNESS,WITNESS_PUBKEYTYPE",
-        "EVAL_FALSE",
-        "P2SH(P2WSH) CHECKMULTISIG with compressed keys attempted replay attack with no reported forkid"
-    ],
-    [
-        [
-            "",
-            "304402207ef715967f25c241f2b6c84c8b281f8a10ed684540a5be5bf7710ee47aeba20c022078e6ae9f4a3ddccc6c3a129ec4661da6dc907a0cee001a600655e286e9b8c13a01",
-            "5121038282263212c609d9ea2a6e3e172de238d8c39cabd5ac1ca10646e23fd5f51508210279be667ef9dcbbac55a06295ce870b07029bfcdb2dce28d959f2815b16f8179852ae",
-            0.00000001
-        ],
-        "",
-        "0 0x20 0x06c24420938f0fa3c1cb2707d867154220dca365cdbfa0dd2a83854730221460",
-        "P2SH,WITNESS,WITNESS_PUBKEYTYPE",
-        "EVAL_FALSE",
-        "P2WSH CHECKMULTISIG with compressed keys attempted replay attack with no reported forkid"
-    ],
-    [
-        [
-            "",
-            "304402203d1095986735f9f9f916abf9929c6d532de5ea781844823f903e69343a9ce71c0220749785618460672ff549c3eb579f20bbbb00168944ca77e289d028e059ee6cb101",
-            "5121038282263212c609d9ea2a6e3e172de238d8c39cabd5ac1ca10646e23fd5f51508210279be667ef9dcbbac55a06295ce870b07029bfcdb2dce28d959f2815b16f8179852ae",
-            0.00000001
-        ],
-        "0x22 0x002006c24420938f0fa3c1cb2707d867154220dca365cdbfa0dd2a83854730221460",
-        "HASH160 0x14 0x26282aad7c29369d15fed062a778b6100d31a340 EQUAL",
-        "P2SH,WITNESS,WITNESS_PUBKEYTYPE",
-        "EVAL_FALSE",
-        "P2SH(P2WSH) CHECKMULTISIG with compressed keys attempted replay attack with no reported forkid"
-    ],
-    [
-        [
-            "",
-            "3044022040789de7f8738130a9a504cfff083a86055cbf79878943a3c03593e199b5c40d02207a641b1672a01ec7d5c140c97e46ca08cd3d698d57bc8c6c89142f3a79791df201",
-            "5121038282263212c609d9ea2a6e3e172de238d8c39cabd5ac1ca10646e23fd5f51508410479be667ef9dcbbac55a06295ce870b07029bfcdb2dce28d959f2815b16f81798483ada7726a3c4655da4fbfc0e1108a8fd17b448a68554199c47d08ffb10d4b852ae",
-            0.00000001
-        ],
-        "",
-        "0 0x20 0x08a6665ebfd43b02323423e764e185d98d1587f903b81507dbb69bfc41005efa",
-        "P2SH,WITNESS",
-        "EVAL_FALSE",
-        "P2WSH CHECKMULTISIG with first key uncompressed and signing with the first key attempted replay attack with no reported forkid"
-    ],
-    [
-        [
-            "",
-            "3044022032571cf6d37053a9cb90dffe43ac72bcb8d091e13016062dbec4f76ed071112f0220234bc694d458825beac91303cfe0fc8221e6f50b91ecc3b600c8cf0e445e72f901",
-            "5121038282263212c609d9ea2a6e3e172de238d8c39cabd5ac1ca10646e23fd5f51508410479be667ef9dcbbac55a06295ce870b07029bfcdb2dce28d959f2815b16f81798483ada7726a3c4655da4fbfc0e1108a8fd17b448a68554199c47d08ffb10d4b852ae",
-            0.00000001
-        ],
-        "0x22 0x002008a6665ebfd43b02323423e764e185d98d1587f903b81507dbb69bfc41005efa",
-        "HASH160 0x14 0x6f5ecd4b83b77f3c438f5214eff96454934fc5d1 EQUAL",
-        "P2SH,WITNESS",
-        "EVAL_FALSE",
-        "P2SH(P2WSH) CHECKMULTISIG first key uncompressed and signing with the first key attempted replay attack with no reported forkid"
-    ],
-    [
-        [
-            "",
-            "304402202b2e020aa8d21684488e674037ccf25ea5ee95cd4d88890d5816654b1bdeb73a02202c075bd50041a39af4e3f4ed6a97a6f3083f48324de3d9e97c45905724c6bf2601",
-            "5121038282263212c609d9ea2a6e3e172de238d8c39cabd5ac1ca10646e23fd5f51508410479be667ef9dcbbac55a06295ce870b07029bfcdb2dce28d959f2815b16f81798483ada7726a3c4655da4fbfc0e1108a8fd17b448a68554199c47d08ffb10d4b852ae",
-            0.00000001
-        ],
-        "",
-        "0 0x20 0x08a6665ebfd43b02323423e764e185d98d1587f903b81507dbb69bfc41005efa",
-        "P2SH,WITNESS",
-        "EVAL_FALSE",
-        "P2WSH CHECKMULTISIG with first key uncompressed and signing with the second key attempted replay attack with no reported forkid"
-    ],
-    [
-        [
-            "",
-            "3044022077c04f2c6e97fa4dad9eea821d9b0935b6b317eea2653488ec56a50fe936dbb802206c51ac11c7c639e88366500a6d45357584ea237d79eee545370cd6d8a016c9ba01",
-            "5121038282263212c609d9ea2a6e3e172de238d8c39cabd5ac1ca10646e23fd5f51508410479be667ef9dcbbac55a06295ce870b07029bfcdb2dce28d959f2815b16f81798483ada7726a3c4655da4fbfc0e1108a8fd17b448a68554199c47d08ffb10d4b852ae",
-            0.00000001
-        ],
-        "0x22 0x002008a6665ebfd43b02323423e764e185d98d1587f903b81507dbb69bfc41005efa",
-        "HASH160 0x14 0x6f5ecd4b83b77f3c438f5214eff96454934fc5d1 EQUAL",
-        "P2SH,WITNESS",
-        "EVAL_FALSE",
-        "P2SH(P2WSH) CHECKMULTISIG with first key uncompressed and signing with the second key attempted replay attack with no reported forkid"
-    ],
-    [
-        [
-            "",
-            "304402201ad6f9a516be7c718cc009231ca8e5dfcdcd213fdb7ac5e08ba5890725663c9502203fc7b9be87a49e8b868fc733df81f98f50bd8e0f26f8804c664571ba9fa5696301",
-            "5141048282263212c609d9ea2a6e3e172de238d8c39cabd5ac1ca10646e23fd5f5150811f8a8098557dfe45e8256e830b60ace62d613ac2f7b17bed31b6eaff6e26caf210279be667ef9dcbbac55a06295ce870b07029bfcdb2dce28d959f2815b16f8179852ae",
-            0.00000001
-        ],
-        "",
-        "0 0x20 0x230828ed48871f0f362ce9432aa52f620f442cc8d9ce7a8b5e798365595a38bb",
-        "P2SH,WITNESS",
-        "EVAL_FALSE",
-        "P2WSH CHECKMULTISIG with second key uncompressed and signing with the first key attempted replay attack with no reported forkid"
-    ],
-    [
-        [
-            "",
-            "304402200331bda18fef935c2665a0e60fa6e1aadb34048505c8cffeaf0c37ad3014150f022068c96fd0df0cd9f91f1d5398121bee362390d512524f886cb544531bd75c206001",
-            "5141048282263212c609d9ea2a6e3e172de238d8c39cabd5ac1ca10646e23fd5f5150811f8a8098557dfe45e8256e830b60ace62d613ac2f7b17bed31b6eaff6e26caf210279be667ef9dcbbac55a06295ce870b07029bfcdb2dce28d959f2815b16f8179852ae",
-            0.00000001
-        ],
-        "0x22 0x0020230828ed48871f0f362ce9432aa52f620f442cc8d9ce7a8b5e798365595a38bb",
-        "HASH160 0x14 0x3478e7019ce61a68148f87549579b704cbe4c393 EQUAL",
-        "P2SH,WITNESS",
-        "EVAL_FALSE",
-        "P2SH(P2WSH) CHECKMULTISIG second key uncompressed and signing with the first key attempted replay attack with no reported forkid"
-    ],
-    [
-        [
-            "",
-            "304402201e09a2a5702eb3c9cf2da0af7a0b66c3c62ba6245cac79eb29d4d753d7bcf0fc02201c654f1b4f0fc4bef5de293b718ee604b283e8192ff2d0f09b28fcbfb11b14ca01",
-            "5141048282263212c609d9ea2a6e3e172de238d8c39cabd5ac1ca10646e23fd5f5150811f8a8098557dfe45e8256e830b60ace62d613ac2f7b17bed31b6eaff6e26caf210279be667ef9dcbbac55a06295ce870b07029bfcdb2dce28d959f2815b16f8179852ae",
-            0.00000001
-        ],
-        "",
-        "0 0x20 0x230828ed48871f0f362ce9432aa52f620f442cc8d9ce7a8b5e798365595a38bb",
-        "P2SH,WITNESS",
-        "EVAL_FALSE",
-        "P2WSH CHECKMULTISIG with second key uncompressed and signing with the second key attempted replay attack with no reported forkid"
-    ],
-    [
-        [
-            "",
-            "3044022048b7171feb9bf4fad36e9cad5115fb60083c281a341af25aa94f81e0cdafa89802201da33b76efd77551839297a67119c0cd7155c1a8c305e49abd32cba89319819201",
-            "5141048282263212c609d9ea2a6e3e172de238d8c39cabd5ac1ca10646e23fd5f5150811f8a8098557dfe45e8256e830b60ace62d613ac2f7b17bed31b6eaff6e26caf210279be667ef9dcbbac55a06295ce870b07029bfcdb2dce28d959f2815b16f8179852ae",
-            0.00000001
-        ],
-        "0x22 0x0020230828ed48871f0f362ce9432aa52f620f442cc8d9ce7a8b5e798365595a38bb",
-        "HASH160 0x14 0x3478e7019ce61a68148f87549579b704cbe4c393 EQUAL",
-        "P2SH,WITNESS",
-        "EVAL_FALSE",
-        "P2SH(P2WSH) CHECKMULTISIG with second key uncompressed and signing with the second key attempted replay attack with no reported forkid"
-    ],
-    [
-        "0x47 0x3044022026d2e86fdebcd18a20861316522b2000927f350c174165fad99ebf15eff9b2d602201a60cf2b98d8995a0849368927bda03787a8b8b372b049e8cc563a961605fea941",
-        "0x41 0x0479be667ef9dcbbac55a06295ce870b07029bfcdb2dce28d959f2815b16f81798483ada7726a3c4655da4fbfc0e1108a8fd17b448a68554199c47d08ffb10d4b8 CHECKSIG",
-        "",
-        "EVAL_FALSE",
-        "P2PK attempted replay attack with an incorrect forkid"
-    ],
-    [
-        "0x47 0x30440220446cbb0a7cfc20ac832cfbe6f56f6b3c29b5a52dc4069884db5ab5a282c43b9902205125a17147174fc6ff62cdaeb47b7c388eefcb1ad005906a769b970ce3b877d241 0x21 0x038282263212c609d9ea2a6e3e172de238d8c39cabd5ac1ca10646e23fd5f51508",
-        "DUP HASH160 0x14 0x1018853670f9f3b0582c5b9ee8ce93764ac32b93 EQUALVERIFY CHECKSIG",
-        "",
-        "EVAL_FALSE",
-        "P2PKH attempted replay attack with an incorrect forkid"
-    ],
-    [
-        "0x47 0x3044022057972c838f0e9be597c08cd9db126d717530a59f253c93c75e0ca64457a8fe44022051060f0c757140c8a5ce4e03ab1814bee038c9827842efdfecfc5b5154c9f58ac1",
-        "0x41 0x048282263212c609d9ea2a6e3e172de238d8c39cabd5ac1ca10646e23fd5f5150811f8a8098557dfe45e8256e830b60ace62d613ac2f7b17bed31b6eaff6e26caf CHECKSIG",
-        "",
-        "EVAL_FALSE",
-        "P2PK anyonecanpay attempted replay attack with an incorrect forkid"
-    ],
-    [
-        "0x47 0x30440220393e68268e98911b4a4e4b71f8535ac738109fb21ab633be86cc50bcbcdadef102204d0750bc953ff3a43df82cafb12139e436862b81783be372d1952a4398521bff41 0x23 0x210279be667ef9dcbbac55a06295ce870b07029bfcdb2dce28d959f2815b16f81798ac",
-        "HASH160 0x14 0x23b0ad3477f2178bc0b3eed26e4e6316f4e83aa1 EQUAL",
-        "P2SH",
-        "EVAL_FALSE",
-        "P2SH(P2PK) attempted replay attack with an incorrect forkid"
-    ],
-    [
-        "0x47 0x304402206f2c0183f62df8ee8d09947f32a171bdb1d63c0dde2c6fc04e329ce1657b5db502200e52772e95d04d3d2190acd4269dacbd0b9297dcbed1a83bfd0d44a652c9143141 0x41 0x0479be667ef9dcbbac55a06295ce870b07029bfcdb2dce28d959f2815b16f81798483ada7726a3c4655da4fbfc0e1108a8fd17b448a68554199c47d08ffb10d4b8 0x19 0x76a91491b24bf9f5288532960ac687abb035127b1d28a588ac",
-        "HASH160 0x14 0x7f67f0521934a57d3039f77f9f32cf313f3ac74b EQUAL",
-        "P2SH",
-        "EVAL_FALSE",
-        "P2SH(P2PKH) attempted replay attack with an incorrect forkid"
-    ],
-    [
-        "0 0x47 0x30440220518f5170ba689da3ac44992f122290944e710ad4ac9e14616cf0d043beccebfa022068d4bc94c99f4a75bd46f3b66a773bdc651eb3e04aad2a6aced0a1003d5def1941 0x47 0x3044022048e4c07214153cd8ca68e7f5908277723cb9fd862daba35108dd98ba8dd09bb002204dfe82229c2c7622f546d1d075b8a84c38df762db6e63ad880ca75d5d0971b2241 0x47 0x304402200cc4aec0980bb44f35e83501a6100e7b54d5048f257ac84e9773b1d4a00ba65c02203ea0bf418866b28da6d9a9046308973a6c9dad81afc232d9e4054283843db4b441",
-        "3 0x21 0x0279be667ef9dcbbac55a06295ce870b07029bfcdb2dce28d959f2815b16f81798 0x21 0x038282263212c609d9ea2a6e3e172de238d8c39cabd5ac1ca10646e23fd5f51508 0x21 0x03363d90d447b00c9c99ceac05b6262ee053441c7e55552ffe526bad8f83ff4640 3 CHECKMULTISIG",
-        "",
-        "EVAL_FALSE",
-        "3-of-3 attempted replay attack with an incorrect forkid"
-    ],
-    [
-        "0 0x47 0x304402202211b7ce207f562012f6087bce53117a9d7e2df6e49ce787b4ed56eeb843c78e0220729580a7f218de41f36fdc7250a896616eb325a8a2506076a2f9c0084ddf69a941 0x47 0x304402203139e5b9ae58403114474d2e107261ee92b4ea4eff1f3be7497e441266148896022052e9d7d6a0f807e0ae2c2ebb75afea4d23bc9777767f539818149581ca65ad5141 0x4c69 0x52210279be667ef9dcbbac55a06295ce870b07029bfcdb2dce28d959f2815b16f8179821038282263212c609d9ea2a6e3e172de238d8c39cabd5ac1ca10646e23fd5f515082103363d90d447b00c9c99ceac05b6262ee053441c7e55552ffe526bad8f83ff464053ae",
-        "HASH160 0x14 0xc9e4a896d149702d0d1695434feddd52e24ad78d EQUAL",
-        "P2SH",
-        "EVAL_FALSE",
-        "P2SH(2-of-3) attempted replay attack with an incorrect forkid"
-    ],
-    [
-        [
-            "304402202afcf8ceb60935806771a74374175d7284ce7e5e94552e60cd19b93770ae5bc8022076c3d5614007863b4e0dadf7b325a92695632a0fee8308f5f18340b80b0b27fb41",
-            "410479be667ef9dcbbac55a06295ce870b07029bfcdb2dce28d959f2815b16f81798483ada7726a3c4655da4fbfc0e1108a8fd17b448a68554199c47d08ffb10d4b8ac",
-            0.00000001
-        ],
-        "",
-        "0 0x20 0xb95237b48faaa69eb078e1170be3b5cbb3fddf16d0a991e14ad274f7b33a4f64",
-        "P2SH,WITNESS",
-        "EVAL_FALSE",
-        "Basic P2WSH attempted replay attack with an incorrect forkid"
-    ],
-    [
-        [
-            "3044022045c1dcbcf342cba00f7035e789af94c22f791a32c5c0b1349644df8c47b326500220404b3f5437045b4f555ecbd952a1cdddbce71c967b030831e61695563075fdab41",
-            "0479be667ef9dcbbac55a06295ce870b07029bfcdb2dce28d959f2815b16f81798483ada7726a3c4655da4fbfc0e1108a8fd17b448a68554199c47d08ffb10d4b8",
-            0.00000001
-        ],
-        "",
-        "0 0x14 0x91b24bf9f5288532960ac687abb035127b1d28a5",
-        "P2SH,WITNESS",
-        "EVAL_FALSE",
-        "Basic P2WPKH attempted replay attack with an incorrect forkid"
-    ],
-    [
-        [
-            "304402203ea72607be64d84632155ca287f31b7ffcc6d920a9262a399c3e44b7d10eeb8602201d07d0ff15ba6927304a9f77357596bca32cfa6e53c2e4ff95d3e504c415403141",
-            "410479be667ef9dcbbac55a06295ce870b07029bfcdb2dce28d959f2815b16f81798483ada7726a3c4655da4fbfc0e1108a8fd17b448a68554199c47d08ffb10d4b8ac",
-            0.00000001
-        ],
-        "0x22 0x0020b95237b48faaa69eb078e1170be3b5cbb3fddf16d0a991e14ad274f7b33a4f64",
-        "HASH160 0x14 0xf386c2ba255cc56d20cfa6ea8b062f8b59945518 EQUAL",
-        "P2SH,WITNESS",
-        "EVAL_FALSE",
-        "Basic P2SH(P2WSH) attempted replay attack with an incorrect forkid"
-    ],
-    [
-        [
-            "304402206b9dec1701a7a06ecf7d2a1ec6b6872fedb1e47dd7d7062bd9800c612f0078d802205782b20fd6099a0cdf95ee7a112e12b00d671a28f17545371b5fedb83c19415d41",
-            "0479be667ef9dcbbac55a06295ce870b07029bfcdb2dce28d959f2815b16f81798483ada7726a3c4655da4fbfc0e1108a8fd17b448a68554199c47d08ffb10d4b8",
-            0.00000001
-        ],
-        "0x16 0x001491b24bf9f5288532960ac687abb035127b1d28a5",
-        "HASH160 0x14 0x17743beb429c55c942d2ec703b98c4d57c2df5c6 EQUAL",
-        "P2SH,WITNESS",
-        "EVAL_FALSE",
-        "Basic P2SH(P2WPKH) attempted replay attack with an incorrect forkid"
-    ],
-    [
-        [
-            "304402204c4a8ca7081992e123d350f72162231cacf617032d02223f392a545093e6156d02205a7ea5965ff33efea23044d1c1d85b08de991db56af0f182e8f90686322c6b5a41",
-            "210279be667ef9dcbbac55a06295ce870b07029bfcdb2dce28d959f2815b16f81798ac",
-            0.00000001
-        ],
-        "",
-        "0 0x20 0x1863143c14c5166804bd19203356da136c985678cd4d27a1b8c6329604903262",
-        "P2SH,WITNESS,WITNESS_PUBKEYTYPE",
-        "EVAL_FALSE",
-        "Basic P2WSH with compressed key attempted replay attack with an incorrect forkid"
-    ],
-    [
-        [
-            "3044022027f76410e98637f30bd7335eaea5b677be0eac064ffbc9b32d4646f7fb8c900a0220033776a97469c6a1fad5edcfc1b0bb878d1e29a69077b80d9d3534233c6e616b41",
-            "0279be667ef9dcbbac55a06295ce870b07029bfcdb2dce28d959f2815b16f81798",
-            0.00000001
-        ],
-        "",
-        "0 0x14 0x751e76e8199196d454941c45d1b3a323f1433bd6",
-        "P2SH,WITNESS,WITNESS_PUBKEYTYPE",
-        "EVAL_FALSE",
-        "Basic P2WPKH with compressed key attempted replay attack with an incorrect forkid"
-    ],
-    [
-        [
-            "304402207e50824f4b1d48ad5f0423e50bfc289093c10c3db31764fc53531d23b27f83b70220169e550f6b5cc340ae06e68bbe7b4ac251d9a2164741da7af87bd9e29e8e2b5941",
-            "210279be667ef9dcbbac55a06295ce870b07029bfcdb2dce28d959f2815b16f81798ac",
-            0.00000001
-        ],
-        "0x22 0x00201863143c14c5166804bd19203356da136c985678cd4d27a1b8c6329604903262",
-        "HASH160 0x14 0xe4300531190587e3880d4c3004f5355d88ff928d EQUAL",
-        "P2SH,WITNESS,WITNESS_PUBKEYTYPE",
-        "EVAL_FALSE",
-        "Basic P2SH(P2WSH) with compressed key attempted replay attack with an incorrect forkid"
-    ],
-    [
-        [
-            "3044022035b2a87aa742952a89b38fa08ea7086760ff58550045ff71ddf02cdb89baa4d9022050580ea397f90e244ca8c6670b4b7d61440b95dca43ea61f33dfaeadcccfc1d441",
-            "0279be667ef9dcbbac55a06295ce870b07029bfcdb2dce28d959f2815b16f81798",
-            0.00000001
-        ],
-        "0x16 0x0014751e76e8199196d454941c45d1b3a323f1433bd6",
-        "HASH160 0x14 0xbcfeb728b584253d5f3f70bcb780e9ef218a68f4 EQUAL",
-        "P2SH,WITNESS,WITNESS_PUBKEYTYPE",
-        "EVAL_FALSE",
-        "Basic P2SH(P2WPKH) with compressed key attempted replay attack with an incorrect forkid"
-    ],
-    [
-        [
-            "",
-            "304402203519df6d4d6b2e6673cb746d62e0a35211b8250845c630683ca8f0a9605d172502201c0367dafa4eb18d7ef74ee0018e1fb11d7662ddf2b5d1ac472158da5db492f041",
-            "5121038282263212c609d9ea2a6e3e172de238d8c39cabd5ac1ca10646e23fd5f51508210279be667ef9dcbbac55a06295ce870b07029bfcdb2dce28d959f2815b16f8179852ae",
-            0.00000001
-        ],
-        "",
-        "0 0x20 0x06c24420938f0fa3c1cb2707d867154220dca365cdbfa0dd2a83854730221460",
-        "P2SH,WITNESS,WITNESS_PUBKEYTYPE",
-        "EVAL_FALSE",
-        "P2WSH CHECKMULTISIG with compressed keys attempted replay attack with an incorrect forkid"
-    ],
-    [
-        [
-            "",
-            "304402205ceebc1a8885f9c155835a20d01feaee5eba08d70658eb0cda4a2d7f15937a6402204b30ab5b58c873862b6126882a220687819937875cb9c6fa0d9fefd5c666d01641",
-            "5121038282263212c609d9ea2a6e3e172de238d8c39cabd5ac1ca10646e23fd5f51508210279be667ef9dcbbac55a06295ce870b07029bfcdb2dce28d959f2815b16f8179852ae",
-            0.00000001
-        ],
-        "0x22 0x002006c24420938f0fa3c1cb2707d867154220dca365cdbfa0dd2a83854730221460",
-        "HASH160 0x14 0x26282aad7c29369d15fed062a778b6100d31a340 EQUAL",
-        "P2SH,WITNESS,WITNESS_PUBKEYTYPE",
-        "EVAL_FALSE",
-        "P2SH(P2WSH) CHECKMULTISIG with compressed keys attempted replay attack with an incorrect forkid"
-    ],
-    [
-        [
-            "",
-            "30440220659c3af9df15fbf81761642116fca197c32462fe704f37cce8128e3cf3c02cf7022077b671381f5edda6e5a3b9d49ab65b4618443399ea888bbf33ad1d2ab33bfb3a41",
-            "5121038282263212c609d9ea2a6e3e172de238d8c39cabd5ac1ca10646e23fd5f51508210279be667ef9dcbbac55a06295ce870b07029bfcdb2dce28d959f2815b16f8179852ae",
-            0.00000001
-        ],
-        "",
-        "0 0x20 0x06c24420938f0fa3c1cb2707d867154220dca365cdbfa0dd2a83854730221460",
-        "P2SH,WITNESS,WITNESS_PUBKEYTYPE",
-        "EVAL_FALSE",
-        "P2WSH CHECKMULTISIG with compressed keys attempted replay attack with an incorrect forkid"
-    ],
-    [
-        [
-            "",
-            "30440220648f82f9f5a1e207b87a0480a212c8766c2d4fc1da252b011d9c5b7004d6292402201cdfd2e4ad6f2a0437f4e66048c51bafc2b6364b8eb2d023d7f4ecbc1ea9a23941",
-            "5121038282263212c609d9ea2a6e3e172de238d8c39cabd5ac1ca10646e23fd5f51508210279be667ef9dcbbac55a06295ce870b07029bfcdb2dce28d959f2815b16f8179852ae",
-            0.00000001
-        ],
-        "0x22 0x002006c24420938f0fa3c1cb2707d867154220dca365cdbfa0dd2a83854730221460",
-        "HASH160 0x14 0x26282aad7c29369d15fed062a778b6100d31a340 EQUAL",
-        "P2SH,WITNESS,WITNESS_PUBKEYTYPE",
-        "EVAL_FALSE",
-        "P2SH(P2WSH) CHECKMULTISIG with compressed keys attempted replay attack with an incorrect forkid"
-    ],
-    [
-        [
-            "",
-            "304402203c643dc54719b554c29868e1b94cef73666b7abf491b5ceb509f2cf4a02fb4ef0220291282af745dbcf40d4564f1bb5c22df3f17797e1057a16b4908578e43f270a441",
-            "5121038282263212c609d9ea2a6e3e172de238d8c39cabd5ac1ca10646e23fd5f51508410479be667ef9dcbbac55a06295ce870b07029bfcdb2dce28d959f2815b16f81798483ada7726a3c4655da4fbfc0e1108a8fd17b448a68554199c47d08ffb10d4b852ae",
-            0.00000001
-        ],
-        "",
-        "0 0x20 0x08a6665ebfd43b02323423e764e185d98d1587f903b81507dbb69bfc41005efa",
-        "P2SH,WITNESS",
-        "EVAL_FALSE",
-        "P2WSH CHECKMULTISIG with first key uncompressed and signing with the first key attempted replay attack with an incorrect forkid"
-    ],
-    [
-        [
-            "",
-            "304402204b2d36befdafedce7b90b67dd67599b1b0a81095bf8864f0a5c7eb3d97c4a2af0220317bfcaf9b5b1f16763adc29dfeebf02a9770b79a93c5ea7f5f7b4bdeb9886e741",
-            "5121038282263212c609d9ea2a6e3e172de238d8c39cabd5ac1ca10646e23fd5f51508410479be667ef9dcbbac55a06295ce870b07029bfcdb2dce28d959f2815b16f81798483ada7726a3c4655da4fbfc0e1108a8fd17b448a68554199c47d08ffb10d4b852ae",
-            0.00000001
-        ],
-        "0x22 0x002008a6665ebfd43b02323423e764e185d98d1587f903b81507dbb69bfc41005efa",
-        "HASH160 0x14 0x6f5ecd4b83b77f3c438f5214eff96454934fc5d1 EQUAL",
-        "P2SH,WITNESS",
-        "EVAL_FALSE",
-        "P2SH(P2WSH) CHECKMULTISIG first key uncompressed and signing with the first key attempted replay attack with an incorrect forkid"
-    ],
-    [
-        [
-            "",
-            "304402200e23cff28d40d611a8ab928de90292ccf909da12af38fb374fab38af9ee14a5b0220148148adcc9027cd27e4394abe0b91b27a06e37a44608e0491e3c874fff94c6c41",
-            "5121038282263212c609d9ea2a6e3e172de238d8c39cabd5ac1ca10646e23fd5f51508410479be667ef9dcbbac55a06295ce870b07029bfcdb2dce28d959f2815b16f81798483ada7726a3c4655da4fbfc0e1108a8fd17b448a68554199c47d08ffb10d4b852ae",
-            0.00000001
-        ],
-        "",
-        "0 0x20 0x08a6665ebfd43b02323423e764e185d98d1587f903b81507dbb69bfc41005efa",
-        "P2SH,WITNESS",
-        "EVAL_FALSE",
-        "P2WSH CHECKMULTISIG with first key uncompressed and signing with the second key attempted replay attack with an incorrect forkid"
-    ],
-    [
-        [
-            "",
-            "304402200453166310972a0ca8a0a4eeb6ad30578226997fae5338bde1fbd1e0debd74140220112b118d79b566d006a1c13c188c0e186bb6b38a1668252a31aba68388a4fb5441",
-            "5121038282263212c609d9ea2a6e3e172de238d8c39cabd5ac1ca10646e23fd5f51508410479be667ef9dcbbac55a06295ce870b07029bfcdb2dce28d959f2815b16f81798483ada7726a3c4655da4fbfc0e1108a8fd17b448a68554199c47d08ffb10d4b852ae",
-            0.00000001
-        ],
-        "0x22 0x002008a6665ebfd43b02323423e764e185d98d1587f903b81507dbb69bfc41005efa",
-        "HASH160 0x14 0x6f5ecd4b83b77f3c438f5214eff96454934fc5d1 EQUAL",
-        "P2SH,WITNESS",
-        "EVAL_FALSE",
-        "P2SH(P2WSH) CHECKMULTISIG with first key uncompressed and signing with the second key attempted replay attack with an incorrect forkid"
-    ],
-    [
-        [
-            "",
-            "3044022009386f94dd5169d10a76afae3d7b4467f48f8729c9acbcfdbcc07a726275527002202261695a3b623bbb0c699c8b3dbe21d6a3cd862448825ffa801a0f00b01c6a6841",
-            "5141048282263212c609d9ea2a6e3e172de238d8c39cabd5ac1ca10646e23fd5f5150811f8a8098557dfe45e8256e830b60ace62d613ac2f7b17bed31b6eaff6e26caf210279be667ef9dcbbac55a06295ce870b07029bfcdb2dce28d959f2815b16f8179852ae",
-            0.00000001
-        ],
-        "",
-        "0 0x20 0x230828ed48871f0f362ce9432aa52f620f442cc8d9ce7a8b5e798365595a38bb",
-        "P2SH,WITNESS",
-        "EVAL_FALSE",
-        "P2WSH CHECKMULTISIG with second key uncompressed and signing with the first key attempted replay attack with an incorrect forkid"
-    ],
-    [
-        [
-            "",
-            "304402205a6bdd393a1a93695688040789c2a9486f2c49f5b862b12ca7b98223183d5e6c022046817ef11ba9c06042d3687caeca5d3173007c952c9589dae8bc14352d7845e041",
-            "5141048282263212c609d9ea2a6e3e172de238d8c39cabd5ac1ca10646e23fd5f5150811f8a8098557dfe45e8256e830b60ace62d613ac2f7b17bed31b6eaff6e26caf210279be667ef9dcbbac55a06295ce870b07029bfcdb2dce28d959f2815b16f8179852ae",
-            0.00000001
-        ],
-        "0x22 0x0020230828ed48871f0f362ce9432aa52f620f442cc8d9ce7a8b5e798365595a38bb",
-        "HASH160 0x14 0x3478e7019ce61a68148f87549579b704cbe4c393 EQUAL",
-        "P2SH,WITNESS",
-        "EVAL_FALSE",
-        "P2SH(P2WSH) CHECKMULTISIG second key uncompressed and signing with the first key attempted replay attack with an incorrect forkid"
-    ],
-    [
-        [
-            "",
-            "3044022075ca75d26e21af0606acaed7080b073a86d8ec96355618dbca16dec553c490e002200cede82830e84c4a8f78126f3aad9267504e3792a399e53c4e89481f04c7972d41",
-            "5141048282263212c609d9ea2a6e3e172de238d8c39cabd5ac1ca10646e23fd5f5150811f8a8098557dfe45e8256e830b60ace62d613ac2f7b17bed31b6eaff6e26caf210279be667ef9dcbbac55a06295ce870b07029bfcdb2dce28d959f2815b16f8179852ae",
-            0.00000001
-        ],
-        "",
-        "0 0x20 0x230828ed48871f0f362ce9432aa52f620f442cc8d9ce7a8b5e798365595a38bb",
-        "P2SH,WITNESS",
-        "EVAL_FALSE",
-        "P2WSH CHECKMULTISIG with second key uncompressed and signing with the second key attempted replay attack with an incorrect forkid"
-    ],
-    [
-        [
-            "",
-            "304402207faec6fd6a941b908c2ba096b7ec883afacbe38720d11cf37ea4bba461393fb602206c1ad4ce20cdcdb75d1d8e49c9bb020b9c33119ac43e0dbe4bddfc4139535e6841",
-            "5141048282263212c609d9ea2a6e3e172de238d8c39cabd5ac1ca10646e23fd5f5150811f8a8098557dfe45e8256e830b60ace62d613ac2f7b17bed31b6eaff6e26caf210279be667ef9dcbbac55a06295ce870b07029bfcdb2dce28d959f2815b16f8179852ae",
-            0.00000001
-        ],
-        "0x22 0x0020230828ed48871f0f362ce9432aa52f620f442cc8d9ce7a8b5e798365595a38bb",
-        "HASH160 0x14 0x3478e7019ce61a68148f87549579b704cbe4c393 EQUAL",
-        "P2SH,WITNESS",
-        "EVAL_FALSE",
-        "P2SH(P2WSH) CHECKMULTISIG with second key uncompressed and signing with the second key attempted replay attack with an incorrect forkid"
-    ],
-    [
-        "0x47 0x304402200a5c6163f07b8d3b013c4d1d6dba25e780b39658d79ba37af7057a3b7f15ffa102201fd9b4eaa9943f734928b99a83592c2e7bf342ea2680f6a2bb705167966b742041",
-        "0x41 0x0479be667ef9dcbbac55a06295ce870b07029bfcdb2dce28d959f2815b16f81798483ada7726a3c4655da4fbfc0e1108a8fd17b448a68554199c47d08ffb10d4b8 CHECKSIG",
-        "",
-        "EVAL_FALSE",
-        "P2PK attempted replay attack with reported forkid, but unset hashtype"
-    ],
-    [
-        "0x47 0x304402206e05a6fe23c59196ffe176c9ddc31e73a9885638f9d1328d47c0c703863b8876022076feb53811aa5b04e0e79f938eb19906cc5e67548bc555a8e8b8b0fc603d840c41 0x21 0x038282263212c609d9ea2a6e3e172de238d8c39cabd5ac1ca10646e23fd5f51508",
-        "DUP HASH160 0x14 0x1018853670f9f3b0582c5b9ee8ce93764ac32b93 EQUALVERIFY CHECKSIG",
-        "",
-        "EVAL_FALSE",
-        "P2PKH attempted replay attack with reported forkid, but unset hashtype"
-    ],
-    [
-        "0x47 0x304402204710a85181663b32d25c70ec2bbd14adff5ddfff6cb50d09e155ef5f541fc86c0220056b0cc949be9386ecc5f6c2ac0493269031dbb185781db90171b54ac1277902c1",
-        "0x41 0x048282263212c609d9ea2a6e3e172de238d8c39cabd5ac1ca10646e23fd5f5150811f8a8098557dfe45e8256e830b60ace62d613ac2f7b17bed31b6eaff6e26caf CHECKSIG",
-        "",
-        "EVAL_FALSE",
-        "P2PK anyonecanpay attempted replay attack with reported forkid, but unset hashtype"
-    ],
-    [
-        "0x47 0x3044022003fef42ed6c7be8917441218f525a60e2431be978e28b7aca4d7a532cc413ae8022067a1f82c74e8d69291b90d148778405c6257bbcfc2353cc38a3e1f22bf44254641 0x23 0x210279be667ef9dcbbac55a06295ce870b07029bfcdb2dce28d959f2815b16f81798ac",
-        "HASH160 0x14 0x23b0ad3477f2178bc0b3eed26e4e6316f4e83aa1 EQUAL",
-        "P2SH",
-        "EVAL_FALSE",
-        "P2SH(P2PK) attempted replay attack with reported forkid, but unset hashtype"
-    ],
-    [
-        "0x47 0x30440220781ba4f59a7b207a10db87628bc2168df4d59b844b397d2dbc9a5835fb2f2b7602206ed8fbcc1072fe2dfc5bb25909269e5dc42ffcae7ec2bc81d59692210ff30c2b41 0x41 0x0479be667ef9dcbbac55a06295ce870b07029bfcdb2dce28d959f2815b16f81798483ada7726a3c4655da4fbfc0e1108a8fd17b448a68554199c47d08ffb10d4b8 0x19 0x76a91491b24bf9f5288532960ac687abb035127b1d28a588ac",
-        "HASH160 0x14 0x7f67f0521934a57d3039f77f9f32cf313f3ac74b EQUAL",
-        "P2SH",
-        "EVAL_FALSE",
-        "P2SH(P2PKH) attempted replay attack with reported forkid, but unset hashtype"
-    ],
-    [
-        "0 0x47 0x3044022051254b9fb476a52d85530792b578f86fea70ec1ffb4393e661bcccb23d8d63d3022076505f94a403c86097841944e044c70c2045ce90e36de51f7e9d3828db98a07541 0x47 0x304402200a358f750934b3feb822f1966bfcd8bbec9eeaa3a8ca941e11ee5960e181fa01022050bf6b5a8e7750f70354ae041cb68a7bade67ec6c3ab19eb359638974410626e41 0x47 0x304402200955d031fff71d8653221e85e36c3c85533d2312fc3045314b19650b7ae2f81002202a6bb8505e36201909d0921f01abff390ae6b7ff97bbf959f98aedeb0a56730941",
-        "3 0x21 0x0279be667ef9dcbbac55a06295ce870b07029bfcdb2dce28d959f2815b16f81798 0x21 0x038282263212c609d9ea2a6e3e172de238d8c39cabd5ac1ca10646e23fd5f51508 0x21 0x03363d90d447b00c9c99ceac05b6262ee053441c7e55552ffe526bad8f83ff4640 3 CHECKMULTISIG",
-        "",
-        "EVAL_FALSE",
-        "3-of-3 attempted replay attack with reported forkid, but unset hashtype"
-    ],
-    [
-        "0 0x47 0x304402205b7d2c2f177ae76cfbbf14d589c113b0b35db753d305d5562dd0b61cbf366cfb02202e56f93c4f08a27f986cd424ffc48a462c3202c4902104d4d0ff98ed28f4bf8041 0x47 0x30440220563e5b3b1fc11662a84bc5ea2a32cc3819703254060ba30d639a1aaf2d5068ad0220601c1f47ddc76d93284dd9ed68f7c9974c4a0ea7cbe8a247d6bc3878567a5fca41 0x4c69 0x52210279be667ef9dcbbac55a06295ce870b07029bfcdb2dce28d959f2815b16f8179821038282263212c609d9ea2a6e3e172de238d8c39cabd5ac1ca10646e23fd5f515082103363d90d447b00c9c99ceac05b6262ee053441c7e55552ffe526bad8f83ff464053ae",
-        "HASH160 0x14 0xc9e4a896d149702d0d1695434feddd52e24ad78d EQUAL",
-        "P2SH",
-        "EVAL_FALSE",
-        "P2SH(2-of-3) attempted replay attack with reported forkid, but unset hashtype"
-    ],
-    [
-        [
-            "304402200d461c140cfdfcf36b94961db57ae8c18d1cb80e9d95a9e47ac22470c1bf125502201c8dc1cbfef6a3ef90acbbb992ca22fe9466ee6f9d4898eda277a7ac3ab4b25141",
-            "410479be667ef9dcbbac55a06295ce870b07029bfcdb2dce28d959f2815b16f81798483ada7726a3c4655da4fbfc0e1108a8fd17b448a68554199c47d08ffb10d4b8ac",
-            0.00000001
-        ],
-        "",
-        "0 0x20 0xb95237b48faaa69eb078e1170be3b5cbb3fddf16d0a991e14ad274f7b33a4f64",
-        "P2SH,WITNESS",
-        "EVAL_FALSE",
-        "Basic P2WSH attempted replay attack with reported forkid, but unset hashtype"
-    ],
-    [
-        [
-            "304402201e7216e5ccb3b61d46946ec6cc7e8c4e0117d13ac2fd4b152197e4805191c74202203e9903e33e84d9ee1dd13fb057afb7ccfb47006c23f6a067185efbc9dd780fc541",
-            "0479be667ef9dcbbac55a06295ce870b07029bfcdb2dce28d959f2815b16f81798483ada7726a3c4655da4fbfc0e1108a8fd17b448a68554199c47d08ffb10d4b8",
-            0.00000001
-        ],
-        "",
-        "0 0x14 0x91b24bf9f5288532960ac687abb035127b1d28a5",
-        "P2SH,WITNESS",
-        "EVAL_FALSE",
-        "Basic P2WPKH attempted replay attack with reported forkid, but unset hashtype"
-    ],
-    [
-        [
-            "3044022066e02c19a513049d49349cf5311a1b012b7c4fae023795a18ab1d91c23496c22022025e216342c8e07ce8ef51e8daee88f84306a9de66236cab230bb63067ded1ad341",
-            "410479be667ef9dcbbac55a06295ce870b07029bfcdb2dce28d959f2815b16f81798483ada7726a3c4655da4fbfc0e1108a8fd17b448a68554199c47d08ffb10d4b8ac",
-            0.00000001
-        ],
-        "0x22 0x0020b95237b48faaa69eb078e1170be3b5cbb3fddf16d0a991e14ad274f7b33a4f64",
-        "HASH160 0x14 0xf386c2ba255cc56d20cfa6ea8b062f8b59945518 EQUAL",
-        "P2SH,WITNESS",
-        "EVAL_FALSE",
-        "Basic P2SH(P2WSH) attempted replay attack with reported forkid, but unset hashtype"
-    ],
-    [
-        [
-            "304402200929d11561cd958460371200f82e9cae64c727a495715a31828e27a7ad57b36d0220361732ced04a6f97351ecca21a56d0b8cd4932c1da1f8f569a2b68e5e48aed7841",
-            "0479be667ef9dcbbac55a06295ce870b07029bfcdb2dce28d959f2815b16f81798483ada7726a3c4655da4fbfc0e1108a8fd17b448a68554199c47d08ffb10d4b8",
-            0.00000001
-        ],
-        "0x16 0x001491b24bf9f5288532960ac687abb035127b1d28a5",
-        "HASH160 0x14 0x17743beb429c55c942d2ec703b98c4d57c2df5c6 EQUAL",
-        "P2SH,WITNESS",
-        "EVAL_FALSE",
-        "Basic P2SH(P2WPKH) attempted replay attack with reported forkid, but unset hashtype"
-    ],
-    [
-        [
-            "304402204256146fcf8e73b0fd817ffa2a4e408ff0418ff987dd08a4f485b62546f6c43c02203f3c8c3e2febc051e1222867f5f9d0eaf039d6792911c10940aa3cc74123378e41",
-            "210279be667ef9dcbbac55a06295ce870b07029bfcdb2dce28d959f2815b16f81798ac",
-            0.00000001
-        ],
-        "",
-        "0 0x20 0x1863143c14c5166804bd19203356da136c985678cd4d27a1b8c6329604903262",
-        "P2SH,WITNESS,WITNESS_PUBKEYTYPE",
-        "EVAL_FALSE",
-        "Basic P2WSH with compressed key attempted replay attack with reported forkid, but unset hashtype"
-    ],
-    [
-        [
-            "304402204edf27486f11432466b744df533e1acac727e0c83e5f912eb289a3df5bf8035f022075809fdd876ede40ad21667eba8b7e96394938f9c9c50f11b6a1280cce2cea8641",
-            "0279be667ef9dcbbac55a06295ce870b07029bfcdb2dce28d959f2815b16f81798",
-            0.00000001
-        ],
-        "",
-        "0 0x14 0x751e76e8199196d454941c45d1b3a323f1433bd6",
-        "P2SH,WITNESS,WITNESS_PUBKEYTYPE",
-        "EVAL_FALSE",
-        "Basic P2WPKH with compressed key attempted replay attack with reported forkid, but unset hashtype"
-    ],
-    [
-        [
-            "304402203a549090cc46bce1e5e95c4922ea2c12747988e0207b04c42f81cdbe87bb1539022050f57a245b875fd5119c419aaf050bcdf41384f0765f04b809e5bced1fe7093d41",
-            "210279be667ef9dcbbac55a06295ce870b07029bfcdb2dce28d959f2815b16f81798ac",
-            0.00000001
-        ],
-        "0x22 0x00201863143c14c5166804bd19203356da136c985678cd4d27a1b8c6329604903262",
-        "HASH160 0x14 0xe4300531190587e3880d4c3004f5355d88ff928d EQUAL",
-        "P2SH,WITNESS,WITNESS_PUBKEYTYPE",
-        "EVAL_FALSE",
-        "Basic P2SH(P2WSH) with compressed key attempted replay attack with reported forkid, but unset hashtype"
-    ],
-    [
-        [
-            "304402201bc0d53046827f4a35a3166e33e3b3366c4085540dc383b95d21ed2ab11e368a0220333e78c6231214f5f8e59621e15d7eeab0d4e4d0796437e00bfbd2680c5f9c1741",
-            "0279be667ef9dcbbac55a06295ce870b07029bfcdb2dce28d959f2815b16f81798",
-            0.00000001
-        ],
-        "0x16 0x0014751e76e8199196d454941c45d1b3a323f1433bd6",
-        "HASH160 0x14 0xbcfeb728b584253d5f3f70bcb780e9ef218a68f4 EQUAL",
-        "P2SH,WITNESS,WITNESS_PUBKEYTYPE",
-        "EVAL_FALSE",
-        "Basic P2SH(P2WPKH) with compressed key attempted replay attack with reported forkid, but unset hashtype"
-    ],
-    [
-        [
-            "",
-            "304402207eb8a59b5c65fc3f6aeef77066556ed5c541948a53a3ba7f7c375b8eed76ee7502201e036a7a9a98ff919ff94dc905d67a1ec006f79ef7cff0708485c8bb79dce38e41",
-            "5121038282263212c609d9ea2a6e3e172de238d8c39cabd5ac1ca10646e23fd5f51508210279be667ef9dcbbac55a06295ce870b07029bfcdb2dce28d959f2815b16f8179852ae",
-            0.00000001
-        ],
-        "",
-        "0 0x20 0x06c24420938f0fa3c1cb2707d867154220dca365cdbfa0dd2a83854730221460",
-        "P2SH,WITNESS,WITNESS_PUBKEYTYPE",
-        "EVAL_FALSE",
-        "P2WSH CHECKMULTISIG with compressed keys attempted replay attack with reported forkid, but unset hashtype"
-    ],
-    [
-        [
-            "",
-            "3044022033706aed33b8155d5486df3b9bca8cdd3bd4bdb5436dce46d72cdaba51d22b4002203626e94fe53a178af46624f17315c6931f20a30b103f5e044e1eda0c3fe185c641",
-            "5121038282263212c609d9ea2a6e3e172de238d8c39cabd5ac1ca10646e23fd5f51508210279be667ef9dcbbac55a06295ce870b07029bfcdb2dce28d959f2815b16f8179852ae",
-            0.00000001
-        ],
-        "0x22 0x002006c24420938f0fa3c1cb2707d867154220dca365cdbfa0dd2a83854730221460",
-        "HASH160 0x14 0x26282aad7c29369d15fed062a778b6100d31a340 EQUAL",
-        "P2SH,WITNESS,WITNESS_PUBKEYTYPE",
-        "EVAL_FALSE",
-        "P2SH(P2WSH) CHECKMULTISIG with compressed keys attempted replay attack with reported forkid, but unset hashtype"
-    ],
-    [
-        [
-            "",
-            "304402204048b7371ab1c544362efb89af0c80154747d665aa4fcfb2edfd2d161e57b42e02207e043748e96637080ffc3acbd4dcc6fee1e58d30f6d1269535f32188e5ddae7341",
-            "5121038282263212c609d9ea2a6e3e172de238d8c39cabd5ac1ca10646e23fd5f51508210279be667ef9dcbbac55a06295ce870b07029bfcdb2dce28d959f2815b16f8179852ae",
-            0.00000001
-        ],
-        "",
-        "0 0x20 0x06c24420938f0fa3c1cb2707d867154220dca365cdbfa0dd2a83854730221460",
-        "P2SH,WITNESS,WITNESS_PUBKEYTYPE",
-        "EVAL_FALSE",
-        "P2WSH CHECKMULTISIG with compressed keys attempted replay attack with reported forkid, but unset hashtype"
-    ],
-    [
-        [
-            "",
-            "3044022073902ef0b8a554c36c44cc03c1b64df96ce2914ebcf946f5bb36078fd5245cdf02205b148f1ba127065fb8c83a5a9576f2dcd111739788ed4bb3ee08b2bd3860c91c41",
-            "5121038282263212c609d9ea2a6e3e172de238d8c39cabd5ac1ca10646e23fd5f51508210279be667ef9dcbbac55a06295ce870b07029bfcdb2dce28d959f2815b16f8179852ae",
-            0.00000001
-        ],
-        "0x22 0x002006c24420938f0fa3c1cb2707d867154220dca365cdbfa0dd2a83854730221460",
-        "HASH160 0x14 0x26282aad7c29369d15fed062a778b6100d31a340 EQUAL",
-        "P2SH,WITNESS,WITNESS_PUBKEYTYPE",
-        "EVAL_FALSE",
-        "P2SH(P2WSH) CHECKMULTISIG with compressed keys attempted replay attack with reported forkid, but unset hashtype"
-    ],
-    [
-        [
-            "",
-            "304402202d092ededd1f060609dbf8cb76950634ff42b3e62cf4adb69ab92397b07d742302204ff886f8d0817491a96d1daccdcc820f6feb122ee6230143303100db37dfa79f41",
-            "5121038282263212c609d9ea2a6e3e172de238d8c39cabd5ac1ca10646e23fd5f51508410479be667ef9dcbbac55a06295ce870b07029bfcdb2dce28d959f2815b16f81798483ada7726a3c4655da4fbfc0e1108a8fd17b448a68554199c47d08ffb10d4b852ae",
-            0.00000001
-        ],
-        "",
-        "0 0x20 0x08a6665ebfd43b02323423e764e185d98d1587f903b81507dbb69bfc41005efa",
-        "P2SH,WITNESS",
-        "EVAL_FALSE",
-        "P2WSH CHECKMULTISIG with first key uncompressed and signing with the first key attempted replay attack with reported forkid, but unset hashtype"
-    ],
-    [
-        [
-            "",
-            "304402202dd7e91243f2235481ffb626c3b7baf2c859ae3a5a77fb750ef97b99a8125dc002204960de3d3c3ab9496e218ec57e5240e0e10a6f9546316fe240c216d45116d29341",
-            "5121038282263212c609d9ea2a6e3e172de238d8c39cabd5ac1ca10646e23fd5f51508410479be667ef9dcbbac55a06295ce870b07029bfcdb2dce28d959f2815b16f81798483ada7726a3c4655da4fbfc0e1108a8fd17b448a68554199c47d08ffb10d4b852ae",
-            0.00000001
-        ],
-        "0x22 0x002008a6665ebfd43b02323423e764e185d98d1587f903b81507dbb69bfc41005efa",
-        "HASH160 0x14 0x6f5ecd4b83b77f3c438f5214eff96454934fc5d1 EQUAL",
-        "P2SH,WITNESS",
-        "EVAL_FALSE",
-        "P2SH(P2WSH) CHECKMULTISIG first key uncompressed and signing with the first key attempted replay attack with reported forkid, but unset hashtype"
-    ],
-    [
-        [
-            "",
-            "304402201e9e6f7deef5b2f21d8223c5189b7d5e82d237c10e97165dd08f547c4e5ce6ed02206796372eb1cc6acb52e13ee2d7f45807780bf96b132cb6697f69434be74b1af941",
-            "5121038282263212c609d9ea2a6e3e172de238d8c39cabd5ac1ca10646e23fd5f51508410479be667ef9dcbbac55a06295ce870b07029bfcdb2dce28d959f2815b16f81798483ada7726a3c4655da4fbfc0e1108a8fd17b448a68554199c47d08ffb10d4b852ae",
-            0.00000001
-        ],
-        "",
-        "0 0x20 0x08a6665ebfd43b02323423e764e185d98d1587f903b81507dbb69bfc41005efa",
-        "P2SH,WITNESS",
-        "EVAL_FALSE",
-        "P2WSH CHECKMULTISIG with first key uncompressed and signing with the second key attempted replay attack with reported forkid, but unset hashtype"
-    ],
-    [
-        [
-            "",
-            "3044022045e667f3f0f3147b95597a24babe9afecea1f649fd23637dfa7ed7e9f3ac18440220295748e81005231135289fe3a88338dabba55afa1bdb4478691337009d82b68d41",
-            "5121038282263212c609d9ea2a6e3e172de238d8c39cabd5ac1ca10646e23fd5f51508410479be667ef9dcbbac55a06295ce870b07029bfcdb2dce28d959f2815b16f81798483ada7726a3c4655da4fbfc0e1108a8fd17b448a68554199c47d08ffb10d4b852ae",
-            0.00000001
-        ],
-        "0x22 0x002008a6665ebfd43b02323423e764e185d98d1587f903b81507dbb69bfc41005efa",
-        "HASH160 0x14 0x6f5ecd4b83b77f3c438f5214eff96454934fc5d1 EQUAL",
-        "P2SH,WITNESS",
-        "EVAL_FALSE",
-        "P2SH(P2WSH) CHECKMULTISIG with first key uncompressed and signing with the second key attempted replay attack with reported forkid, but unset hashtype"
-    ],
-    [
-        [
-            "",
-            "3044022046f5367a261fd8f8d7de6eb390491344f8ec2501638fb9a1095a0599a21d3f4c02205c1b3b51d20091c5f1020841bbca87b44ebe25405c64e4acf758f2eae8665f8441",
-            "5141048282263212c609d9ea2a6e3e172de238d8c39cabd5ac1ca10646e23fd5f5150811f8a8098557dfe45e8256e830b60ace62d613ac2f7b17bed31b6eaff6e26caf210279be667ef9dcbbac55a06295ce870b07029bfcdb2dce28d959f2815b16f8179852ae",
-            0.00000001
-        ],
-        "",
-        "0 0x20 0x230828ed48871f0f362ce9432aa52f620f442cc8d9ce7a8b5e798365595a38bb",
-        "P2SH,WITNESS",
-        "EVAL_FALSE",
-        "P2WSH CHECKMULTISIG with second key uncompressed and signing with the first key attempted replay attack with reported forkid, but unset hashtype"
-    ],
-    [
-        [
-            "",
-            "3044022053e210e4fb1881e6092fd75c3efc5163105599e246ded661c0ee2b5682cc2d6c02203a26b7ada8682a095b84c6d1b881637000b47d761fc837c4cee33555296d63f141",
-            "5141048282263212c609d9ea2a6e3e172de238d8c39cabd5ac1ca10646e23fd5f5150811f8a8098557dfe45e8256e830b60ace62d613ac2f7b17bed31b6eaff6e26caf210279be667ef9dcbbac55a06295ce870b07029bfcdb2dce28d959f2815b16f8179852ae",
-            0.00000001
-        ],
-        "0x22 0x0020230828ed48871f0f362ce9432aa52f620f442cc8d9ce7a8b5e798365595a38bb",
-        "HASH160 0x14 0x3478e7019ce61a68148f87549579b704cbe4c393 EQUAL",
-        "P2SH,WITNESS",
-        "EVAL_FALSE",
-        "P2SH(P2WSH) CHECKMULTISIG second key uncompressed and signing with the first key attempted replay attack with reported forkid, but unset hashtype"
-    ],
-    [
-        [
-            "",
-            "304402206c6d9f5daf85b54af2a93ec38b15ab27f205dbf5c735365ff12451e43613d1f40220736a44be63423ed5ebf53491618b7cc3d8a5093861908da853739c73717938b741",
-            "5141048282263212c609d9ea2a6e3e172de238d8c39cabd5ac1ca10646e23fd5f5150811f8a8098557dfe45e8256e830b60ace62d613ac2f7b17bed31b6eaff6e26caf210279be667ef9dcbbac55a06295ce870b07029bfcdb2dce28d959f2815b16f8179852ae",
-            0.00000001
-        ],
-        "",
-        "0 0x20 0x230828ed48871f0f362ce9432aa52f620f442cc8d9ce7a8b5e798365595a38bb",
-        "P2SH,WITNESS",
-        "EVAL_FALSE",
-        "P2WSH CHECKMULTISIG with second key uncompressed and signing with the second key attempted replay attack with reported forkid, but unset hashtype"
-    ],
-    [
-        [
-            "",
-            "30440220687871bc6144012d75baf585bb26ce13997f7d8c626f4d8825b069c3b2d064470220108936fe1c57327764782253e99090b09c203ec400ed35ce9e026ce2ecf842a041",
-            "5141048282263212c609d9ea2a6e3e172de238d8c39cabd5ac1ca10646e23fd5f5150811f8a8098557dfe45e8256e830b60ace62d613ac2f7b17bed31b6eaff6e26caf210279be667ef9dcbbac55a06295ce870b07029bfcdb2dce28d959f2815b16f8179852ae",
-            0.00000001
-        ],
-        "0x22 0x0020230828ed48871f0f362ce9432aa52f620f442cc8d9ce7a8b5e798365595a38bb",
-        "HASH160 0x14 0x3478e7019ce61a68148f87549579b704cbe4c393 EQUAL",
-        "P2SH,WITNESS",
-        "EVAL_FALSE",
-        "P2SH(P2WSH) CHECKMULTISIG with second key uncompressed and signing with the second key attempted replay attack with reported forkid, but unset hashtype"
-    ],
-    [
-        "0x47 0x304402202726b8d2ef36c6f54b1acfafa7c316f86d1607d6030200fd3bd66bd531505ac1022001c5a32b88ee2d6618a815993fd948da10b7f7047cdd18cf510be3363dc897ed41",
-        "0x41 0x0479be667ef9dcbbac55a06295ce870b07029bfcdb2dce28d959f2815b16f81798483ada7726a3c4655da4fbfc0e1108a8fd17b448a68554199c47d08ffb10d4b8 CHECKSIG",
-        "",
-        "OK",
-        "P2PK"
-    ],
-    [
-        "0x47 0x304402202726b8d2ef36c7f54b1acfafa7c316f86d1607d6030200fd3bd66bd531505ac1022001c5a32b88ee2d6618a815993fd948da10b7f7047cdd18cf510be3363dc897ed41",
-        "0x41 0x0479be667ef9dcbbac55a06295ce870b07029bfcdb2dce28d959f2815b16f81798483ada7726a3c4655da4fbfc0e1108a8fd17b448a68554199c47d08ffb10d4b8 CHECKSIG",
-        "",
-        "EVAL_FALSE",
-        "P2PK, bad sig"
-    ],
-    [
-        "0x47 0x304402201513700f80296cdfd57229c6a0630a4171cacec6d5ff031f5b2861ba58855cdd0220296d8af347790f4ba54cae49341a05326842aa9b818fe2a730fae95440ca0a1041 0x21 0x038282263212c609d9ea2a6e3e172de238d8c39cabd5ac1ca10646e23fd5f51508",
-        "DUP HASH160 0x14 0x1018853670f9f3b0582c5b9ee8ce93764ac32b93 EQUALVERIFY CHECKSIG",
-        "",
-        "OK",
-        "P2PKH"
-    ],
-    [
-        "0x47 0x304402205e1b722fa530ecdfaa393e364bf9e58b49188429ff06ad41e710be816bb9518002204e80cbf4c4e745b116e10fcd22f13f439f9d2d4205add70bdc594a10e3ec5de041 0x21 0x03363d90d446b00c9c99ceac05b6262ee053441c7e55552ffe526bad8f83ff4640",
-        "DUP HASH160 0x14 0xc0834c0c158f53be706d234c38fd52de7eece656 EQUALVERIFY CHECKSIG",
-        "",
-        "EQUALVERIFY",
-        "P2PKH, bad pubkey"
-    ],
-    [
-        "0x47 0x304402207c6d47a298383446e05e2309f5b7e45243563eb1fdad6ceb6f616627856f7cd5022035f158dd6d898058e38e5421723cf64c285d999d38cadc736281451a9d76a7aec1",
-        "0x41 0x048282263212c609d9ea2a6e3e172de238d8c39cabd5ac1ca10646e23fd5f5150811f8a8098557dfe45e8256e830b60ace62d613ac2f7b17bed31b6eaff6e26caf CHECKSIG",
-        "",
-        "OK",
-        "P2PK anyonecanpay"
-    ],
-    [
-        "0x47 0x304402207c6d47a298383446e05e2309f5b7e45243563eb1fdad6ceb6f616627856f7cd5022035f158dd6d898058e38e5421723cf64c285d999d38cadc736281451a9d76a7ae01",
-        "0x41 0x048282263212c609d9ea2a6e3e172de238d8c39cabd5ac1ca10646e23fd5f5150811f8a8098557dfe45e8256e830b60ace62d613ac2f7b17bed31b6eaff6e26caf CHECKSIG",
-        "",
-        "EVAL_FALSE",
-        "P2PK anyonecanpay marked with normal hashtype"
-    ],
-    [
-        "0x47 0x304402206f673745dd16d8557d1eca212e49356ff21c8a8a90b5162aeee2f361383f503102202dc67da227e920b87b08ccbcac7fd8a3515ee670c65a710717a319ea356d412c41 0x23 0x210279be667ef9dcbbac55a06295ce870b07029bfcdb2dce28d959f2815b16f81798ac",
-        "HASH160 0x14 0x23b0ad3477f2178bc0b3eed26e4e6316f4e83aa1 EQUAL",
-        "P2SH",
-        "OK",
-        "P2SH(P2PK)"
-    ],
-    [
-        "0x47 0x304402206f673745dd16d8557d1eca212e49356ff21c8a8a90b5162aeee2f361383f503102202dc67da227e920b87b08ccbcac7fd8a3515ee670c65a710717a319ea356d412c41 0x23 0x210279be667ef9dcbbac54a06295ce870b07029bfcdb2dce28d959f2815b16f81798ac",
-        "HASH160 0x14 0x23b0ad3477f2178bc0b3eed26e4e6316f4e83aa1 EQUAL",
-        "P2SH",
-        "EVAL_FALSE",
-        "P2SH(P2PK), bad redeemscript"
-    ],
-    [
-        "0x47 0x30440220246b29b505f87be56d84b12307a5b5f8b5afda153600f0a94842d6cd7994dd1702203c27b239ab564b07f9e7e4eac3b487ea7fdce71abb9b7c57839f80d22d73a7b041 0x41 0x0479be667ef9dcbbac55a06295ce870b07029bfcdb2dce28d959f2815b16f81798483ada7726a3c4655da4fbfc0e1108a8fd17b448a68554199c47d08ffb10d4b8 0x19 0x76a91491b24bf9f5288532960ac687abb035127b1d28a588ac",
-        "HASH160 0x14 0x7f67f0521934a57d3039f77f9f32cf313f3ac74b EQUAL",
-        "P2SH",
-        "OK",
-        "P2SH(P2PKH)"
-    ],
-    [
-        "0x47 0x3044022072ab5ab69ac44347f223aa5719c6e837909f36b7587384fc7d57a7bfb8e62254022055b1559a8af27beb6b8bd8f49a49c8304f9a22c3623cd1b03ebcc917784aad8441 0x19 0x76a9147cf9c846cd4882efec4bf07e44ebdad495c94f4b88ac",
-        "HASH160 0x14 0x2df519943d5acc0ef5222091f9dfe3543f489a82 EQUAL",
-        "",
-        "OK",
-        "P2SH(P2PKH), bad sig but no VERIFY_P2SH"
-    ],
-    [
-        "0x47 0x3044022072ab5ab69ac44347f223aa5719c6e837909f36b7587384fc7d57a7bfb8e62254022055b1559a8af27beb6b8bd8f49a49c8304f9a22c3623cd1b03ebcc917784aad8441 0x19 0x76a9147cf9c846cd4882efec4bf07e44ebdad495c94f4b88ac",
-        "HASH160 0x14 0x2df519943d5acc0ef5222091f9dfe3543f489a82 EQUAL",
-        "P2SH",
-        "EQUALVERIFY",
-        "P2SH(P2PKH), bad sig"
-    ],
-    [
-        "0 0x47 0x3044022034dd7f155193576663e7c1396813ca3ac58058df3bfeb74f97559ea1e34a7fb802200f46f725489c92fe9da9973caa9757a350d0d6f2628356c2fb507e5d9f4a5feb41 0x47 0x304402204d2ce278405df96b9e4265de64755b92cddb677f8cdba2f9ba8980d7967c0f7f022041ebcf32443c31814ed3e004343b2a78aac69cbc0cca8893287e200a857222d841 0x47 0x3044022042e160378023b6ed55300d689722084d062972023101eaccfe98ae510f7a7d5202205e0fa85d286f03bf7df0e48ec753340a62493e4a1333bf0a525f6524b786a2a141",
-        "3 0x21 0x0279be667ef9dcbbac55a06295ce870b07029bfcdb2dce28d959f2815b16f81798 0x21 0x038282263212c609d9ea2a6e3e172de238d8c39cabd5ac1ca10646e23fd5f51508 0x21 0x03363d90d447b00c9c99ceac05b6262ee053441c7e55552ffe526bad8f83ff4640 3 CHECKMULTISIG",
-        "",
-        "OK",
-        "3-of-3"
-    ],
-    [
-        "0 0x47 0x3044022034dd7f155193576663e7c1396813ca3ac58058df3bfeb74f97559ea1e34a7fb802200f46f725489c92fe9da9973caa9757a350d0d6f2628356c2fb507e5d9f4a5feb41 0x47 0x304402204d2ce278405df96b9e4265de64755b92cddb677f8cdba2f9ba8980d7967c0f7f022041ebcf32443c31814ed3e004343b2a78aac69cbc0cca8893287e200a857222d841 0",
-        "3 0x21 0x0279be667ef9dcbbac55a06295ce870b07029bfcdb2dce28d959f2815b16f81798 0x21 0x038282263212c609d9ea2a6e3e172de238d8c39cabd5ac1ca10646e23fd5f51508 0x21 0x03363d90d447b00c9c99ceac05b6262ee053441c7e55552ffe526bad8f83ff4640 3 CHECKMULTISIG",
-        "",
-        "EVAL_FALSE",
-        "3-of-3, 2 sigs"
-    ],
-    [
-        "0 0x47 0x3044022013c7569a12e79c94de9f040f5006f17af920e52c374d33cf3be3d82c6d0c89640220570f592fb0c9d263e3aa26657a56875662bf843ac034f8b171ec5153b88299fe41 0x47 0x3044022037ac32dd0ab9c4a5e9ec645565bee27fd81bf8314cc8363ed3c37c82e579cd9d022053bc3dfce8207850c34d14e1803ec0bb54cafc1701f405b1262289ab129eb43a41 0x4c69 0x52210279be667ef9dcbbac55a06295ce870b07029bfcdb2dce28d959f2815b16f8179821038282263212c609d9ea2a6e3e172de238d8c39cabd5ac1ca10646e23fd5f515082103363d90d447b00c9c99ceac05b6262ee053441c7e55552ffe526bad8f83ff464053ae",
-        "HASH160 0x14 0xc9e4a896d149702d0d1695434feddd52e24ad78d EQUAL",
-        "P2SH",
-        "OK",
-        "P2SH(2-of-3)"
-    ],
-    [
-        "0 0x47 0x3044022013c7569a12e79c94de9f040f5006f17af920e52c374d33cf3be3d82c6d0c89640220570f592fb0c9d263e3aa26657a56875662bf843ac034f8b171ec5153b88299fe41 0 0x4c69 0x52210279be667ef9dcbbac55a06295ce870b07029bfcdb2dce28d959f2815b16f8179821038282263212c609d9ea2a6e3e172de238d8c39cabd5ac1ca10646e23fd5f515082103363d90d447b00c9c99ceac05b6262ee053441c7e55552ffe526bad8f83ff464053ae",
-        "HASH160 0x14 0xc9e4a896d149702d0d1695434feddd52e24ad78d EQUAL",
-        "P2SH",
-        "EVAL_FALSE",
-        "P2SH(2-of-3), 1 sig"
-    ],
-    [
-        "0x47 0x304402200055b17d16c3fc692afcd6653860d80a45258b98f4980a7f8c4f32d65b84dd6802207a766825feb62126d663bff8f3dfe149c2b75152829a0eeb65a456919f3a96ad41",
-        "0x21 0x038282263212c609d9ea2a6e3e172de238d8c39cabd5ac1ca10646e23fd5f51508 CHECKSIG",
-        "",
-        "OK",
-        "P2PK with too much R padding but no DERSIG"
-    ],
-    [
-        "0x47 0x304402200055b17d16c3fc692afcd6653860d80a45258b98f4980a7f8c4f32d65b84dd6802207a766825feb62126d663bff8f3dfe149c2b75152829a0eeb65a456919f3a96ad41",
-        "0x21 0x038282263212c609d9ea2a6e3e172de238d8c39cabd5ac1ca10646e23fd5f51508 CHECKSIG",
-        "DERSIG",
-        "SIG_DER",
-        "P2PK with too much R padding"
-    ],
-    [
-        "0x48 0x304502201b9d55fd7a4f134fcdea4f877865f164891cd39cc3842da999aac3614973f4c50221002a0753831b94b079045f06770643f129c014031de7046252ce518f2eb0bc9b2241",
-        "0x21 0x038282263212c609d9ea2a6e3e172de238d8c39cabd5ac1ca10646e23fd5f51508 CHECKSIG",
-        "",
-        "OK",
-        "P2PK with too much S padding but no DERSIG"
-    ],
-    [
-        "0x48 0x304502201b9d55fd7a4f134fcdea4f877865f164891cd39cc3842da999aac3614973f4c50221002a0753831b94b079045f06770643f129c014031de7046252ce518f2eb0bc9b2241",
-        "0x21 0x038282263212c609d9ea2a6e3e172de238d8c39cabd5ac1ca10646e23fd5f51508 CHECKSIG",
-        "DERSIG",
-        "SIG_DER",
-        "P2PK with too much S padding"
-    ],
-    [
-        "0x47 0x30440220859f5ffc16c1d750797f87896bd921a12465912fe309b0195d0c10cd1ead5d870220547b519cb937cb1f54e79cfa07aa588bd04d4b0da2fc933f2e469376252d666441",
-        "0x21 0x038282263212c609d9ea2a6e3e172de238d8c39cabd5ac1ca10646e23fd5f51508 CHECKSIG",
-        "",
-        "OK",
-        "P2PK with too little R padding but no DERSIG"
-    ],
-    [
-        "0x47 0x30440220859f5ffc16c1d750797f87896bd921a12465912fe309b0195d0c10cd1ead5d870220547b519cb937cb1f54e79cfa07aa588bd04d4b0da2fc933f2e469376252d666441",
-        "0x21 0x038282263212c609d9ea2a6e3e172de238d8c39cabd5ac1ca10646e23fd5f51508 CHECKSIG",
-        "DERSIG",
-        "SIG_DER",
-        "P2PK with too little R padding"
-    ],
-    [
-        "0x47 0x30440220005392be0f7abc19dace69f360577ba89328808bacda79bea3037b4b55dfa35502202fe50268b892677b75d6fabd6d2bbf79fd7cbb329ad8bcd722515944c5f8039a41",
-        "0x21 0x03363d90d447b00c9c99ceac05b6262ee053441c7e55552ffe526bad8f83ff4640 CHECKSIG NOT",
-        "",
-        "OK",
-        "P2PK NOT with bad sig with too much R padding but no DERSIG"
-    ],
-    [
-        "0x47 0x30440220005392be0f7abc19dace69f360577ba89328808bacda79bea3037b4b55dfa35502202fe50268b892677b75d6fabd6d2bbf79fd7cbb329ad8bcd722515944c5f8039a41",
-        "0x21 0x03363d90d447b00c9c99ceac05b6262ee053441c7e55552ffe526bad8f83ff4640 CHECKSIG NOT",
-        "DERSIG",
-        "SIG_DER",
-        "P2PK NOT with bad sig with too much R padding"
-    ],
-    [
-        "0x47 0x30440220005392be0f7abd19dace69f360577ba89328808bacda79bea3037b4b55dfa35502202fe50268b892677b75d6fabd6d2bbf79fd7cbb329ad8bcd722515944c5f8039a41",
-        "0x21 0x03363d90d447b00c9c99ceac05b6262ee053441c7e55552ffe526bad8f83ff4640 CHECKSIG NOT",
-        "",
-        "EVAL_FALSE",
-        "P2PK NOT with too much R padding but no DERSIG"
-    ],
-    [
-        "0x47 0x30440220005392be0f7abd19dace69f360577ba89328808bacda79bea3037b4b55dfa35502202fe50268b892677b75d6fabd6d2bbf79fd7cbb329ad8bcd722515944c5f8039a41",
-        "0x21 0x03363d90d447b00c9c99ceac05b6262ee053441c7e55552ffe526bad8f83ff4640 CHECKSIG NOT",
-        "DERSIG",
-        "SIG_DER",
-        "P2PK NOT with too much R padding"
-    ],
-    [
-        "0x47 0x30440220859f5ffc16c1d750797f87896bd921a12465912fe309b0195d0c10cd1ead5d870220547b519cb937cb1f54e79cfa07aa588bd04d4b0da2fc933f2e469376252d666441",
-        "0x21 0x038282263212c609d9ea2a6e3e172de238d8c39cabd5ac1ca10646e23fd5f51508 CHECKSIG",
-        "",
-        "OK",
-        "BIP66 example 1, without DERSIG"
-    ],
-    [
-        "0x47 0x30440220859f5ffc16c1d750797f87896bd921a12465912fe309b0195d0c10cd1ead5d870220547b519cb937cb1f54e79cfa07aa588bd04d4b0da2fc933f2e469376252d666441",
-        "0x21 0x038282263212c609d9ea2a6e3e172de238d8c39cabd5ac1ca10646e23fd5f51508 CHECKSIG",
-        "DERSIG",
-        "SIG_DER",
-        "BIP66 example 1, with DERSIG"
-    ],
-    [
-        "0x47 0x30440220cf08afd6e7557158295f57bfc7a08d3e974177cf8e8006341f46aebf606ca30b02205464c0e0d854617ff3bf129ba735cf446436239a3b6258e0707ebac5c9db205d41",
-        "0x21 0x038282263212c609d9ea2a6e3e172de238d8c39cabd5ac1ca10646e23fd5f51508 CHECKSIG NOT",
-        "",
-        "EVAL_FALSE",
-        "BIP66 example 2, without DERSIG"
-    ],
-    [
-        "0x47 0x30440220cf08afd6e7557158295f57bfc7a08d3e974177cf8e8006341f46aebf606ca30b02205464c0e0d854617ff3bf129ba735cf446436239a3b6258e0707ebac5c9db205d41",
-        "0x21 0x038282263212c609d9ea2a6e3e172de238d8c39cabd5ac1ca10646e23fd5f51508 CHECKSIG NOT",
-        "DERSIG",
-        "SIG_DER",
-        "BIP66 example 2, with DERSIG"
-    ],
-    [
-        "0",
-        "0x21 0x038282263212c609d9ea2a6e3e172de238d8c39cabd5ac1ca10646e23fd5f51508 CHECKSIG",
-        "",
-        "EVAL_FALSE",
-        "BIP66 example 3, without DERSIG"
-    ],
-    [
-        "0",
-        "0x21 0x038282263212c609d9ea2a6e3e172de238d8c39cabd5ac1ca10646e23fd5f51508 CHECKSIG",
-        "DERSIG",
-        "EVAL_FALSE",
-        "BIP66 example 3, with DERSIG"
-    ],
-    [
-        "0",
-        "0x21 0x038282263212c609d9ea2a6e3e172de238d8c39cabd5ac1ca10646e23fd5f51508 CHECKSIG NOT",
-        "",
-        "OK",
-        "BIP66 example 4, without DERSIG"
-    ],
-    [
-        "0",
-        "0x21 0x038282263212c609d9ea2a6e3e172de238d8c39cabd5ac1ca10646e23fd5f51508 CHECKSIG NOT",
-        "DERSIG",
-        "OK",
-        "BIP66 example 4, with DERSIG"
-    ],
-    [
-        "1",
-        "0x21 0x038282263212c609d9ea2a6e3e172de238d8c39cabd5ac1ca10646e23fd5f51508 CHECKSIG",
-        "",
-        "EVAL_FALSE",
-        "BIP66 example 5, without DERSIG"
-    ],
-    [
-        "1",
-        "0x21 0x038282263212c609d9ea2a6e3e172de238d8c39cabd5ac1ca10646e23fd5f51508 CHECKSIG",
-        "DERSIG",
-        "SIG_DER",
-        "BIP66 example 5, with DERSIG"
-    ],
-    [
-        "1",
-        "0x21 0x038282263212c609d9ea2a6e3e172de238d8c39cabd5ac1ca10646e23fd5f51508 CHECKSIG NOT",
-        "",
-        "OK",
-        "BIP66 example 6, without DERSIG"
-    ],
-    [
-        "1",
-        "0x21 0x038282263212c609d9ea2a6e3e172de238d8c39cabd5ac1ca10646e23fd5f51508 CHECKSIG NOT",
-        "DERSIG",
-        "SIG_DER",
-        "BIP66 example 6, with DERSIG"
-    ],
-    [
-        "0 0x47 0x30440220e3c83f22c4c32dd877f2681f354233ee3fa599bab0895b07a8c701e7e1f897cd022012b5f34c96d4008870e6ee4641a672a176453787c7790ff4f1844d9531fcd86a41 0x47 0x304402200e90e94a4c2d9860368a85cedc7cb4ea2077c307faf16b313dbe18c01743746e022039ab7c9ec4fd6439a94fcfe8f140458c181a4f1d69780cd9b488c1bdfc5c29e641",
-        "2 0x21 0x038282263212c609d9ea2a6e3e172de238d8c39cabd5ac1ca10646e23fd5f51508 0x21 0x03363d90d447b00c9c99ceac05b6262ee053441c7e55552ffe526bad8f83ff4640 2 CHECKMULTISIG",
-        "",
-        "OK",
-        "BIP66 example 7, without DERSIG"
-    ],
-    [
-        "0 0x47 0x30440220e3c83f22c4c32dd877f2681f354233ee3fa599bab0895b07a8c701e7e1f897cd022012b5f34c96d4008870e6ee4641a672a176453787c7790ff4f1844d9531fcd86a41 0x47 0x304402200e90e94a4c2d9860368a85cedc7cb4ea2077c307faf16b313dbe18c01743746e022039ab7c9ec4fd6439a94fcfe8f140458c181a4f1d69780cd9b488c1bdfc5c29e641",
-        "2 0x21 0x038282263212c609d9ea2a6e3e172de238d8c39cabd5ac1ca10646e23fd5f51508 0x21 0x03363d90d447b00c9c99ceac05b6262ee053441c7e55552ffe526bad8f83ff4640 2 CHECKMULTISIG",
-        "DERSIG",
-        "SIG_DER",
-        "BIP66 example 7, with DERSIG"
-    ],
-    [
-        "0 0x47 0x3044022089e46893f54ef4804a3b204865ee0fc1d3871f91990e36968729e075533ee043022033b34a13eef05cf8695bf5ac3756837bad4a38624e51ad1673411887c5d835cf41 0x47 0x304402201c799f03edd0bdebd6c2ff2e239121b8ac45b2e0ca8e7c2a698533a7070266af022024d4f5ab72e6c7a7e3af985182d28f9dec2100cdc54f3c0aeb94c25012343ebf41",
-        "2 0x21 0x038282263212c609d9ea2a6e3e172de238d8c39cabd5ac1ca10646e23fd5f51508 0x21 0x03363d90d447b00c9c99ceac05b6262ee053441c7e55552ffe526bad8f83ff4640 2 CHECKMULTISIG NOT",
-        "",
-        "EVAL_FALSE",
-        "BIP66 example 8, without DERSIG"
-    ],
-    [
-        "0 0x47 0x3044022089e46893f54ef4804a3b204865ee0fc1d3871f91990e36968729e075533ee043022033b34a13eef05cf8695bf5ac3756837bad4a38624e51ad1673411887c5d835cf41 0x47 0x304402201c799f03edd0bdebd6c2ff2e239121b8ac45b2e0ca8e7c2a698533a7070266af022024d4f5ab72e6c7a7e3af985182d28f9dec2100cdc54f3c0aeb94c25012343ebf41",
-        "2 0x21 0x038282263212c609d9ea2a6e3e172de238d8c39cabd5ac1ca10646e23fd5f51508 0x21 0x03363d90d447b00c9c99ceac05b6262ee053441c7e55552ffe526bad8f83ff4640 2 CHECKMULTISIG NOT",
-        "DERSIG",
-        "SIG_DER",
-        "BIP66 example 8, with DERSIG"
-    ],
-    [
-        "0 0 0x47 0x304402209116badc8d5114194ce3f69152956ae76b6a599b7e47c738eab262eff1f5bad1022001fce80fdaae2f0c56be6e7c9b7adb462497177ef0f719c3de83343b473f749e41",
-        "2 0x21 0x038282263212c609d9ea2a6e3e172de238d8c39cabd5ac1ca10646e23fd5f51508 0x21 0x03363d90d447b00c9c99ceac05b6262ee053441c7e55552ffe526bad8f83ff4640 2 CHECKMULTISIG",
-        "",
-        "EVAL_FALSE",
-        "BIP66 example 9, without DERSIG"
-    ],
-    [
-        "0 0 0x47 0x304402209116badc8d5114194ce3f69152956ae76b6a599b7e47c738eab262eff1f5bad1022001fce80fdaae2f0c56be6e7c9b7adb462497177ef0f719c3de83343b473f749e41",
-        "2 0x21 0x038282263212c609d9ea2a6e3e172de238d8c39cabd5ac1ca10646e23fd5f51508 0x21 0x03363d90d447b00c9c99ceac05b6262ee053441c7e55552ffe526bad8f83ff4640 2 CHECKMULTISIG",
-        "DERSIG",
-        "SIG_DER",
-        "BIP66 example 9, with DERSIG"
-    ],
-    [
-        "0 0 0x47 0x3044022092d8ddb10f363c1226e816b9c092736cc8416554d2b36975671e773f424a02a8022004be0964d572605b5641a73b7d2ec1d0219b63b67e61b3a7825eb857a045936d41",
-        "2 0x21 0x038282263212c609d9ea2a6e3e172de238d8c39cabd5ac1ca10646e23fd5f51508 0x21 0x03363d90d447b00c9c99ceac05b6262ee053441c7e55552ffe526bad8f83ff4640 2 CHECKMULTISIG NOT",
-        "",
-        "OK",
-        "BIP66 example 10, without DERSIG"
-    ],
-    [
-        "0 0 0x47 0x3044022092d8ddb10f363c1226e816b9c092736cc8416554d2b36975671e773f424a02a8022004be0964d572605b5641a73b7d2ec1d0219b63b67e61b3a7825eb857a045936d41",
-        "2 0x21 0x038282263212c609d9ea2a6e3e172de238d8c39cabd5ac1ca10646e23fd5f51508 0x21 0x03363d90d447b00c9c99ceac05b6262ee053441c7e55552ffe526bad8f83ff4640 2 CHECKMULTISIG NOT",
-        "DERSIG",
-        "SIG_DER",
-        "BIP66 example 10, with DERSIG"
-    ],
-    [
-        "0 0x47 0x30440220e3c83f22c4c32dd877f2681f354233ee3fa599bab0895b07a8c701e7e1f897cd022012b5f34c96d4008870e6ee4641a672a176453787c7790ff4f1844d9531fcd86a41 0",
-        "2 0x21 0x038282263212c609d9ea2a6e3e172de238d8c39cabd5ac1ca10646e23fd5f51508 0x21 0x03363d90d447b00c9c99ceac05b6262ee053441c7e55552ffe526bad8f83ff4640 2 CHECKMULTISIG",
-        "",
-        "EVAL_FALSE",
-        "BIP66 example 11, without DERSIG"
-    ],
-    [
-        "0 0x47 0x30440220e3c83f22c4c32dd877f2681f354233ee3fa599bab0895b07a8c701e7e1f897cd022012b5f34c96d4008870e6ee4641a672a176453787c7790ff4f1844d9531fcd86a41 0",
-        "2 0x21 0x038282263212c609d9ea2a6e3e172de238d8c39cabd5ac1ca10646e23fd5f51508 0x21 0x03363d90d447b00c9c99ceac05b6262ee053441c7e55552ffe526bad8f83ff4640 2 CHECKMULTISIG",
-        "DERSIG",
-        "EVAL_FALSE",
-        "BIP66 example 11, with DERSIG"
-    ],
-    [
-        "0 0x47 0x3044022089e46893f54ef4804a3b204865ee0fc1d3871f91990e36968729e075533ee043022033b34a13eef05cf8695bf5ac3756837bad4a38624e51ad1673411887c5d835cf41 0",
-        "2 0x21 0x038282263212c609d9ea2a6e3e172de238d8c39cabd5ac1ca10646e23fd5f51508 0x21 0x03363d90d447b00c9c99ceac05b6262ee053441c7e55552ffe526bad8f83ff4640 2 CHECKMULTISIG NOT",
-        "",
-        "OK",
-        "BIP66 example 12, without DERSIG"
-    ],
-    [
-        "0 0x47 0x3044022089e46893f54ef4804a3b204865ee0fc1d3871f91990e36968729e075533ee043022033b34a13eef05cf8695bf5ac3756837bad4a38624e51ad1673411887c5d835cf41 0",
-        "2 0x21 0x038282263212c609d9ea2a6e3e172de238d8c39cabd5ac1ca10646e23fd5f51508 0x21 0x03363d90d447b00c9c99ceac05b6262ee053441c7e55552ffe526bad8f83ff4640 2 CHECKMULTISIG NOT",
-        "DERSIG",
-        "OK",
-        "BIP66 example 12, with DERSIG"
-    ],
-    [
-        "0x48 0x304402205659b54e9b93447d5f2506c2e7d236ca1d434a5c37bb113e928d04ba08e173dc022015f337190d8b06450816d1a3fc5c889661d26777c097607e0a4de0d6b2178d7b4141",
-        "0x21 0x03363d90d447b00c9c99ceac05b6262ee053441c7e55552ffe526bad8f83ff4640 CHECKSIG",
-        "",
-        "OK",
-        "P2PK with multi-byte hashtype, without DERSIG"
-    ],
-    [
-        "0x48 0x304402205659b54e9b93447d5f2506c2e7d236ca1d434a5c37bb113e928d04ba08e173dc022015f337190d8b06450816d1a3fc5c889661d26777c097607e0a4de0d6b2178d7b4141",
-        "0x21 0x03363d90d447b00c9c99ceac05b6262ee053441c7e55552ffe526bad8f83ff4640 CHECKSIG",
-        "DERSIG",
-        "SIG_DER",
-        "P2PK with multi-byte hashtype, with DERSIG"
-    ],
-    [
-        "0x48 0x304502205659b54e9b93447d5f2506c2e7d236ca1d434a5c37bb113e928d04ba08e173dc022100ea0cc8e6f274f9baf7e92e5c03a3776858dc756eeeb13fbdb5847db61e1eb3c641",
-        "0x21 0x03363d90d447b00c9c99ceac05b6262ee053441c7e55552ffe526bad8f83ff4640 CHECKSIG",
-        "",
-        "OK",
-        "P2PK with high S but no LOW_S"
-    ],
-    [
-        "0x48 0x304502205659b54e9b93447d5f2506c2e7d236ca1d434a5c37bb113e928d04ba08e173dc022100ea0cc8e6f274f9baf7e92e5c03a3776858dc756eeeb13fbdb5847db61e1eb3c641",
-        "0x21 0x03363d90d447b00c9c99ceac05b6262ee053441c7e55552ffe526bad8f83ff4640 CHECKSIG",
-        "LOW_S",
-        "SIG_HIGH_S",
-        "P2PK with high S"
-    ],
-    [
-        "0x47 0x30440220733c1a6219226a7c405dedbf062a60ba2947cb0f2651ba2ececce35eaa6cb619022018412d4960d2e99c02373f72ecd565157d743a832efd8286eed5050cc38f44b041",
-        "0x41 0x0679be667ef9dcbbac55a06295ce870b07029bfcdb2dce28d959f2815b16f81798483ada7726a3c4655da4fbfc0e1108a8fd17b448a68554199c47d08ffb10d4b8 CHECKSIG",
-        "",
-        "OK",
-        "P2PK with hybrid pubkey but no STRICTENC"
-    ],
-    [
-        "0x47 0x30440220733c1a6219226a7c405dedbf062a60ba2947cb0f2651ba2ececce35eaa6cb619022018412d4960d2e99c02373f72ecd565157d743a832efd8286eed5050cc38f44b041",
-        "0x41 0x0679be667ef9dcbbac55a06295ce870b07029bfcdb2dce28d959f2815b16f81798483ada7726a3c4655da4fbfc0e1108a8fd17b448a68554199c47d08ffb10d4b8 CHECKSIG",
-        "STRICTENC",
-        "PUBKEYTYPE",
-        "P2PK with hybrid pubkey"
-    ],
-    [
-        "0x47 0x304402201477f0b84a0a41362a15be4aa61bf7fddef11988365c5a4e989e0a43eb71837c02201452833974ebc50cb0865ce6eb8b2b5bfaa6f922deeb27101543370cab08bf2c41",
-        "0x41 0x0679be667ef9dcbbac55a06295ce870b07029bfcdb2dce28d959f2815b16f81798483ada7726a3c4655da4fbfc0e1108a8fd17b448a68554199c47d08ffb10d4b8 CHECKSIG NOT",
-        "",
-        "EVAL_FALSE",
-        "P2PK NOT with hybrid pubkey but no STRICTENC"
-    ],
-    [
-        "0x47 0x304402201477f0b84a0a41362a15be4aa61bf7fddef11988365c5a4e989e0a43eb71837c02201452833974ebc50cb0865ce6eb8b2b5bfaa6f922deeb27101543370cab08bf2c41",
-        "0x41 0x0679be667ef9dcbbac55a06295ce870b07029bfcdb2dce28d959f2815b16f81798483ada7726a3c4655da4fbfc0e1108a8fd17b448a68554199c47d08ffb10d4b8 CHECKSIG NOT",
-        "STRICTENC",
-        "PUBKEYTYPE",
-        "P2PK NOT with hybrid pubkey"
-    ],
-    [
-        "0x47 0x304402201477f0b84a0a40362a15be4aa61bf7fddef11988365c5a4e989e0a43eb71837c02201452833974ebc50cb0865ce6eb8b2b5bfaa6f922deeb27101543370cab08bf2c41",
-        "0x41 0x0679be667ef9dcbbac55a06295ce870b07029bfcdb2dce28d959f2815b16f81798483ada7726a3c4655da4fbfc0e1108a8fd17b448a68554199c47d08ffb10d4b8 CHECKSIG NOT",
-        "",
-        "OK",
-        "P2PK NOT with invalid hybrid pubkey but no STRICTENC"
-    ],
-    [
-        "0x47 0x304402201477f0b84a0a40362a15be4aa61bf7fddef11988365c5a4e989e0a43eb71837c02201452833974ebc50cb0865ce6eb8b2b5bfaa6f922deeb27101543370cab08bf2c41",
-        "0x41 0x0679be667ef9dcbbac55a06295ce870b07029bfcdb2dce28d959f2815b16f81798483ada7726a3c4655da4fbfc0e1108a8fd17b448a68554199c47d08ffb10d4b8 CHECKSIG NOT",
-        "STRICTENC",
-        "PUBKEYTYPE",
-        "P2PK NOT with invalid hybrid pubkey"
-    ],
-    [
-        "0 0x47 0x304402205f1be6f4dcc79a269ac66d814fe41b325d8be28dcb8459cdad79740c91309c7e022007acdaac1d1497d559bd22f3ce13882958b4955abdf0d873c8fa24e75e03292741",
-        "1 0x41 0x0679be667ef9dcbbac55a06295ce870b07029bfcdb2dce28d959f2815b16f81798483ada7726a3c4655da4fbfc0e1108a8fd17b448a68554199c47d08ffb10d4b8 0x21 0x038282263212c609d9ea2a6e3e172de238d8c39cabd5ac1ca10646e23fd5f51508 2 CHECKMULTISIG",
-        "",
-        "OK",
-        "1-of-2 with the second 1 hybrid pubkey and no STRICTENC"
-    ],
-    [
-        "0 0x47 0x304402205f1be6f4dcc79a269ac66d814fe41b325d8be28dcb8459cdad79740c91309c7e022007acdaac1d1497d559bd22f3ce13882958b4955abdf0d873c8fa24e75e03292741",
-        "1 0x41 0x0679be667ef9dcbbac55a06295ce870b07029bfcdb2dce28d959f2815b16f81798483ada7726a3c4655da4fbfc0e1108a8fd17b448a68554199c47d08ffb10d4b8 0x21 0x038282263212c609d9ea2a6e3e172de238d8c39cabd5ac1ca10646e23fd5f51508 2 CHECKMULTISIG",
-        "STRICTENC",
-        "OK",
-        "1-of-2 with the second 1 hybrid pubkey"
-    ],
-    [
-        "0 0x47 0x30440220298b62a2fe782f44cb9d5200280df734622a1888a33981d404a5b9b260a920c402204d999d14eeeabb44a7b276520b3ca139e355d309d7658fae1fe9fae327871f3341",
-        "1 0x21 0x038282263212c609d9ea2a6e3e172de238d8c39cabd5ac1ca10646e23fd5f51508 0x41 0x0679be667ef9dcbbac55a06295ce870b07029bfcdb2dce28d959f2815b16f81798483ada7726a3c4655da4fbfc0e1108a8fd17b448a68554199c47d08ffb10d4b8 2 CHECKMULTISIG",
-        "STRICTENC",
-        "PUBKEYTYPE",
-        "1-of-2 with the first 1 hybrid pubkey"
-    ],
-    [
-        "0x47 0x304402206177d513ec2cda444c021a1f4f656fc4c72ba108ae063e157eb86dc3575784940220666fc66702815d0e5413bb9b1df22aed44f5f1efb8b99d41dd5dc9a5be6d205205",
-        "0x41 0x048282263212c609d9ea2a6e3e172de238d8c39cabd5ac1ca10646e23fd5f5150811f8a8098557dfe45e8256e830b60ace62d613ac2f7b17bed31b6eaff6e26caf CHECKSIG",
-        "",
-        "OK",
-        "P2PK with undefined hashtype but no STRICTENC"
-    ],
-    [
-        "0x47 0x304402206177d513ec2cda444c021a1f4f656fc4c72ba108ae063e157eb86dc3575784940220666fc66702815d0e5413bb9b1df22aed44f5f1efb8b99d41dd5dc9a5be6d205205",
-        "0x41 0x048282263212c609d9ea2a6e3e172de238d8c39cabd5ac1ca10646e23fd5f5150811f8a8098557dfe45e8256e830b60ace62d613ac2f7b17bed31b6eaff6e26caf CHECKSIG",
-        "STRICTENC",
-        "SIG_HASHTYPE",
-        "P2PK with undefined hashtype"
-    ],
-    [
-        "0x47 0x304402207409b5b320296e5e2136a7b281a7f803028ca4ca44e2b83eebd46932677725de02202d4eea1c8d3c98e6f42614f54764e6e5e6542e213eb4d079737e9a8b6e9812ec05",
-        "0x41 0x048282263212c609d9ea2a6e3e172de238d8c39cabd5ac1ca10646e23fd5f5150811f8a8098557dfe45e8256e830b60ace62d613ac2f7b17bed31b6eaff6e26caf CHECKSIG NOT",
-        "",
-        "OK",
-        "P2PK NOT with invalid sig and undefined hashtype but no STRICTENC"
-    ],
-    [
-        "0x47 0x304402207409b5b320296e5e2136a7b281a7f803028ca4ca44e2b83eebd46932677725de02202d4eea1c8d3c98e6f42614f54764e6e5e6542e213eb4d079737e9a8b6e9812ec05",
-        "0x41 0x048282263212c609d9ea2a6e3e172de238d8c39cabd5ac1ca10646e23fd5f5150811f8a8098557dfe45e8256e830b60ace62d613ac2f7b17bed31b6eaff6e26caf CHECKSIG NOT",
-        "STRICTENC",
-        "SIG_HASHTYPE",
-        "P2PK NOT with invalid sig and undefined hashtype"
-    ],
-    [
-        "1 0x47 0x3044022034dd7f155193576663e7c1396813ca3ac58058df3bfeb74f97559ea1e34a7fb802200f46f725489c92fe9da9973caa9757a350d0d6f2628356c2fb507e5d9f4a5feb41 0x47 0x304402204d2ce278405df96b9e4265de64755b92cddb677f8cdba2f9ba8980d7967c0f7f022041ebcf32443c31814ed3e004343b2a78aac69cbc0cca8893287e200a857222d841 0x47 0x3044022042e160378023b6ed55300d689722084d062972023101eaccfe98ae510f7a7d5202205e0fa85d286f03bf7df0e48ec753340a62493e4a1333bf0a525f6524b786a2a141",
-        "3 0x21 0x0279be667ef9dcbbac55a06295ce870b07029bfcdb2dce28d959f2815b16f81798 0x21 0x038282263212c609d9ea2a6e3e172de238d8c39cabd5ac1ca10646e23fd5f51508 0x21 0x03363d90d447b00c9c99ceac05b6262ee053441c7e55552ffe526bad8f83ff4640 3 CHECKMULTISIG",
-        "",
-        "OK",
-        "3-of-3 with nonzero dummy but no NULLDUMMY"
-    ],
-    [
-        "1 0x47 0x3044022034dd7f155193576663e7c1396813ca3ac58058df3bfeb74f97559ea1e34a7fb802200f46f725489c92fe9da9973caa9757a350d0d6f2628356c2fb507e5d9f4a5feb41 0x47 0x304402204d2ce278405df96b9e4265de64755b92cddb677f8cdba2f9ba8980d7967c0f7f022041ebcf32443c31814ed3e004343b2a78aac69cbc0cca8893287e200a857222d841 0x47 0x3044022042e160378023b6ed55300d689722084d062972023101eaccfe98ae510f7a7d5202205e0fa85d286f03bf7df0e48ec753340a62493e4a1333bf0a525f6524b786a2a141",
-        "3 0x21 0x0279be667ef9dcbbac55a06295ce870b07029bfcdb2dce28d959f2815b16f81798 0x21 0x038282263212c609d9ea2a6e3e172de238d8c39cabd5ac1ca10646e23fd5f51508 0x21 0x03363d90d447b00c9c99ceac05b6262ee053441c7e55552ffe526bad8f83ff4640 3 CHECKMULTISIG",
-        "NULLDUMMY",
-        "SIG_NULLDUMMY",
-        "3-of-3 with nonzero dummy"
-    ],
-    [
-        "1 0x47 0x304402203651b21c538ae5bc1c211a6f46dec7e48e9aa6ef75c2bb62fa2be5dc6e8fd92202203769b4d3062a6b505f15da304f6e478e973c94438e55438359a76b9f5dd0a91641 0x47 0x304402200335a7aaec421d2f8c9af761ccc69e27f84bff47b3fb2533b0d3c85db43ad053022076303c5e2d39684a70fda8ba1feead9c710c8dc809ace66ace70d8813006d59b41 0x47 0x304402207c12aead784438bdfb614cc78e6d2a754f19a025f4cf3370f9e1ebb3ee154b8102205688cd55708346d4a51c3f08577f98b63ae2d54de8fff9384315e4a1135e234641",
-        "3 0x21 0x0279be667ef9dcbbac55a06295ce870b07029bfcdb2dce28d959f2815b16f81798 0x21 0x038282263212c609d9ea2a6e3e172de238d8c39cabd5ac1ca10646e23fd5f51508 0x21 0x03363d90d447b00c9c99ceac05b6262ee053441c7e55552ffe526bad8f83ff4640 3 CHECKMULTISIG NOT",
-        "",
-        "OK",
-        "3-of-3 NOT with invalid sig and nonzero dummy but no NULLDUMMY"
-    ],
-    [
-        "1 0x47 0x304402203651b21c538ae5bc1c211a6f46dec7e48e9aa6ef75c2bb62fa2be5dc6e8fd92202203769b4d3062a6b505f15da304f6e478e973c94438e55438359a76b9f5dd0a91641 0x47 0x304402200335a7aaec421d2f8c9af761ccc69e27f84bff47b3fb2533b0d3c85db43ad053022076303c5e2d39684a70fda8ba1feead9c710c8dc809ace66ace70d8813006d59b41 0x47 0x304402207c12aead784438bdfb614cc78e6d2a754f19a025f4cf3370f9e1ebb3ee154b8102205688cd55708346d4a51c3f08577f98b63ae2d54de8fff9384315e4a1135e234641",
-        "3 0x21 0x0279be667ef9dcbbac55a06295ce870b07029bfcdb2dce28d959f2815b16f81798 0x21 0x038282263212c609d9ea2a6e3e172de238d8c39cabd5ac1ca10646e23fd5f51508 0x21 0x03363d90d447b00c9c99ceac05b6262ee053441c7e55552ffe526bad8f83ff4640 3 CHECKMULTISIG NOT",
-        "NULLDUMMY",
-        "SIG_NULLDUMMY",
-        "3-of-3 NOT with invalid sig with nonzero dummy"
-    ],
-    [
-        "0 0x47 0x3044022054a4531523af77b8939e43defc0ee59f9f4cf31bc59f6a9cb9c61ece7f42e12d02207d736d1de31b0815b7c197ab4402b06fdd59981f157a1bb2c9059b443d924f2741 DUP",
-        "2 0x21 0x038282263212c609d9ea2a6e3e172de238d8c39cabd5ac1ca10646e23fd5f51508 0x21 0x038282263212c609d9ea2a6e3e172de238d8c39cabd5ac1ca10646e23fd5f51508 2 CHECKMULTISIG",
-        "",
-        "OK",
-        "2-of-2 with two identical keys and sigs pushed using OP_DUP but no SIGPUSHONLY"
-    ],
-    [
-        "0 0x47 0x3044022054a4531523af77b8939e43defc0ee59f9f4cf31bc59f6a9cb9c61ece7f42e12d02207d736d1de31b0815b7c197ab4402b06fdd59981f157a1bb2c9059b443d924f2741 DUP",
-        "2 0x21 0x038282263212c609d9ea2a6e3e172de238d8c39cabd5ac1ca10646e23fd5f51508 0x21 0x038282263212c609d9ea2a6e3e172de238d8c39cabd5ac1ca10646e23fd5f51508 2 CHECKMULTISIG",
-        "SIGPUSHONLY",
-        "SIG_PUSHONLY",
-        "2-of-2 with two identical keys and sigs pushed using OP_DUP"
-    ],
-    [
-        "0x47 0x30440220631f9c4032129407f34b6117c47c66ad2380f34cbe4debb38c8cbca1157c72dc022014e754c00aaf5eeb737112b52345c5251e89d1a0db98adea6fea94a844de087a41 NOP8 0x23 0x2103363d90d447b00c9c99ceac05b6262ee053441c7e55552ffe526bad8f83ff4640ac",
-        "HASH160 0x14 0x215640c2f72f0d16b4eced26762035a42ffed39a EQUAL",
-        "",
-        "OK",
-        "P2SH(P2PK) with non-push scriptSig but no P2SH or SIGPUSHONLY"
-    ],
-    [
-        "0x47 0x304402205659b54e9b93447d5f2506c2e7d236ca1d434a5c37bb113e928d04ba08e173dc022015f337190d8b06450816d1a3fc5c889661d26777c097607e0a4de0d6b2178d7b41 NOP8",
-        "0x21 0x03363d90d447b00c9c99ceac05b6262ee053441c7e55552ffe526bad8f83ff4640 CHECKSIG",
-        "",
-        "OK",
-        "P2PK with non-push scriptSig but with P2SH validation"
-    ],
-    [
-        "0x47 0x30440220631f9c4032129407f34b6117c47c66ad2380f34cbe4debb38c8cbca1157c72dc022014e754c00aaf5eeb737112b52345c5251e89d1a0db98adea6fea94a844de087a41 NOP8 0x23 0x2103363d90d447b00c9c99ceac05b6262ee053441c7e55552ffe526bad8f83ff4640ac",
-        "HASH160 0x14 0x215640c2f72f0d16b4eced26762035a42ffed39a EQUAL",
-        "P2SH",
-        "SIG_PUSHONLY",
-        "P2SH(P2PK) with non-push scriptSig but no SIGPUSHONLY"
-    ],
-    [
-        "0x47 0x30440220631f9c4032129407f34b6117c47c66ad2380f34cbe4debb38c8cbca1157c72dc022014e754c00aaf5eeb737112b52345c5251e89d1a0db98adea6fea94a844de087a41 NOP8 0x23 0x2103363d90d447b00c9c99ceac05b6262ee053441c7e55552ffe526bad8f83ff4640ac",
-        "HASH160 0x14 0x215640c2f72f0d16b4eced26762035a42ffed39a EQUAL",
-        "SIGPUSHONLY",
-        "SIG_PUSHONLY",
-        "P2SH(P2PK) with non-push scriptSig but not P2SH"
-    ],
-    [
-        "0 0x47 0x3044022054a4531523af77b8939e43defc0ee59f9f4cf31bc59f6a9cb9c61ece7f42e12d02207d736d1de31b0815b7c197ab4402b06fdd59981f157a1bb2c9059b443d924f2741 0x47 0x3044022054a4531523af77b8939e43defc0ee59f9f4cf31bc59f6a9cb9c61ece7f42e12d02207d736d1de31b0815b7c197ab4402b06fdd59981f157a1bb2c9059b443d924f2741",
-        "2 0x21 0x038282263212c609d9ea2a6e3e172de238d8c39cabd5ac1ca10646e23fd5f51508 0x21 0x038282263212c609d9ea2a6e3e172de238d8c39cabd5ac1ca10646e23fd5f51508 2 CHECKMULTISIG",
-        "SIGPUSHONLY",
-        "OK",
-        "2-of-2 with two identical keys and sigs pushed"
-    ],
-    [
-        "11 0x47 0x304402202726b8d2ef36c6f54b1acfafa7c316f86d1607d6030200fd3bd66bd531505ac1022001c5a32b88ee2d6618a815993fd948da10b7f7047cdd18cf510be3363dc897ed41",
-        "0x41 0x0479be667ef9dcbbac55a06295ce870b07029bfcdb2dce28d959f2815b16f81798483ada7726a3c4655da4fbfc0e1108a8fd17b448a68554199c47d08ffb10d4b8 CHECKSIG",
-        "P2SH",
-        "OK",
-        "P2PK with unnecessary input but no CLEANSTACK"
-    ],
-    [
-        "11 0x47 0x304402202726b8d2ef36c6f54b1acfafa7c316f86d1607d6030200fd3bd66bd531505ac1022001c5a32b88ee2d6618a815993fd948da10b7f7047cdd18cf510be3363dc897ed41",
-        "0x41 0x0479be667ef9dcbbac55a06295ce870b07029bfcdb2dce28d959f2815b16f81798483ada7726a3c4655da4fbfc0e1108a8fd17b448a68554199c47d08ffb10d4b8 CHECKSIG",
-        "CLEANSTACK,P2SH",
-        "CLEANSTACK",
-        "P2PK with unnecessary input"
-    ],
-    [
-        "11 0x47 0x30440220767cefc78f1d3390cc5cec2da91e6696868f1040e89945687d7ecaaf1a2913ad022015d3d709bd978b64cc814796f4074e1d2f1acb9577cd07793db77ee8126e4f0241 0x43 0x410479be667ef9dcbbac55a06295ce870b07029bfcdb2dce28d959f2815b16f81798483ada7726a3c4655da4fbfc0e1108a8fd17b448a68554199c47d08ffb10d4b8ac",
-        "HASH160 0x14 0x31edc23bdafda4639e669f89ad6b2318dd79d032 EQUAL",
-        "P2SH",
-        "OK",
-        "P2SH with unnecessary input but no CLEANSTACK"
-    ],
-    [
-        "11 0x47 0x30440220767cefc78f1d3390cc5cec2da91e6696868f1040e89945687d7ecaaf1a2913ad022015d3d709bd978b64cc814796f4074e1d2f1acb9577cd07793db77ee8126e4f0241 0x43 0x410479be667ef9dcbbac55a06295ce870b07029bfcdb2dce28d959f2815b16f81798483ada7726a3c4655da4fbfc0e1108a8fd17b448a68554199c47d08ffb10d4b8ac",
-        "HASH160 0x14 0x31edc23bdafda4639e669f89ad6b2318dd79d032 EQUAL",
-        "CLEANSTACK,P2SH",
-        "CLEANSTACK",
-        "P2SH with unnecessary input"
-    ],
-    [
-        "0x47 0x30440220767cefc78f1d3390cc5cec2da91e6696868f1040e89945687d7ecaaf1a2913ad022015d3d709bd978b64cc814796f4074e1d2f1acb9577cd07793db77ee8126e4f0241 0x43 0x410479be667ef9dcbbac55a06295ce870b07029bfcdb2dce28d959f2815b16f81798483ada7726a3c4655da4fbfc0e1108a8fd17b448a68554199c47d08ffb10d4b8ac",
-        "HASH160 0x14 0x31edc23bdafda4639e669f89ad6b2318dd79d032 EQUAL",
-        "CLEANSTACK,P2SH",
-        "OK",
-        "P2SH with CLEANSTACK"
-    ],
-    [
-        [
-            "3044022047c3402baa4a51fc32e1729099dc1b120b1be264db6afa109211be9c1549ecbd02203481460ec6d593c45aecfcf0a57b5105fa849f04898988ba1e5d98c8c336cf1e41",
-            "410479be667ef9dcbbac55a06295ce870b07029bfcdb2dce28d959f2815b16f81798483ada7726a3c4655da4fbfc0e1108a8fd17b448a68554199c47d08ffb10d4b8ac",
-            0.00000001
-        ],
-        "",
-        "0 0x20 0xb95237b48faaa69eb078e1170be3b5cbb3fddf16d0a991e14ad274f7b33a4f64",
-        "P2SH,WITNESS",
-        "OK",
-        "Basic P2WSH"
-    ],
-    [
-        [
-            "304402201c82e5e46966fc12b87dc36ee882b706fcf811cb66ab77ef60934790b91f0cd50220252989a53b82310713a144b61dee067ecfbbf827bfba1196c5cf69603d4d60ab41",
-            "0479be667ef9dcbbac55a06295ce870b07029bfcdb2dce28d959f2815b16f81798483ada7726a3c4655da4fbfc0e1108a8fd17b448a68554199c47d08ffb10d4b8",
-            0.00000001
-        ],
-        "",
-        "0 0x14 0x91b24bf9f5288532960ac687abb035127b1d28a5",
-        "P2SH,WITNESS",
-        "OK",
-        "Basic P2WPKH"
-    ],
-    [
-        [
-            "30440220538c1f9859051094f64bb07658c3d07c5bd930a75308ef607990e48ec84c60e702200c263607605d5f1ce8e3f68a2c2db68d1adcbfc31b07250058e1acb027c59f3f41",
-            "410479be667ef9dcbbac55a06295ce870b07029bfcdb2dce28d959f2815b16f81798483ada7726a3c4655da4fbfc0e1108a8fd17b448a68554199c47d08ffb10d4b8ac",
-            0.00000001
-        ],
-        "0x22 0x0020b95237b48faaa69eb078e1170be3b5cbb3fddf16d0a991e14ad274f7b33a4f64",
-        "HASH160 0x14 0xf386c2ba255cc56d20cfa6ea8b062f8b59945518 EQUAL",
-        "P2SH,WITNESS",
-        "OK",
-        "Basic P2SH(P2WSH)"
-    ],
-    [
-        [
-            "30440220674fe24f6596109ae04a25c5cfee224fc33f78c1b6ed69e0917d76b25e4a12d30220277e26dfbda8267baca8f1a6e3650d65a4dfcac0323a7a718384398c8e6332d141",
-            "0479be667ef9dcbbac55a06295ce870b07029bfcdb2dce28d959f2815b16f81798483ada7726a3c4655da4fbfc0e1108a8fd17b448a68554199c47d08ffb10d4b8",
-            0.00000001
-        ],
-        "0x16 0x001491b24bf9f5288532960ac687abb035127b1d28a5",
-        "HASH160 0x14 0x17743beb429c55c942d2ec703b98c4d57c2df5c6 EQUAL",
-        "P2SH,WITNESS",
-        "OK",
-        "Basic P2SH(P2WPKH)"
-    ],
-    [
-        [
-            "3044022030928f01af975b0391a45b88a7322582ec679fd01fab5cc809123f416d90a8a802203bba82fcf62d74d63bec8e6bb2021f6558c1a0f9767a524df076e2a452b2d8d941",
-            "41048282263212c609d9ea2a6e3e172de238d8c39cabd5ac1ca10646e23fd5f5150811f8a8098557dfe45e8256e830b60ace62d613ac2f7b17bed31b6eaff6e26cafac",
-            0.00000000
-        ],
-        "",
-        "0 0x20 0xac8ebd9e52c17619a381fa4f71aebb696087c6ef17c960fd0587addad99c0610",
-        "P2SH,WITNESS",
-        "EVAL_FALSE",
-        "Basic P2WSH with the wrong key"
-    ],
-    [
-        [
-            "3044022071cbce269e6425418e419830ca9744494487773d9d5423de6a2fff27501c63c0022036ef8c6d14cd10c92dcd296585639c54d15f53090dae6e02be48194b0403528341",
-            "048282263212c609d9ea2a6e3e172de238d8c39cabd5ac1ca10646e23fd5f5150811f8a8098557dfe45e8256e830b60ace62d613ac2f7b17bed31b6eaff6e26caf",
-            0.00000000
-        ],
-        "",
-        "0 0x14 0x7cf9c846cd4882efec4bf07e44ebdad495c94f4b",
-        "P2SH,WITNESS",
-        "EVAL_FALSE",
-        "Basic P2WPKH with the wrong key"
-    ],
-    [
-        [
-            "304402207c06e5854dafc38de67d84a39cf9760a1ecd1e5360f3105e9f34c07c8830bdf7022068e3de566d339b15c5695ef41fd59d265daab533ccb949ac8665a84d389f5abf41",
-            "41048282263212c609d9ea2a6e3e172de238d8c39cabd5ac1ca10646e23fd5f5150811f8a8098557dfe45e8256e830b60ace62d613ac2f7b17bed31b6eaff6e26cafac",
-            0.00000000
-        ],
-        "0x22 0x0020ac8ebd9e52c17619a381fa4f71aebb696087c6ef17c960fd0587addad99c0610",
-        "HASH160 0x14 0x61039a003883787c0d6ebc66d97fdabe8e31449d EQUAL",
-        "P2SH,WITNESS",
-        "EVAL_FALSE",
-        "Basic P2SH(P2WSH) with the wrong key"
-    ],
-    [
-        [
-            "30440220037b21efae70d8edad7a175a87de9241f867511d8602f565de18d10640e1ad8c0220246baedbeb7eb5dfebd3d01d2c0fce1d8c7c794fd6b10477f968443ac4ad710341",
-            "048282263212c609d9ea2a6e3e172de238d8c39cabd5ac1ca10646e23fd5f5150811f8a8098557dfe45e8256e830b60ace62d613ac2f7b17bed31b6eaff6e26caf",
-            0.00000000
-        ],
-        "0x16 0x00147cf9c846cd4882efec4bf07e44ebdad495c94f4b",
-        "HASH160 0x14 0x4e0c2aed91315303fc6a1dc4c7bc21c88f75402e EQUAL",
-        "P2SH,WITNESS",
-        "EVAL_FALSE",
-        "Basic P2SH(P2WPKH) with the wrong key"
-    ],
-    [
-        [
-            "3044022030928f01af975b0391a45b88a7322582ec679fd01fab5cc809123f416d90a8a802203bba82fcf62d74d63bec8e6bb2021f6558c1a0f9767a524df076e2a452b2d8d941",
-            "41048282263212c609d9ea2a6e3e172de238d8c39cabd5ac1ca10646e23fd5f5150811f8a8098557dfe45e8256e830b60ace62d613ac2f7b17bed31b6eaff6e26cafac",
-            0.00000000
-        ],
-        "",
-        "0 0x20 0xac8ebd9e52c17619a381fa4f71aebb696087c6ef17c960fd0587addad99c0610",
-        "P2SH",
-        "OK",
-        "Basic P2WSH with the wrong key but no WITNESS"
-    ],
-    [
-        [
-            "3044022071cbce269e6425418e419830ca9744494487773d9d5423de6a2fff27501c63c0022036ef8c6d14cd10c92dcd296585639c54d15f53090dae6e02be48194b0403528341",
-            "048282263212c609d9ea2a6e3e172de238d8c39cabd5ac1ca10646e23fd5f5150811f8a8098557dfe45e8256e830b60ace62d613ac2f7b17bed31b6eaff6e26caf",
-            0.00000000
-        ],
-        "",
-        "0 0x14 0x7cf9c846cd4882efec4bf07e44ebdad495c94f4b",
-        "P2SH",
-        "OK",
-        "Basic P2WPKH with the wrong key but no WITNESS"
-    ],
-    [
-        [
-            "304402207c06e5854dafc38de67d84a39cf9760a1ecd1e5360f3105e9f34c07c8830bdf7022068e3de566d339b15c5695ef41fd59d265daab533ccb949ac8665a84d389f5abf41",
-            "41048282263212c609d9ea2a6e3e172de238d8c39cabd5ac1ca10646e23fd5f5150811f8a8098557dfe45e8256e830b60ace62d613ac2f7b17bed31b6eaff6e26cafac",
-            0.00000000
-        ],
-        "0x22 0x0020ac8ebd9e52c17619a381fa4f71aebb696087c6ef17c960fd0587addad99c0610",
-        "HASH160 0x14 0x61039a003883787c0d6ebc66d97fdabe8e31449d EQUAL",
-        "P2SH",
-        "OK",
-        "Basic P2SH(P2WSH) with the wrong key but no WITNESS"
-    ],
-    [
-        [
-            "30440220037b21efae70d8edad7a175a87de9241f867511d8602f565de18d10640e1ad8c0220246baedbeb7eb5dfebd3d01d2c0fce1d8c7c794fd6b10477f968443ac4ad710341",
-            "048282263212c609d9ea2a6e3e172de238d8c39cabd5ac1ca10646e23fd5f5150811f8a8098557dfe45e8256e830b60ace62d613ac2f7b17bed31b6eaff6e26caf",
-            0.00000000
-        ],
-        "0x16 0x00147cf9c846cd4882efec4bf07e44ebdad495c94f4b",
-        "HASH160 0x14 0x4e0c2aed91315303fc6a1dc4c7bc21c88f75402e EQUAL",
-        "P2SH",
-        "OK",
-        "Basic P2SH(P2WPKH) with the wrong key but no WITNESS"
-    ],
-    [
-        [
-            "3044022013d81ccf53c4e22070469f277ce409a898769862d913517892dc31bbb32ad46f02202381f8bad35ef229fcad9f924be9f60b4288f202a7de0a4efed6942e1bcf26fe41",
-            "410479be667ef9dcbbac55a06295ce870b07029bfcdb2dce28d959f2815b16f81798483ada7726a3c4655da4fbfc0e1108a8fd17b448a68554199c47d08ffb10d4b8ac",
-            0.00000000
-        ],
-        "",
-        "0 0x20 0xb95237b48faaa69eb078e1170be3b5cbb3fddf16d0a991e14ad274f7b33a4f64",
-        "P2SH,WITNESS",
-        "EVAL_FALSE",
-        "Basic P2WSH with wrong value"
-    ],
-    [
-        [
-            "304402207f8450bded2468cca09ef82a5191f31d8fe76f230f15772feb05fa8b525157da02202b172892ecbb4768110fa82049dd3b30ed88f2271b7c784e6380541b96f5f0a341",
-            "0479be667ef9dcbbac55a06295ce870b07029bfcdb2dce28d959f2815b16f81798483ada7726a3c4655da4fbfc0e1108a8fd17b448a68554199c47d08ffb10d4b8",
-            0.00000000
-        ],
-        "",
-        "0 0x14 0x91b24bf9f5288532960ac687abb035127b1d28a5",
-        "P2SH,WITNESS",
-        "EVAL_FALSE",
-        "Basic P2WPKH with wrong value"
-    ],
-    [
-        [
-            "3044022013854409be790e0d6d642fe465789645f182d61ef7e2283845e10593f5706c66022022da7eb6097d99fee0bb455402a9b5c3c186ca9e59c4c7afad6cdc545655cd8541",
-            "410479be667ef9dcbbac55a06295ce870b07029bfcdb2dce28d959f2815b16f81798483ada7726a3c4655da4fbfc0e1108a8fd17b448a68554199c47d08ffb10d4b8ac",
-            0.00000000
-        ],
-        "0x22 0x0020b95237b48faaa69eb078e1170be3b5cbb3fddf16d0a991e14ad274f7b33a4f64",
-        "HASH160 0x14 0xf386c2ba255cc56d20cfa6ea8b062f8b59945518 EQUAL",
-        "P2SH,WITNESS",
-        "EVAL_FALSE",
-        "Basic P2SH(P2WSH) with wrong value"
-    ],
-    [
-        [
-            "304402204446696fa0b0f99d200cdc894738c142c6a551d37e5a5da57e137a54d3eac0b40220657e5e4a74d23303901d0c25fcfba84cbf87a3a9a58cc4bea6ede69d9b60998f41",
-            "0479be667ef9dcbbac55a06295ce870b07029bfcdb2dce28d959f2815b16f81798483ada7726a3c4655da4fbfc0e1108a8fd17b448a68554199c47d08ffb10d4b8",
-            0.00000000
-        ],
-        "0x16 0x001491b24bf9f5288532960ac687abb035127b1d28a5",
-        "HASH160 0x14 0x17743beb429c55c942d2ec703b98c4d57c2df5c6 EQUAL",
-        "P2SH,WITNESS",
-        "EVAL_FALSE",
-        "Basic P2SH(P2WPKH) with wrong value"
-    ],
-    [
-        [
-            "30440220326a91c12713f18f597e60683ddd991c64055f11c8372b46c17857ead4ef59820220451af851996fd2e688f4b0cf2f9e8a7be4cc17d0d805d08c7166404910d421f241",
-            "0479be667ef9dcbbac55a06295ce870b07029bfcdb2dce28d959f2815b16f81798483ada7726a3c4655da4fbfc0e1108a8fd17b448a68554199c47d08ffb10d4b8",
-            0.00000000
-        ],
-        "",
-        "1 0x14 0x91b24bf9f5288532960ac687abb035127b1d28a5",
-        "DISCOURAGE_UPGRADABLE_WITNESS_PROGRAM,P2SH,WITNESS",
-        "DISCOURAGE_UPGRADABLE_WITNESS_PROGRAM",
-        "P2WPKH with future witness version"
-    ],
-    [
-        [
-            "304402200d9f5d68b7522eece843cc75ac7881d59c86b8225e8438fdbd3e9219d1f64238022024dc9e4eaaa1ec372bfc754a0389a89ed69f078227662e671e5936d88e7973d541",
-            "0479be667ef9dcbbac55a06295ce870b07029bfcdb2dce28d959f2815b16f81798483ada7726a3c4655da4fbfc0e1108a8fd17b448a68554199c47d08ffb10d4b8",
-            0.00000000
-        ],
-        "",
-        "0 0x1f 0xb34b78da162751647974d5cb7410aa428ad339dbf7d1e16e833f68a0cbf1c3",
-        "P2SH,WITNESS",
-        "WITNESS_PROGRAM_WRONG_LENGTH",
-        "P2WPKH with wrong witness program length"
-    ],
-    [
-        "",
-        "0 0x20 0xb95237b48faaa69eb078e1170be3b5cbb3fddf16d0a991e14ad274f7b33a4f64",
-        "P2SH,WITNESS",
-        "WITNESS_PROGRAM_WITNESS_EMPTY",
-        "P2WSH with empty witness"
-    ],
-    [
-        [
-            "304402207d7b5072918560e15e57a97319b3544a5b2aed43c0355f4aa62fec16250a3fc902207d7b1f8dd1a8c065cf2d9bcbf7fc6d05a7289ab1ee4e2ffdc30f9f6f60747c6b41",
-            "400479be667ef9dcbbac55a06295ce870b07029bfcdb2dce28d959f2815b16f81798483ada7726a3c4655da4fbfc0e1108a8fd17b448a68554199c47d08ffb10d4b8ac",
-            0.00000000
-        ],
-        "",
-        "0 0x20 0xb95237b48faaa69eb078e1170be3b5cbb3fddf16d0a991e14ad274f7b33a4f64",
-        "P2SH,WITNESS",
-        "WITNESS_PROGRAM_MISMATCH",
-        "P2WSH with witness program mismatch"
-    ],
-    [
-        [
-            "3044022067fd339d34a41924325b9f27ca65e41b5782c09c5cc59d13dc1a4ff27c8128630220794ddbc3baf2022196442e1332a8c01042f958925f74c68f6f255dca338497a341",
-            "0479be667ef9dcbbac55a06295ce870b07029bfcdb2dce28d959f2815b16f81798483ada7726a3c4655da4fbfc0e1108a8fd17b448a68554199c47d08ffb10d4b8",
-            "",
-            0.00000000
-        ],
-        "",
-        "0 0x14 0x91b24bf9f5288532960ac687abb035127b1d28a5",
-        "P2SH,WITNESS",
-        "WITNESS_PROGRAM_MISMATCH",
-        "P2WPKH with witness program mismatch"
-    ],
-    [
-        [
-            "3044022067fd339d34a41924325b9f27ca65e41b5782c09c5cc59d13dc1a4ff27c8128630220794ddbc3baf2022196442e1332a8c01042f958925f74c68f6f255dca338497a341",
-            "0479be667ef9dcbbac55a06295ce870b07029bfcdb2dce28d959f2815b16f81798483ada7726a3c4655da4fbfc0e1108a8fd17b448a68554199c47d08ffb10d4b8",
-            0.00000000
-        ],
-        "11",
-        "0 0x14 0x91b24bf9f5288532960ac687abb035127b1d28a5",
-        "P2SH,WITNESS",
-        "WITNESS_MALLEATED",
-        "P2WPKH with non-empty scriptSig"
-    ],
-    [
-        [
-            "30440220037b21efae70d8edad7a175a87de9241f867511d8602f565de18d10640e1ad8c0220246baedbeb7eb5dfebd3d01d2c0fce1d8c7c794fd6b10477f968443ac4ad710341",
-            "048282263212c609d9ea2a6e3e172de238d8c39cabd5ac1ca10646e23fd5f5150811f8a8098557dfe45e8256e830b60ace62d613ac2f7b17bed31b6eaff6e26caf",
-            0.00000000
-        ],
-        "11 0x16 0x00147cf9c846cd4882efec4bf07e44ebdad495c94f4b",
-        "HASH160 0x14 0x4e0c2aed91315303fc6a1dc4c7bc21c88f75402e EQUAL",
-        "P2SH,WITNESS",
-        "WITNESS_MALLEATED_P2SH",
-        "P2SH(P2WPKH) with superfluous push in scriptSig"
-    ],
-    [
-        [
-            "",
-            0.00000000
-        ],
-        "0x47 0x304402202726b8d2ef36c6f54b1acfafa7c316f86d1607d6030200fd3bd66bd531505ac1022001c5a32b88ee2d6618a815993fd948da10b7f7047cdd18cf510be3363dc897ed41",
-        "0x41 0x0479be667ef9dcbbac55a06295ce870b07029bfcdb2dce28d959f2815b16f81798483ada7726a3c4655da4fbfc0e1108a8fd17b448a68554199c47d08ffb10d4b8 CHECKSIG",
-        "P2SH,WITNESS",
-        "WITNESS_UNEXPECTED",
-        "P2PK with witness"
-    ],
-    [
-        [
-            "304402207ed05b4c72737a42b89264cf21917273c9cbfc082e24d7d6493f80d05338e33302204d1776188523c400996b87f8bc2e1cbf3847866965662e6cf7fd6e78df5acb4741",
-            "210279be667ef9dcbbac55a06295ce870b07029bfcdb2dce28d959f2815b16f81798ac",
-            0.00000001
-        ],
-        "",
-        "0 0x20 0x1863143c14c5166804bd19203356da136c985678cd4d27a1b8c6329604903262",
-        "P2SH,WITNESS,WITNESS_PUBKEYTYPE",
-        "OK",
-        "Basic P2WSH with compressed key"
-    ],
-    [
-        [
-            "304402202fbe452f4b2d9502c2271242754cf2cea375072f7e3320042e4546e1d6a152c502200be7b6545c757dc7ccd181f6865e7f0964ef2c4cb05876d5e848b1d7eba3367441",
-            "0279be667ef9dcbbac55a06295ce870b07029bfcdb2dce28d959f2815b16f81798",
-            0.00000001
-        ],
-        "",
-        "0 0x14 0x751e76e8199196d454941c45d1b3a323f1433bd6",
-        "P2SH,WITNESS,WITNESS_PUBKEYTYPE",
-        "OK",
-        "Basic P2WPKH with compressed key"
-    ],
-    [
-        [
-            "3044022019d93b9ee72c150e27d19ef3899e847ca94916e89ac337820257d570388227db022064504bd18670a893c2cb8143f286fdbcdceba6e0ee1b22e618ccee0e20fc97fd41",
-            "210279be667ef9dcbbac55a06295ce870b07029bfcdb2dce28d959f2815b16f81798ac",
-            0.00000001
-        ],
-        "0x22 0x00201863143c14c5166804bd19203356da136c985678cd4d27a1b8c6329604903262",
-        "HASH160 0x14 0xe4300531190587e3880d4c3004f5355d88ff928d EQUAL",
-        "P2SH,WITNESS,WITNESS_PUBKEYTYPE",
-        "OK",
-        "Basic P2SH(P2WSH) with compressed key"
-    ],
-    [
-        [
-            "3044022041630ba89218acca3c968e6a17ae8bc4bf49405c3716f1ba2de4ecc30142c64702206098e62b5c17ce6ca62b2228582c5dd6d0d67f1708b7f729562aebc8ee746c1541",
-            "0279be667ef9dcbbac55a06295ce870b07029bfcdb2dce28d959f2815b16f81798",
-            0.00000001
-        ],
-        "0x16 0x0014751e76e8199196d454941c45d1b3a323f1433bd6",
-        "HASH160 0x14 0xbcfeb728b584253d5f3f70bcb780e9ef218a68f4 EQUAL",
-        "P2SH,WITNESS,WITNESS_PUBKEYTYPE",
-        "OK",
-        "Basic P2SH(P2WPKH) with compressed key"
-    ],
-    [
-        [
-            "3044022047c3402baa4a51fc32e1729099dc1b120b1be264db6afa109211be9c1549ecbd02203481460ec6d593c45aecfcf0a57b5105fa849f04898988ba1e5d98c8c336cf1e41",
-            "410479be667ef9dcbbac55a06295ce870b07029bfcdb2dce28d959f2815b16f81798483ada7726a3c4655da4fbfc0e1108a8fd17b448a68554199c47d08ffb10d4b8ac",
-            0.00000001
-        ],
-        "",
-        "0 0x20 0xb95237b48faaa69eb078e1170be3b5cbb3fddf16d0a991e14ad274f7b33a4f64",
-        "P2SH,WITNESS,WITNESS_PUBKEYTYPE",
-        "WITNESS_PUBKEYTYPE",
-        "Basic P2WSH"
-    ],
-    [
-        [
-            "304402201c82e5e46966fc12b87dc36ee882b706fcf811cb66ab77ef60934790b91f0cd50220252989a53b82310713a144b61dee067ecfbbf827bfba1196c5cf69603d4d60ab41",
-            "0479be667ef9dcbbac55a06295ce870b07029bfcdb2dce28d959f2815b16f81798483ada7726a3c4655da4fbfc0e1108a8fd17b448a68554199c47d08ffb10d4b8",
-            0.00000001
-        ],
-        "",
-        "0 0x14 0x91b24bf9f5288532960ac687abb035127b1d28a5",
-        "P2SH,WITNESS,WITNESS_PUBKEYTYPE",
-        "WITNESS_PUBKEYTYPE",
-        "Basic P2WPKH"
-    ],
-    [
-        [
-            "30440220538c1f9859051094f64bb07658c3d07c5bd930a75308ef607990e48ec84c60e702200c263607605d5f1ce8e3f68a2c2db68d1adcbfc31b07250058e1acb027c59f3f41",
-            "410479be667ef9dcbbac55a06295ce870b07029bfcdb2dce28d959f2815b16f81798483ada7726a3c4655da4fbfc0e1108a8fd17b448a68554199c47d08ffb10d4b8ac",
-            0.00000001
-        ],
-        "0x22 0x0020b95237b48faaa69eb078e1170be3b5cbb3fddf16d0a991e14ad274f7b33a4f64",
-        "HASH160 0x14 0xf386c2ba255cc56d20cfa6ea8b062f8b59945518 EQUAL",
-        "P2SH,WITNESS,WITNESS_PUBKEYTYPE",
-        "WITNESS_PUBKEYTYPE",
-        "Basic P2SH(P2WSH)"
-    ],
-    [
-        [
-            "30440220674fe24f6596109ae04a25c5cfee224fc33f78c1b6ed69e0917d76b25e4a12d30220277e26dfbda8267baca8f1a6e3650d65a4dfcac0323a7a718384398c8e6332d141",
-            "0479be667ef9dcbbac55a06295ce870b07029bfcdb2dce28d959f2815b16f81798483ada7726a3c4655da4fbfc0e1108a8fd17b448a68554199c47d08ffb10d4b8",
-            0.00000001
-        ],
-        "0x16 0x001491b24bf9f5288532960ac687abb035127b1d28a5",
-        "HASH160 0x14 0x17743beb429c55c942d2ec703b98c4d57c2df5c6 EQUAL",
-        "P2SH,WITNESS,WITNESS_PUBKEYTYPE",
-        "WITNESS_PUBKEYTYPE",
-        "Basic P2SH(P2WPKH)"
-    ],
-    [
-        [
-            "",
-            "3044022005d76a9c4117c93c4cdef1347645105a8f164c4fc5966d5675caf0dbafa2712d0220748fee7c3f2820ef2067eb15b9d2ac69f83c16bf84cea42bd3d38bc145282c0141",
-            "5121038282263212c609d9ea2a6e3e172de238d8c39cabd5ac1ca10646e23fd5f51508210279be667ef9dcbbac55a06295ce870b07029bfcdb2dce28d959f2815b16f8179852ae",
-            0.00000001
-        ],
-        "",
-        "0 0x20 0x06c24420938f0fa3c1cb2707d867154220dca365cdbfa0dd2a83854730221460",
-        "P2SH,WITNESS,WITNESS_PUBKEYTYPE",
-        "OK",
-        "P2WSH CHECKMULTISIG with compressed keys"
-    ],
-    [
-        [
-            "",
-            "30440220469622ecc934ce020d8939652d7bcee30a330adb14307aa5af5747c14d1b49cc0220289d0dbd4eda9a9b6d5b684731499c66063687e7501dd4a172ee126683d14f5f41",
-            "5121038282263212c609d9ea2a6e3e172de238d8c39cabd5ac1ca10646e23fd5f51508210279be667ef9dcbbac55a06295ce870b07029bfcdb2dce28d959f2815b16f8179852ae",
-            0.00000001
-        ],
-        "0x22 0x002006c24420938f0fa3c1cb2707d867154220dca365cdbfa0dd2a83854730221460",
-        "HASH160 0x14 0x26282aad7c29369d15fed062a778b6100d31a340 EQUAL",
-        "P2SH,WITNESS,WITNESS_PUBKEYTYPE",
-        "OK",
-        "P2SH(P2WSH) CHECKMULTISIG with compressed keys"
-    ],
-    [
-        [
-            "",
-            "304402207ef715967f25c241f2b6c84c8b281f8a10ed684540a5be5bf7710ee47aeba20c022078e6ae9f4a3ddccc6c3a129ec4661da6dc907a0cee001a600655e286e9b8c13a41",
-            "5121038282263212c609d9ea2a6e3e172de238d8c39cabd5ac1ca10646e23fd5f51508210279be667ef9dcbbac55a06295ce870b07029bfcdb2dce28d959f2815b16f8179852ae",
-            0.00000001
-        ],
-        "",
-        "0 0x20 0x06c24420938f0fa3c1cb2707d867154220dca365cdbfa0dd2a83854730221460",
-        "P2SH,WITNESS,WITNESS_PUBKEYTYPE",
-        "OK",
-        "P2WSH CHECKMULTISIG with compressed keys"
-    ],
-    [
-        [
-            "",
-            "304402203d1095986735f9f9f916abf9929c6d532de5ea781844823f903e69343a9ce71c0220749785618460672ff549c3eb579f20bbbb00168944ca77e289d028e059ee6cb141",
-            "5121038282263212c609d9ea2a6e3e172de238d8c39cabd5ac1ca10646e23fd5f51508210279be667ef9dcbbac55a06295ce870b07029bfcdb2dce28d959f2815b16f8179852ae",
-            0.00000001
-        ],
-        "0x22 0x002006c24420938f0fa3c1cb2707d867154220dca365cdbfa0dd2a83854730221460",
-        "HASH160 0x14 0x26282aad7c29369d15fed062a778b6100d31a340 EQUAL",
-        "P2SH,WITNESS,WITNESS_PUBKEYTYPE",
-        "OK",
-        "P2SH(P2WSH) CHECKMULTISIG with compressed keys"
-    ],
-    [
-        [
-            "",
-            "3044022040789de7f8738130a9a504cfff083a86055cbf79878943a3c03593e199b5c40d02207a641b1672a01ec7d5c140c97e46ca08cd3d698d57bc8c6c89142f3a79791df241",
-            "5121038282263212c609d9ea2a6e3e172de238d8c39cabd5ac1ca10646e23fd5f51508410479be667ef9dcbbac55a06295ce870b07029bfcdb2dce28d959f2815b16f81798483ada7726a3c4655da4fbfc0e1108a8fd17b448a68554199c47d08ffb10d4b852ae",
-            0.00000001
-        ],
-        "",
-        "0 0x20 0x08a6665ebfd43b02323423e764e185d98d1587f903b81507dbb69bfc41005efa",
-        "P2SH,WITNESS",
-        "OK",
-        "P2WSH CHECKMULTISIG with first key uncompressed and signing with the first key"
-    ],
-    [
-        [
-            "",
-            "3044022032571cf6d37053a9cb90dffe43ac72bcb8d091e13016062dbec4f76ed071112f0220234bc694d458825beac91303cfe0fc8221e6f50b91ecc3b600c8cf0e445e72f941",
-            "5121038282263212c609d9ea2a6e3e172de238d8c39cabd5ac1ca10646e23fd5f51508410479be667ef9dcbbac55a06295ce870b07029bfcdb2dce28d959f2815b16f81798483ada7726a3c4655da4fbfc0e1108a8fd17b448a68554199c47d08ffb10d4b852ae",
-            0.00000001
-        ],
-        "0x22 0x002008a6665ebfd43b02323423e764e185d98d1587f903b81507dbb69bfc41005efa",
-        "HASH160 0x14 0x6f5ecd4b83b77f3c438f5214eff96454934fc5d1 EQUAL",
-        "P2SH,WITNESS",
-        "OK",
-        "P2SH(P2WSH) CHECKMULTISIG first key uncompressed and signing with the first key"
-    ],
-    [
-        [
-            "",
-            "3044022040789de7f8738130a9a504cfff083a86055cbf79878943a3c03593e199b5c40d02207a641b1672a01ec7d5c140c97e46ca08cd3d698d57bc8c6c89142f3a79791df241",
-            "5121038282263212c609d9ea2a6e3e172de238d8c39cabd5ac1ca10646e23fd5f51508410479be667ef9dcbbac55a06295ce870b07029bfcdb2dce28d959f2815b16f81798483ada7726a3c4655da4fbfc0e1108a8fd17b448a68554199c47d08ffb10d4b852ae",
-            0.00000001
-        ],
-        "",
-        "0 0x20 0x08a6665ebfd43b02323423e764e185d98d1587f903b81507dbb69bfc41005efa",
-        "P2SH,WITNESS,WITNESS_PUBKEYTYPE",
-        "WITNESS_PUBKEYTYPE",
-        "P2WSH CHECKMULTISIG with first key uncompressed and signing with the first key"
-    ],
-    [
-        [
-            "",
-            "3044022032571cf6d37053a9cb90dffe43ac72bcb8d091e13016062dbec4f76ed071112f0220234bc694d458825beac91303cfe0fc8221e6f50b91ecc3b600c8cf0e445e72f941",
-            "5121038282263212c609d9ea2a6e3e172de238d8c39cabd5ac1ca10646e23fd5f51508410479be667ef9dcbbac55a06295ce870b07029bfcdb2dce28d959f2815b16f81798483ada7726a3c4655da4fbfc0e1108a8fd17b448a68554199c47d08ffb10d4b852ae",
-            0.00000001
-        ],
-        "0x22 0x002008a6665ebfd43b02323423e764e185d98d1587f903b81507dbb69bfc41005efa",
-        "HASH160 0x14 0x6f5ecd4b83b77f3c438f5214eff96454934fc5d1 EQUAL",
-        "P2SH,WITNESS,WITNESS_PUBKEYTYPE",
-        "WITNESS_PUBKEYTYPE",
-        "P2SH(P2WSH) CHECKMULTISIG with first key uncompressed and signing with the first key"
-    ],
-    [
-        [
-            "",
-            "304402202b2e020aa8d21684488e674037ccf25ea5ee95cd4d88890d5816654b1bdeb73a02202c075bd50041a39af4e3f4ed6a97a6f3083f48324de3d9e97c45905724c6bf2641",
-            "5121038282263212c609d9ea2a6e3e172de238d8c39cabd5ac1ca10646e23fd5f51508410479be667ef9dcbbac55a06295ce870b07029bfcdb2dce28d959f2815b16f81798483ada7726a3c4655da4fbfc0e1108a8fd17b448a68554199c47d08ffb10d4b852ae",
-            0.00000001
-        ],
-        "",
-        "0 0x20 0x08a6665ebfd43b02323423e764e185d98d1587f903b81507dbb69bfc41005efa",
-        "P2SH,WITNESS",
-        "OK",
-        "P2WSH CHECKMULTISIG with first key uncompressed and signing with the second key"
-    ],
-    [
-        [
-            "",
-            "3044022077c04f2c6e97fa4dad9eea821d9b0935b6b317eea2653488ec56a50fe936dbb802206c51ac11c7c639e88366500a6d45357584ea237d79eee545370cd6d8a016c9ba41",
-            "5121038282263212c609d9ea2a6e3e172de238d8c39cabd5ac1ca10646e23fd5f51508410479be667ef9dcbbac55a06295ce870b07029bfcdb2dce28d959f2815b16f81798483ada7726a3c4655da4fbfc0e1108a8fd17b448a68554199c47d08ffb10d4b852ae",
-            0.00000001
-        ],
-        "0x22 0x002008a6665ebfd43b02323423e764e185d98d1587f903b81507dbb69bfc41005efa",
-        "HASH160 0x14 0x6f5ecd4b83b77f3c438f5214eff96454934fc5d1 EQUAL",
-        "P2SH,WITNESS",
-        "OK",
-        "P2SH(P2WSH) CHECKMULTISIG with first key uncompressed and signing with the second key"
-    ],
-    [
-        [
-            "",
-            "304402202b2e020aa8d21684488e674037ccf25ea5ee95cd4d88890d5816654b1bdeb73a02202c075bd50041a39af4e3f4ed6a97a6f3083f48324de3d9e97c45905724c6bf2641",
-            "5121038282263212c609d9ea2a6e3e172de238d8c39cabd5ac1ca10646e23fd5f51508410479be667ef9dcbbac55a06295ce870b07029bfcdb2dce28d959f2815b16f81798483ada7726a3c4655da4fbfc0e1108a8fd17b448a68554199c47d08ffb10d4b852ae",
-            0.00000001
-        ],
-        "",
-        "0 0x20 0x08a6665ebfd43b02323423e764e185d98d1587f903b81507dbb69bfc41005efa",
-        "P2SH,WITNESS,WITNESS_PUBKEYTYPE",
-        "WITNESS_PUBKEYTYPE",
-        "P2WSH CHECKMULTISIG with first key uncompressed and signing with the second key"
-    ],
-    [
-        [
-            "",
-            "3044022077c04f2c6e97fa4dad9eea821d9b0935b6b317eea2653488ec56a50fe936dbb802206c51ac11c7c639e88366500a6d45357584ea237d79eee545370cd6d8a016c9ba41",
-            "5121038282263212c609d9ea2a6e3e172de238d8c39cabd5ac1ca10646e23fd5f51508410479be667ef9dcbbac55a06295ce870b07029bfcdb2dce28d959f2815b16f81798483ada7726a3c4655da4fbfc0e1108a8fd17b448a68554199c47d08ffb10d4b852ae",
-            0.00000001
-        ],
-        "0x22 0x002008a6665ebfd43b02323423e764e185d98d1587f903b81507dbb69bfc41005efa",
-        "HASH160 0x14 0x6f5ecd4b83b77f3c438f5214eff96454934fc5d1 EQUAL",
-        "P2SH,WITNESS,WITNESS_PUBKEYTYPE",
-        "WITNESS_PUBKEYTYPE",
-        "P2SH(P2WSH) CHECKMULTISIG with first key uncompressed and signing with the second key"
-    ],
-    [
-        [
-            "",
-            "304402201ad6f9a516be7c718cc009231ca8e5dfcdcd213fdb7ac5e08ba5890725663c9502203fc7b9be87a49e8b868fc733df81f98f50bd8e0f26f8804c664571ba9fa5696341",
-            "5141048282263212c609d9ea2a6e3e172de238d8c39cabd5ac1ca10646e23fd5f5150811f8a8098557dfe45e8256e830b60ace62d613ac2f7b17bed31b6eaff6e26caf210279be667ef9dcbbac55a06295ce870b07029bfcdb2dce28d959f2815b16f8179852ae",
-            0.00000001
-        ],
-        "",
-        "0 0x20 0x230828ed48871f0f362ce9432aa52f620f442cc8d9ce7a8b5e798365595a38bb",
-        "P2SH,WITNESS",
-        "OK",
-        "P2WSH CHECKMULTISIG with second key uncompressed and signing with the first key"
-    ],
-    [
-        [
-            "",
-            "304402200331bda18fef935c2665a0e60fa6e1aadb34048505c8cffeaf0c37ad3014150f022068c96fd0df0cd9f91f1d5398121bee362390d512524f886cb544531bd75c206041",
-            "5141048282263212c609d9ea2a6e3e172de238d8c39cabd5ac1ca10646e23fd5f5150811f8a8098557dfe45e8256e830b60ace62d613ac2f7b17bed31b6eaff6e26caf210279be667ef9dcbbac55a06295ce870b07029bfcdb2dce28d959f2815b16f8179852ae",
-            0.00000001
-        ],
-        "0x22 0x0020230828ed48871f0f362ce9432aa52f620f442cc8d9ce7a8b5e798365595a38bb",
-        "HASH160 0x14 0x3478e7019ce61a68148f87549579b704cbe4c393 EQUAL",
-        "P2SH,WITNESS",
-        "OK",
-        "P2SH(P2WSH) CHECKMULTISIG second key uncompressed and signing with the first key"
-    ],
-    [
-        [
-            "",
-            "304402201ad6f9a516be7c718cc009231ca8e5dfcdcd213fdb7ac5e08ba5890725663c9502203fc7b9be87a49e8b868fc733df81f98f50bd8e0f26f8804c664571ba9fa5696341",
-            "5141048282263212c609d9ea2a6e3e172de238d8c39cabd5ac1ca10646e23fd5f5150811f8a8098557dfe45e8256e830b60ace62d613ac2f7b17bed31b6eaff6e26caf210279be667ef9dcbbac55a06295ce870b07029bfcdb2dce28d959f2815b16f8179852ae",
-            0.00000001
-        ],
-        "",
-        "0 0x20 0x230828ed48871f0f362ce9432aa52f620f442cc8d9ce7a8b5e798365595a38bb",
-        "P2SH,WITNESS,WITNESS_PUBKEYTYPE",
-        "OK",
-        "P2WSH CHECKMULTISIG with second key uncompressed and signing with the first key should pass as the uncompressed key is not used"
-    ],
-    [
-        [
-            "",
-            "304402200331bda18fef935c2665a0e60fa6e1aadb34048505c8cffeaf0c37ad3014150f022068c96fd0df0cd9f91f1d5398121bee362390d512524f886cb544531bd75c206041",
-            "5141048282263212c609d9ea2a6e3e172de238d8c39cabd5ac1ca10646e23fd5f5150811f8a8098557dfe45e8256e830b60ace62d613ac2f7b17bed31b6eaff6e26caf210279be667ef9dcbbac55a06295ce870b07029bfcdb2dce28d959f2815b16f8179852ae",
-            0.00000001
-        ],
-        "0x22 0x0020230828ed48871f0f362ce9432aa52f620f442cc8d9ce7a8b5e798365595a38bb",
-        "HASH160 0x14 0x3478e7019ce61a68148f87549579b704cbe4c393 EQUAL",
-        "P2SH,WITNESS,WITNESS_PUBKEYTYPE",
-        "OK",
-        "P2SH(P2WSH) CHECKMULTISIG with second key uncompressed and signing with the first key should pass as the uncompressed key is not used"
-    ],
-    [
-        [
-            "",
-            "304402201e09a2a5702eb3c9cf2da0af7a0b66c3c62ba6245cac79eb29d4d753d7bcf0fc02201c654f1b4f0fc4bef5de293b718ee604b283e8192ff2d0f09b28fcbfb11b14ca41",
-            "5141048282263212c609d9ea2a6e3e172de238d8c39cabd5ac1ca10646e23fd5f5150811f8a8098557dfe45e8256e830b60ace62d613ac2f7b17bed31b6eaff6e26caf210279be667ef9dcbbac55a06295ce870b07029bfcdb2dce28d959f2815b16f8179852ae",
-            0.00000001
-        ],
-        "",
-        "0 0x20 0x230828ed48871f0f362ce9432aa52f620f442cc8d9ce7a8b5e798365595a38bb",
-        "P2SH,WITNESS",
-        "OK",
-        "P2WSH CHECKMULTISIG with second key uncompressed and signing with the second key"
-    ],
-    [
-        [
-            "",
-            "3044022048b7171feb9bf4fad36e9cad5115fb60083c281a341af25aa94f81e0cdafa89802201da33b76efd77551839297a67119c0cd7155c1a8c305e49abd32cba89319819241",
-            "5141048282263212c609d9ea2a6e3e172de238d8c39cabd5ac1ca10646e23fd5f5150811f8a8098557dfe45e8256e830b60ace62d613ac2f7b17bed31b6eaff6e26caf210279be667ef9dcbbac55a06295ce870b07029bfcdb2dce28d959f2815b16f8179852ae",
-            0.00000001
-        ],
-        "0x22 0x0020230828ed48871f0f362ce9432aa52f620f442cc8d9ce7a8b5e798365595a38bb",
-        "HASH160 0x14 0x3478e7019ce61a68148f87549579b704cbe4c393 EQUAL",
-        "P2SH,WITNESS",
-        "OK",
-        "P2SH(P2WSH) CHECKMULTISIG with second key uncompressed and signing with the second key"
-    ],
-    [
-        [
-            "",
-            "304402201e09a2a5702eb3c9cf2da0af7a0b66c3c62ba6245cac79eb29d4d753d7bcf0fc02201c654f1b4f0fc4bef5de293b718ee604b283e8192ff2d0f09b28fcbfb11b14ca41",
-            "5141048282263212c609d9ea2a6e3e172de238d8c39cabd5ac1ca10646e23fd5f5150811f8a8098557dfe45e8256e830b60ace62d613ac2f7b17bed31b6eaff6e26caf210279be667ef9dcbbac55a06295ce870b07029bfcdb2dce28d959f2815b16f8179852ae",
-            0.00000001
-        ],
-        "",
-        "0 0x20 0x230828ed48871f0f362ce9432aa52f620f442cc8d9ce7a8b5e798365595a38bb",
-        "P2SH,WITNESS,WITNESS_PUBKEYTYPE",
-        "WITNESS_PUBKEYTYPE",
-        "P2WSH CHECKMULTISIG with second key uncompressed and signing with the second key"
-    ],
-    [
-        [
-            "",
-            "3044022048b7171feb9bf4fad36e9cad5115fb60083c281a341af25aa94f81e0cdafa89802201da33b76efd77551839297a67119c0cd7155c1a8c305e49abd32cba89319819241",
-            "5141048282263212c609d9ea2a6e3e172de238d8c39cabd5ac1ca10646e23fd5f5150811f8a8098557dfe45e8256e830b60ace62d613ac2f7b17bed31b6eaff6e26caf210279be667ef9dcbbac55a06295ce870b07029bfcdb2dce28d959f2815b16f8179852ae",
-            0.00000001
-        ],
-        "0x22 0x0020230828ed48871f0f362ce9432aa52f620f442cc8d9ce7a8b5e798365595a38bb",
-        "HASH160 0x14 0x3478e7019ce61a68148f87549579b704cbe4c393 EQUAL",
-        "P2SH,WITNESS,WITNESS_PUBKEYTYPE",
-        "WITNESS_PUBKEYTYPE",
-        "P2SH(P2WSH) CHECKMULTISIG with second key uncompressed and signing with the second key"
-    ],
-        
-    ["Testing with uncompressed keys in witness v0 without WITNESS_PUBKEYTYPE"],
-    [
-        [
-            "304402200d461c140cfdfcf36b94961db57ae8c18d1cb80e9d95a9e47ac22470c1bf125502201c8dc1cbfef6a3ef90acbbb992ca22fe9466ee6f9d4898eda277a7ac3ab4b25101",
-            "410479be667ef9dcbbac55a06295ce870b07029bfcdb2dce28d959f2815b16f81798483ada7726a3c4655da4fbfc0e1108a8fd17b448a68554199c47d08ffb10d4b8ac",
-            0.00000001
-        ],
-        "",
-        "0 0x20 0xb95237b48faaa69eb078e1170be3b5cbb3fddf16d0a991e14ad274f7b33a4f64",
-        "P2SH,WITNESS",
-        "OK",
-        "Basic P2WSH"
-    ],
-    [
-        [
-            "304402201e7216e5ccb3b61d46946ec6cc7e8c4e0117d13ac2fd4b152197e4805191c74202203e9903e33e84d9ee1dd13fb057afb7ccfb47006c23f6a067185efbc9dd780fc501",
-            "0479be667ef9dcbbac55a06295ce870b07029bfcdb2dce28d959f2815b16f81798483ada7726a3c4655da4fbfc0e1108a8fd17b448a68554199c47d08ffb10d4b8",
-            0.00000001
-        ],
-        "",
-        "0 0x14 0x91b24bf9f5288532960ac687abb035127b1d28a5",
-        "P2SH,WITNESS",
-        "OK",
-        "Basic P2WPKH"
-    ],
-    [
-        [
-            "3044022066e02c19a513049d49349cf5311a1b012b7c4fae023795a18ab1d91c23496c22022025e216342c8e07ce8ef51e8daee88f84306a9de66236cab230bb63067ded1ad301",
-            "410479be667ef9dcbbac55a06295ce870b07029bfcdb2dce28d959f2815b16f81798483ada7726a3c4655da4fbfc0e1108a8fd17b448a68554199c47d08ffb10d4b8ac",
-            0.00000001
-        ],
-        "0x22 0x0020b95237b48faaa69eb078e1170be3b5cbb3fddf16d0a991e14ad274f7b33a4f64",
-        "HASH160 0x14 0xf386c2ba255cc56d20cfa6ea8b062f8b59945518 EQUAL",
-        "P2SH,WITNESS",
-        "OK",
-        "Basic P2SH(P2WSH)"
-    ],
-    [
-        [
-            "304402200929d11561cd958460371200f82e9cae64c727a495715a31828e27a7ad57b36d0220361732ced04a6f97351ecca21a56d0b8cd4932c1da1f8f569a2b68e5e48aed7801",
-            "0479be667ef9dcbbac55a06295ce870b07029bfcdb2dce28d959f2815b16f81798483ada7726a3c4655da4fbfc0e1108a8fd17b448a68554199c47d08ffb10d4b8",
-            0.00000001
-        ],
-        "0x16 0x001491b24bf9f5288532960ac687abb035127b1d28a5",
-        "HASH160 0x14 0x17743beb429c55c942d2ec703b98c4d57c2df5c6 EQUAL",
-        "P2SH,WITNESS",
-        "OK",
-        "Basic P2SH(P2WPKH)"
-    ],
-    [
-        [
-            "304402202589f0512cb2408fb08ed9bd24f85eb3059744d9e4f2262d0b7f1338cff6e8b902206c0978f449693e0578c71bc543b11079fd0baae700ee5e9a6bee94db490af9fc01",
-            "41048282263212c609d9ea2a6e3e172de238d8c39cabd5ac1ca10646e23fd5f5150811f8a8098557dfe45e8256e830b60ace62d613ac2f7b17bed31b6eaff6e26cafac",
-            0.00000000
-        ],
-        "",
-        "0 0x20 0xac8ebd9e52c17619a381fa4f71aebb696087c6ef17c960fd0587addad99c0610",
-        "P2SH,WITNESS",
-        "EVAL_FALSE",
-        "Basic P2WSH with the wrong key"
-    ],
-    [
-        [
-            "304402206ef7fdb2986325d37c6eb1a8bb24aeb46dede112ed8fc76c7d7500b9b83c0d3d02201edc2322c794fe2d6b0bd73ed319e714aa9b86d8891961530d5c9b7156b60d4e01",
-            "048282263212c609d9ea2a6e3e172de238d8c39cabd5ac1ca10646e23fd5f5150811f8a8098557dfe45e8256e830b60ace62d613ac2f7b17bed31b6eaff6e26caf",
-            0.00000000
-        ],
-        "",
-        "0 0x14 0x7cf9c846cd4882efec4bf07e44ebdad495c94f4b",
-        "P2SH,WITNESS",
-        "EVAL_FALSE",
-        "Basic P2WPKH with the wrong key"
-    ],
-    [
-        [
-            "30440220069ea3581afaf8187f63feee1fd2bd1f9c0dc71ea7d6e8a8b07ee2ebcf824bf402201a4fdef4c532eae59223be1eda6a397fc835142d4ddc6c74f4aa85b766a5c16f01",
-            "41048282263212c609d9ea2a6e3e172de238d8c39cabd5ac1ca10646e23fd5f5150811f8a8098557dfe45e8256e830b60ace62d613ac2f7b17bed31b6eaff6e26cafac",
-            0.00000000
-        ],
-        "0x22 0x0020ac8ebd9e52c17619a381fa4f71aebb696087c6ef17c960fd0587addad99c0610",
-        "HASH160 0x14 0x61039a003883787c0d6ebc66d97fdabe8e31449d EQUAL",
-        "P2SH,WITNESS",
-        "EVAL_FALSE",
-        "Basic P2SH(P2WSH) with the wrong key"
-    ],
-    [
-        [
-            "304402204209e49457c2358f80d0256bc24535b8754c14d08840fc4be762d6f5a0aed80b02202eaf7d8fc8d62f60c67adcd99295528d0e491ae93c195cec5a67e7a09532a88001",
-            "048282263212c609d9ea2a6e3e172de238d8c39cabd5ac1ca10646e23fd5f5150811f8a8098557dfe45e8256e830b60ace62d613ac2f7b17bed31b6eaff6e26caf",
-            0.00000000
-        ],
-        "0x16 0x00147cf9c846cd4882efec4bf07e44ebdad495c94f4b",
-        "HASH160 0x14 0x4e0c2aed91315303fc6a1dc4c7bc21c88f75402e EQUAL",
-        "P2SH,WITNESS",
-        "EVAL_FALSE",
-        "Basic P2SH(P2WPKH) with the wrong key"
-    ],
-    [
-        [
-            "304402202589f0512cb2408fb08ed9bd24f85eb3059744d9e4f2262d0b7f1338cff6e8b902206c0978f449693e0578c71bc543b11079fd0baae700ee5e9a6bee94db490af9fc01",
-            "41048282263212c609d9ea2a6e3e172de238d8c39cabd5ac1ca10646e23fd5f5150811f8a8098557dfe45e8256e830b60ace62d613ac2f7b17bed31b6eaff6e26cafac",
-            0.00000000
-        ],
-        "",
-        "0 0x20 0xac8ebd9e52c17619a381fa4f71aebb696087c6ef17c960fd0587addad99c0610",
-        "P2SH",
-        "OK",
-        "Basic P2WSH with the wrong key but no WITNESS"
-    ],
-    [
-        [
-            "304402206ef7fdb2986325d37c6eb1a8bb24aeb46dede112ed8fc76c7d7500b9b83c0d3d02201edc2322c794fe2d6b0bd73ed319e714aa9b86d8891961530d5c9b7156b60d4e01",
-            "048282263212c609d9ea2a6e3e172de238d8c39cabd5ac1ca10646e23fd5f5150811f8a8098557dfe45e8256e830b60ace62d613ac2f7b17bed31b6eaff6e26caf",
-            0.00000000
-        ],
-        "",
-        "0 0x14 0x7cf9c846cd4882efec4bf07e44ebdad495c94f4b",
-        "P2SH",
-        "OK",
-        "Basic P2WPKH with the wrong key but no WITNESS"
-    ],
-    [
-        [
-            "30440220069ea3581afaf8187f63feee1fd2bd1f9c0dc71ea7d6e8a8b07ee2ebcf824bf402201a4fdef4c532eae59223be1eda6a397fc835142d4ddc6c74f4aa85b766a5c16f01",
-            "41048282263212c609d9ea2a6e3e172de238d8c39cabd5ac1ca10646e23fd5f5150811f8a8098557dfe45e8256e830b60ace62d613ac2f7b17bed31b6eaff6e26cafac",
-            0.00000000
-        ],
-        "0x22 0x0020ac8ebd9e52c17619a381fa4f71aebb696087c6ef17c960fd0587addad99c0610",
-        "HASH160 0x14 0x61039a003883787c0d6ebc66d97fdabe8e31449d EQUAL",
-        "P2SH",
-        "OK",
-        "Basic P2SH(P2WSH) with the wrong key but no WITNESS"
-    ],
-    [
-        [
-            "304402204209e49457c2358f80d0256bc24535b8754c14d08840fc4be762d6f5a0aed80b02202eaf7d8fc8d62f60c67adcd99295528d0e491ae93c195cec5a67e7a09532a88001",
-            "048282263212c609d9ea2a6e3e172de238d8c39cabd5ac1ca10646e23fd5f5150811f8a8098557dfe45e8256e830b60ace62d613ac2f7b17bed31b6eaff6e26caf",
-            0.00000000
-        ],
-        "0x16 0x00147cf9c846cd4882efec4bf07e44ebdad495c94f4b",
-        "HASH160 0x14 0x4e0c2aed91315303fc6a1dc4c7bc21c88f75402e EQUAL",
-        "P2SH",
-        "OK",
-        "Basic P2SH(P2WPKH) with the wrong key but no WITNESS"
-    ],
-    [
-        [
-            "3044022066faa86e74e8b30e82691b985b373de4f9e26dc144ec399c4f066aa59308e7c202204712b86f28c32503faa051dbeabff2c238ece861abc36c5e0b40b1139ca222f001",
-            "410479be667ef9dcbbac55a06295ce870b07029bfcdb2dce28d959f2815b16f81798483ada7726a3c4655da4fbfc0e1108a8fd17b448a68554199c47d08ffb10d4b8ac",
-            0.00000000
-        ],
-        "",
-        "0 0x20 0xb95237b48faaa69eb078e1170be3b5cbb3fddf16d0a991e14ad274f7b33a4f64",
-        "P2SH,WITNESS",
-        "EVAL_FALSE",
-        "Basic P2WSH with wrong value"
-    ],
-    [
-        [
-            "304402203b3389b87448d7dfdb5e82fb854fcf92d7925f9938ea5444e36abef02c3d6a9602202410bc3265049abb07fd2e252c65ab7034d95c9d5acccabe9fadbdc63a52712601",
-            "0479be667ef9dcbbac55a06295ce870b07029bfcdb2dce28d959f2815b16f81798483ada7726a3c4655da4fbfc0e1108a8fd17b448a68554199c47d08ffb10d4b8",
-            0.00000000
-        ],
-        "",
-        "0 0x14 0x91b24bf9f5288532960ac687abb035127b1d28a5",
-        "P2SH,WITNESS",
-        "EVAL_FALSE",
-        "Basic P2WPKH with wrong value"
-    ],
-    [
-        [
-            "3044022000a30c4cfc10e4387be528613575434826ad3c15587475e0df8ce3b1746aa210022008149265e4f8e9dafe1f3ea50d90cb425e9e40ea7ebdd383069a7cfa2b77004701",
-            "410479be667ef9dcbbac55a06295ce870b07029bfcdb2dce28d959f2815b16f81798483ada7726a3c4655da4fbfc0e1108a8fd17b448a68554199c47d08ffb10d4b8ac",
-            0.00000000
-        ],
-        "0x22 0x0020b95237b48faaa69eb078e1170be3b5cbb3fddf16d0a991e14ad274f7b33a4f64",
-        "HASH160 0x14 0xf386c2ba255cc56d20cfa6ea8b062f8b59945518 EQUAL",
-        "P2SH,WITNESS",
-        "EVAL_FALSE",
-        "Basic P2SH(P2WSH) with wrong value"
-    ],
-    [
-        [
-            "304402204fc3a2cd61a47913f2a5f9107d0ad4a504c7b31ee2d6b3b2f38c2b10ee031e940220055d58b7c3c281aaa381d8f486ac0f3e361939acfd568046cb6a311cdfa974cf01",
-            "0479be667ef9dcbbac55a06295ce870b07029bfcdb2dce28d959f2815b16f81798483ada7726a3c4655da4fbfc0e1108a8fd17b448a68554199c47d08ffb10d4b8",
-            0.00000000
-        ],
-        "0x16 0x001491b24bf9f5288532960ac687abb035127b1d28a5",
-        "HASH160 0x14 0x17743beb429c55c942d2ec703b98c4d57c2df5c6 EQUAL",
-        "P2SH,WITNESS",
-        "EVAL_FALSE",
-        "Basic P2SH(P2WPKH) with wrong value"
-    ],
-    [
-        [
-            "304402205ae57ae0534c05ca9981c8a6cdf353b505eaacb7375f96681a2d1a4ba6f02f84022056248e68643b7d8ce7c7d128c9f1f348bcab8be15d094ad5cadd24251a28df8001",
-            "0479be667ef9dcbbac55a06295ce870b07029bfcdb2dce28d959f2815b16f81798483ada7726a3c4655da4fbfc0e1108a8fd17b448a68554199c47d08ffb10d4b8",
-            0.00000000
-        ],
-        "",
-        "1 0x14 0x91b24bf9f5288532960ac687abb035127b1d28a5",
-        "DISCOURAGE_UPGRADABLE_WITNESS_PROGRAM,P2SH,WITNESS",
-        "DISCOURAGE_UPGRADABLE_WITNESS_PROGRAM",
-        "P2WPKH with future witness version"
-    ],
-    [
-        [
-            "3044022064100ca0e2a33332136775a86cd83d0230e58b9aebb889c5ac952abff79a46ef02205f1bf900e022039ad3091bdaf27ac2aef3eae9ed9f190d821d3e508405b9513101",
-            "0479be667ef9dcbbac55a06295ce870b07029bfcdb2dce28d959f2815b16f81798483ada7726a3c4655da4fbfc0e1108a8fd17b448a68554199c47d08ffb10d4b8",
-            0.00000000
-        ],
-        "",
-        "0 0x1f 0xb34b78da162751647974d5cb7410aa428ad339dbf7d1e16e833f68a0cbf1c3",
-        "P2SH,WITNESS",
-        "WITNESS_PROGRAM_WRONG_LENGTH",
-        "P2WPKH with wrong witness program length"
-    ],
-    [
-        "",
-        "0 0x20 0xb95237b48faaa69eb078e1170be3b5cbb3fddf16d0a991e14ad274f7b33a4f64",
-        "P2SH,WITNESS",
-        "WITNESS_PROGRAM_WITNESS_EMPTY",
-        "P2WSH with empty witness"
-    ],
-    [
-        [
-            "3044022039105b995a5f448639a997a5c90fda06f50b49df30c3bdb6663217bf79323db002206fecd54269dec569fcc517178880eb58bb40f381a282bb75766ff3637d5f4b4301",
-            "400479be667ef9dcbbac55a06295ce870b07029bfcdb2dce28d959f2815b16f81798483ada7726a3c4655da4fbfc0e1108a8fd17b448a68554199c47d08ffb10d4b8ac",
-            0.00000000
-        ],
-        "",
-        "0 0x20 0xb95237b48faaa69eb078e1170be3b5cbb3fddf16d0a991e14ad274f7b33a4f64",
-        "P2SH,WITNESS",
-        "WITNESS_PROGRAM_MISMATCH",
-        "P2WSH with witness program mismatch"
-    ],
-    [
-        [
-            "304402201a96950593cb0af32d080b0f193517f4559241a8ebd1e95e414533ad64a3f423022047f4f6d3095c23235bdff3aeff480d0529c027a3f093cb265b7cbf148553b85101",
-            "0479be667ef9dcbbac55a06295ce870b07029bfcdb2dce28d959f2815b16f81798483ada7726a3c4655da4fbfc0e1108a8fd17b448a68554199c47d08ffb10d4b8",
-            "",
-            0.00000000
-        ],
-        "",
-        "0 0x14 0x91b24bf9f5288532960ac687abb035127b1d28a5",
-        "P2SH,WITNESS",
-        "WITNESS_PROGRAM_MISMATCH",
-        "P2WPKH with witness program mismatch"
-    ],
-    [
-        [
-            "304402201a96950593cb0af32d080b0f193517f4559241a8ebd1e95e414533ad64a3f423022047f4f6d3095c23235bdff3aeff480d0529c027a3f093cb265b7cbf148553b85101",
-            "0479be667ef9dcbbac55a06295ce870b07029bfcdb2dce28d959f2815b16f81798483ada7726a3c4655da4fbfc0e1108a8fd17b448a68554199c47d08ffb10d4b8",
-            0.00000000
-        ],
-        "11",
-        "0 0x14 0x91b24bf9f5288532960ac687abb035127b1d28a5",
-        "P2SH,WITNESS",
-        "WITNESS_MALLEATED",
-        "P2WPKH with non-empty scriptSig"
-    ],
-    [
-        [
-            "304402204209e49457c2358f80d0256bc24535b8754c14d08840fc4be762d6f5a0aed80b02202eaf7d8fc8d62f60c67adcd99295528d0e491ae93c195cec5a67e7a09532a88001",
-            "048282263212c609d9ea2a6e3e172de238d8c39cabd5ac1ca10646e23fd5f5150811f8a8098557dfe45e8256e830b60ace62d613ac2f7b17bed31b6eaff6e26caf",
-            0.00000000
-        ],
-        "11 0x16 0x00147cf9c846cd4882efec4bf07e44ebdad495c94f4b",
-        "HASH160 0x14 0x4e0c2aed91315303fc6a1dc4c7bc21c88f75402e EQUAL",
-        "P2SH,WITNESS",
-        "WITNESS_MALLEATED_P2SH",
-        "P2SH(P2WPKH) with superfluous push in scriptSig"
-    ],
-    [
-        [
-            "",
-            0.00000000
-        ],
-        "0x47 0x304402200a5c6163f07b8d3b013c4d1d6dba25e780b39658d79ba37af7057a3b7f15ffa102201fd9b4eaa9943f734928b99a83592c2e7bf342ea2680f6a2bb705167966b742001",
-        "0x41 0x0479be667ef9dcbbac55a06295ce870b07029bfcdb2dce28d959f2815b16f81798483ada7726a3c4655da4fbfc0e1108a8fd17b448a68554199c47d08ffb10d4b8 CHECKSIG",
-        "P2SH,WITNESS",
-        "WITNESS_UNEXPECTED",
-        "P2PK with witness"
-    ],
-    
-    ["Testing with compressed keys in witness v0 with WITNESS_PUBKEYTYPE"],
-    [
-        [
-            "304402204256146fcf8e73b0fd817ffa2a4e408ff0418ff987dd08a4f485b62546f6c43c02203f3c8c3e2febc051e1222867f5f9d0eaf039d6792911c10940aa3cc74123378e01",
-            "210279be667ef9dcbbac55a06295ce870b07029bfcdb2dce28d959f2815b16f81798ac",
-            0.00000001
-        ],
-        "",
-        "0 0x20 0x1863143c14c5166804bd19203356da136c985678cd4d27a1b8c6329604903262",
-        "P2SH,WITNESS,WITNESS_PUBKEYTYPE",
-        "OK",
-        "Basic P2WSH with compressed key"
-    ],
-    [
-        [
-            "304402204edf27486f11432466b744df533e1acac727e0c83e5f912eb289a3df5bf8035f022075809fdd876ede40ad21667eba8b7e96394938f9c9c50f11b6a1280cce2cea8601",
-            "0279be667ef9dcbbac55a06295ce870b07029bfcdb2dce28d959f2815b16f81798",
-            0.00000001
-        ],
-        "",
-        "0 0x14 0x751e76e8199196d454941c45d1b3a323f1433bd6",
-        "P2SH,WITNESS,WITNESS_PUBKEYTYPE",
-        "OK",
-        "Basic P2WPKH with compressed key"
-    ],
-    [
-        [
-            "304402203a549090cc46bce1e5e95c4922ea2c12747988e0207b04c42f81cdbe87bb1539022050f57a245b875fd5119c419aaf050bcdf41384f0765f04b809e5bced1fe7093d01",
-            "210279be667ef9dcbbac55a06295ce870b07029bfcdb2dce28d959f2815b16f81798ac",
-            0.00000001
-        ],
-        "0x22 0x00201863143c14c5166804bd19203356da136c985678cd4d27a1b8c6329604903262",
-        "HASH160 0x14 0xe4300531190587e3880d4c3004f5355d88ff928d EQUAL",
-        "P2SH,WITNESS,WITNESS_PUBKEYTYPE",
-        "OK",
-        "Basic P2SH(P2WSH) with compressed key"
-    ],
-    [
-        [
-            "304402201bc0d53046827f4a35a3166e33e3b3366c4085540dc383b95d21ed2ab11e368a0220333e78c6231214f5f8e59621e15d7eeab0d4e4d0796437e00bfbd2680c5f9c1701",
-            "0279be667ef9dcbbac55a06295ce870b07029bfcdb2dce28d959f2815b16f81798",
-            0.00000001
-        ],
-        "0x16 0x0014751e76e8199196d454941c45d1b3a323f1433bd6",
-        "HASH160 0x14 0xbcfeb728b584253d5f3f70bcb780e9ef218a68f4 EQUAL",
-        "P2SH,WITNESS,WITNESS_PUBKEYTYPE",
-        "OK",
-        "Basic P2SH(P2WPKH) with compressed key"
-    ],
-    
-    ["Testing with uncompressed keys in witness v0 with WITNESS_PUBKEYTYPE"],
-    [
-        [
-            "304402200d461c140cfdfcf36b94961db57ae8c18d1cb80e9d95a9e47ac22470c1bf125502201c8dc1cbfef6a3ef90acbbb992ca22fe9466ee6f9d4898eda277a7ac3ab4b25101",
-            "410479be667ef9dcbbac55a06295ce870b07029bfcdb2dce28d959f2815b16f81798483ada7726a3c4655da4fbfc0e1108a8fd17b448a68554199c47d08ffb10d4b8ac",
-            0.00000001
-        ],
-        "",
-        "0 0x20 0xb95237b48faaa69eb078e1170be3b5cbb3fddf16d0a991e14ad274f7b33a4f64",
-        "P2SH,WITNESS,WITNESS_PUBKEYTYPE",
-        "WITNESS_PUBKEYTYPE",
-        "Basic P2WSH"
-    ],
-    [
-        [
-            "304402201e7216e5ccb3b61d46946ec6cc7e8c4e0117d13ac2fd4b152197e4805191c74202203e9903e33e84d9ee1dd13fb057afb7ccfb47006c23f6a067185efbc9dd780fc501",
-            "0479be667ef9dcbbac55a06295ce870b07029bfcdb2dce28d959f2815b16f81798483ada7726a3c4655da4fbfc0e1108a8fd17b448a68554199c47d08ffb10d4b8",
-            0.00000001
-        ],
-        "",
-        "0 0x14 0x91b24bf9f5288532960ac687abb035127b1d28a5",
-        "P2SH,WITNESS,WITNESS_PUBKEYTYPE",
-        "WITNESS_PUBKEYTYPE",
-        "Basic P2WPKH"
-    ],
-    [
-        [
-            "3044022066e02c19a513049d49349cf5311a1b012b7c4fae023795a18ab1d91c23496c22022025e216342c8e07ce8ef51e8daee88f84306a9de66236cab230bb63067ded1ad301",
-            "410479be667ef9dcbbac55a06295ce870b07029bfcdb2dce28d959f2815b16f81798483ada7726a3c4655da4fbfc0e1108a8fd17b448a68554199c47d08ffb10d4b8ac",
-            0.00000001
-        ],
-        "0x22 0x0020b95237b48faaa69eb078e1170be3b5cbb3fddf16d0a991e14ad274f7b33a4f64",
-        "HASH160 0x14 0xf386c2ba255cc56d20cfa6ea8b062f8b59945518 EQUAL",
-        "P2SH,WITNESS,WITNESS_PUBKEYTYPE",
-        "WITNESS_PUBKEYTYPE",
-        "Basic P2SH(P2WSH)"
-    ],
-    [
-        [
-            "304402200929d11561cd958460371200f82e9cae64c727a495715a31828e27a7ad57b36d0220361732ced04a6f97351ecca21a56d0b8cd4932c1da1f8f569a2b68e5e48aed7801",
-            "0479be667ef9dcbbac55a06295ce870b07029bfcdb2dce28d959f2815b16f81798483ada7726a3c4655da4fbfc0e1108a8fd17b448a68554199c47d08ffb10d4b8",
-            0.00000001
-        ],
-        "0x16 0x001491b24bf9f5288532960ac687abb035127b1d28a5",
-        "HASH160 0x14 0x17743beb429c55c942d2ec703b98c4d57c2df5c6 EQUAL",
-        "P2SH,WITNESS,WITNESS_PUBKEYTYPE",
-        "WITNESS_PUBKEYTYPE",
-        "Basic P2SH(P2WPKH)"
-    ],
-    
-    ["Testing P2WSH multisig with compressed keys"],
-    [
-        [
-            "",
-            "304402207eb8a59b5c65fc3f6aeef77066556ed5c541948a53a3ba7f7c375b8eed76ee7502201e036a7a9a98ff919ff94dc905d67a1ec006f79ef7cff0708485c8bb79dce38e01",
-            "5121038282263212c609d9ea2a6e3e172de238d8c39cabd5ac1ca10646e23fd5f51508210279be667ef9dcbbac55a06295ce870b07029bfcdb2dce28d959f2815b16f8179852ae",
-            0.00000001
-        ],
-        "",
-        "0 0x20 0x06c24420938f0fa3c1cb2707d867154220dca365cdbfa0dd2a83854730221460",
-        "P2SH,WITNESS,WITNESS_PUBKEYTYPE",
-        "OK",
-        "P2WSH CHECKMULTISIG with compressed keys"
-    ],
-    [
-        [
-            "",
-            "3044022033706aed33b8155d5486df3b9bca8cdd3bd4bdb5436dce46d72cdaba51d22b4002203626e94fe53a178af46624f17315c6931f20a30b103f5e044e1eda0c3fe185c601",
-            "5121038282263212c609d9ea2a6e3e172de238d8c39cabd5ac1ca10646e23fd5f51508210279be667ef9dcbbac55a06295ce870b07029bfcdb2dce28d959f2815b16f8179852ae",
-            0.00000001
-        ],
-        "0x22 0x002006c24420938f0fa3c1cb2707d867154220dca365cdbfa0dd2a83854730221460",
-        "HASH160 0x14 0x26282aad7c29369d15fed062a778b6100d31a340 EQUAL",
-        "P2SH,WITNESS,WITNESS_PUBKEYTYPE",
-        "OK",
-        "P2SH(P2WSH) CHECKMULTISIG with compressed keys"
-    ],
-    [
-        [
-            "",
-            "304402204048b7371ab1c544362efb89af0c80154747d665aa4fcfb2edfd2d161e57b42e02207e043748e96637080ffc3acbd4dcc6fee1e58d30f6d1269535f32188e5ddae7301",
-            "5121038282263212c609d9ea2a6e3e172de238d8c39cabd5ac1ca10646e23fd5f51508210279be667ef9dcbbac55a06295ce870b07029bfcdb2dce28d959f2815b16f8179852ae",
-            0.00000001
-        ],
-        "",
-        "0 0x20 0x06c24420938f0fa3c1cb2707d867154220dca365cdbfa0dd2a83854730221460",
-        "P2SH,WITNESS,WITNESS_PUBKEYTYPE",
-        "OK",
-        "P2WSH CHECKMULTISIG with compressed keys"
-    ],
-    [
-        [
-            "",
-            "3044022073902ef0b8a554c36c44cc03c1b64df96ce2914ebcf946f5bb36078fd5245cdf02205b148f1ba127065fb8c83a5a9576f2dcd111739788ed4bb3ee08b2bd3860c91c01",
-            "5121038282263212c609d9ea2a6e3e172de238d8c39cabd5ac1ca10646e23fd5f51508210279be667ef9dcbbac55a06295ce870b07029bfcdb2dce28d959f2815b16f8179852ae",
-            0.00000001
-        ],
-        "0x22 0x002006c24420938f0fa3c1cb2707d867154220dca365cdbfa0dd2a83854730221460",
-        "HASH160 0x14 0x26282aad7c29369d15fed062a778b6100d31a340 EQUAL",
-        "P2SH,WITNESS,WITNESS_PUBKEYTYPE",
-        "OK",
-        "P2SH(P2WSH) CHECKMULTISIG with compressed keys"
-    ],
-    
-    ["Testing P2WSH multisig with compressed and uncompressed keys (first key being the key closer to the top of stack)"],
-    [
-        [
-            "",
-            "304402202d092ededd1f060609dbf8cb76950634ff42b3e62cf4adb69ab92397b07d742302204ff886f8d0817491a96d1daccdcc820f6feb122ee6230143303100db37dfa79f01",
-            "5121038282263212c609d9ea2a6e3e172de238d8c39cabd5ac1ca10646e23fd5f51508410479be667ef9dcbbac55a06295ce870b07029bfcdb2dce28d959f2815b16f81798483ada7726a3c4655da4fbfc0e1108a8fd17b448a68554199c47d08ffb10d4b852ae",
-            0.00000001
-        ],
-        "",
-        "0 0x20 0x08a6665ebfd43b02323423e764e185d98d1587f903b81507dbb69bfc41005efa",
-        "P2SH,WITNESS",
-        "OK",
-        "P2WSH CHECKMULTISIG with first key uncompressed and signing with the first key"
-    ],
-    [
-        [
-            "",
-            "304402202dd7e91243f2235481ffb626c3b7baf2c859ae3a5a77fb750ef97b99a8125dc002204960de3d3c3ab9496e218ec57e5240e0e10a6f9546316fe240c216d45116d29301",
-            "5121038282263212c609d9ea2a6e3e172de238d8c39cabd5ac1ca10646e23fd5f51508410479be667ef9dcbbac55a06295ce870b07029bfcdb2dce28d959f2815b16f81798483ada7726a3c4655da4fbfc0e1108a8fd17b448a68554199c47d08ffb10d4b852ae",
-            0.00000001
-        ],
-        "0x22 0x002008a6665ebfd43b02323423e764e185d98d1587f903b81507dbb69bfc41005efa",
-        "HASH160 0x14 0x6f5ecd4b83b77f3c438f5214eff96454934fc5d1 EQUAL",
-        "P2SH,WITNESS",
-        "OK",
-        "P2SH(P2WSH) CHECKMULTISIG first key uncompressed and signing with the first key"
-    ],
-    [
-        [
-            "",
-            "304402202d092ededd1f060609dbf8cb76950634ff42b3e62cf4adb69ab92397b07d742302204ff886f8d0817491a96d1daccdcc820f6feb122ee6230143303100db37dfa79f01",
-            "5121038282263212c609d9ea2a6e3e172de238d8c39cabd5ac1ca10646e23fd5f51508410479be667ef9dcbbac55a06295ce870b07029bfcdb2dce28d959f2815b16f81798483ada7726a3c4655da4fbfc0e1108a8fd17b448a68554199c47d08ffb10d4b852ae",
-            0.00000001
-        ],
-        "",
-        "0 0x20 0x08a6665ebfd43b02323423e764e185d98d1587f903b81507dbb69bfc41005efa",
-        "P2SH,WITNESS,WITNESS_PUBKEYTYPE",
-        "WITNESS_PUBKEYTYPE",
-        "P2WSH CHECKMULTISIG with first key uncompressed and signing with the first key"
-    ],
-    [
-        [
-            "",
-            "304402202dd7e91243f2235481ffb626c3b7baf2c859ae3a5a77fb750ef97b99a8125dc002204960de3d3c3ab9496e218ec57e5240e0e10a6f9546316fe240c216d45116d29301",
-            "5121038282263212c609d9ea2a6e3e172de238d8c39cabd5ac1ca10646e23fd5f51508410479be667ef9dcbbac55a06295ce870b07029bfcdb2dce28d959f2815b16f81798483ada7726a3c4655da4fbfc0e1108a8fd17b448a68554199c47d08ffb10d4b852ae",
-            0.00000001
-        ],
-        "0x22 0x002008a6665ebfd43b02323423e764e185d98d1587f903b81507dbb69bfc41005efa",
-        "HASH160 0x14 0x6f5ecd4b83b77f3c438f5214eff96454934fc5d1 EQUAL",
-        "P2SH,WITNESS,WITNESS_PUBKEYTYPE",
-        "WITNESS_PUBKEYTYPE",
-        "P2SH(P2WSH) CHECKMULTISIG with first key uncompressed and signing with the first key"
-    ],
-    [
-        [
-            "",
-            "304402201e9e6f7deef5b2f21d8223c5189b7d5e82d237c10e97165dd08f547c4e5ce6ed02206796372eb1cc6acb52e13ee2d7f45807780bf96b132cb6697f69434be74b1af901",
-            "5121038282263212c609d9ea2a6e3e172de238d8c39cabd5ac1ca10646e23fd5f51508410479be667ef9dcbbac55a06295ce870b07029bfcdb2dce28d959f2815b16f81798483ada7726a3c4655da4fbfc0e1108a8fd17b448a68554199c47d08ffb10d4b852ae",
-            0.00000001
-        ],
-        "",
-        "0 0x20 0x08a6665ebfd43b02323423e764e185d98d1587f903b81507dbb69bfc41005efa",
-        "P2SH,WITNESS",
-        "OK",
-        "P2WSH CHECKMULTISIG with first key uncompressed and signing with the second key"
-    ],
-    [
-        [
-            "",
-            "3044022045e667f3f0f3147b95597a24babe9afecea1f649fd23637dfa7ed7e9f3ac18440220295748e81005231135289fe3a88338dabba55afa1bdb4478691337009d82b68d01",
-            "5121038282263212c609d9ea2a6e3e172de238d8c39cabd5ac1ca10646e23fd5f51508410479be667ef9dcbbac55a06295ce870b07029bfcdb2dce28d959f2815b16f81798483ada7726a3c4655da4fbfc0e1108a8fd17b448a68554199c47d08ffb10d4b852ae",
-            0.00000001
-        ],
-        "0x22 0x002008a6665ebfd43b02323423e764e185d98d1587f903b81507dbb69bfc41005efa",
-        "HASH160 0x14 0x6f5ecd4b83b77f3c438f5214eff96454934fc5d1 EQUAL",
-        "P2SH,WITNESS",
-        "OK",
-        "P2SH(P2WSH) CHECKMULTISIG with first key uncompressed and signing with the second key"
-    ],
-    [
-        [
-            "",
-            "304402201e9e6f7deef5b2f21d8223c5189b7d5e82d237c10e97165dd08f547c4e5ce6ed02206796372eb1cc6acb52e13ee2d7f45807780bf96b132cb6697f69434be74b1af901",
-            "5121038282263212c609d9ea2a6e3e172de238d8c39cabd5ac1ca10646e23fd5f51508410479be667ef9dcbbac55a06295ce870b07029bfcdb2dce28d959f2815b16f81798483ada7726a3c4655da4fbfc0e1108a8fd17b448a68554199c47d08ffb10d4b852ae",
-            0.00000001
-        ],
-        "",
-        "0 0x20 0x08a6665ebfd43b02323423e764e185d98d1587f903b81507dbb69bfc41005efa",
-        "P2SH,WITNESS,WITNESS_PUBKEYTYPE",
-        "WITNESS_PUBKEYTYPE",
-        "P2WSH CHECKMULTISIG with first key uncompressed and signing with the second key"
-    ],
-    [
-        [
-            "",
-            "3044022045e667f3f0f3147b95597a24babe9afecea1f649fd23637dfa7ed7e9f3ac18440220295748e81005231135289fe3a88338dabba55afa1bdb4478691337009d82b68d01",
-            "5121038282263212c609d9ea2a6e3e172de238d8c39cabd5ac1ca10646e23fd5f51508410479be667ef9dcbbac55a06295ce870b07029bfcdb2dce28d959f2815b16f81798483ada7726a3c4655da4fbfc0e1108a8fd17b448a68554199c47d08ffb10d4b852ae",
-            0.00000001
-        ],
-        "0x22 0x002008a6665ebfd43b02323423e764e185d98d1587f903b81507dbb69bfc41005efa",
-        "HASH160 0x14 0x6f5ecd4b83b77f3c438f5214eff96454934fc5d1 EQUAL",
-        "P2SH,WITNESS,WITNESS_PUBKEYTYPE",
-        "WITNESS_PUBKEYTYPE",
-        "P2SH(P2WSH) CHECKMULTISIG with first key uncompressed and signing with the second key"
-    ],
-    [
-        [
-            "",
-            "3044022046f5367a261fd8f8d7de6eb390491344f8ec2501638fb9a1095a0599a21d3f4c02205c1b3b51d20091c5f1020841bbca87b44ebe25405c64e4acf758f2eae8665f8401",
-            "5141048282263212c609d9ea2a6e3e172de238d8c39cabd5ac1ca10646e23fd5f5150811f8a8098557dfe45e8256e830b60ace62d613ac2f7b17bed31b6eaff6e26caf210279be667ef9dcbbac55a06295ce870b07029bfcdb2dce28d959f2815b16f8179852ae",
-            0.00000001
-        ],
-        "",
-        "0 0x20 0x230828ed48871f0f362ce9432aa52f620f442cc8d9ce7a8b5e798365595a38bb",
-        "P2SH,WITNESS",
-        "OK",
-        "P2WSH CHECKMULTISIG with second key uncompressed and signing with the first key"
-    ],
-    [
-        [
-            "",
-            "3044022053e210e4fb1881e6092fd75c3efc5163105599e246ded661c0ee2b5682cc2d6c02203a26b7ada8682a095b84c6d1b881637000b47d761fc837c4cee33555296d63f101",
-            "5141048282263212c609d9ea2a6e3e172de238d8c39cabd5ac1ca10646e23fd5f5150811f8a8098557dfe45e8256e830b60ace62d613ac2f7b17bed31b6eaff6e26caf210279be667ef9dcbbac55a06295ce870b07029bfcdb2dce28d959f2815b16f8179852ae",
-            0.00000001
-        ],
-        "0x22 0x0020230828ed48871f0f362ce9432aa52f620f442cc8d9ce7a8b5e798365595a38bb",
-        "HASH160 0x14 0x3478e7019ce61a68148f87549579b704cbe4c393 EQUAL",
-        "P2SH,WITNESS",
-        "OK",
-        "P2SH(P2WSH) CHECKMULTISIG second key uncompressed and signing with the first key"
-    ],
-    [
-        [
-            "",
-            "3044022046f5367a261fd8f8d7de6eb390491344f8ec2501638fb9a1095a0599a21d3f4c02205c1b3b51d20091c5f1020841bbca87b44ebe25405c64e4acf758f2eae8665f8401",
-            "5141048282263212c609d9ea2a6e3e172de238d8c39cabd5ac1ca10646e23fd5f5150811f8a8098557dfe45e8256e830b60ace62d613ac2f7b17bed31b6eaff6e26caf210279be667ef9dcbbac55a06295ce870b07029bfcdb2dce28d959f2815b16f8179852ae",
-            0.00000001
-        ],
-        "",
-        "0 0x20 0x230828ed48871f0f362ce9432aa52f620f442cc8d9ce7a8b5e798365595a38bb",
-        "P2SH,WITNESS,WITNESS_PUBKEYTYPE",
-        "OK",
-        "P2WSH CHECKMULTISIG with second key uncompressed and signing with the first key should pass as the uncompressed key is not used"
-    ],
-    [
-        [
-            "",
-            "3044022053e210e4fb1881e6092fd75c3efc5163105599e246ded661c0ee2b5682cc2d6c02203a26b7ada8682a095b84c6d1b881637000b47d761fc837c4cee33555296d63f101",
-            "5141048282263212c609d9ea2a6e3e172de238d8c39cabd5ac1ca10646e23fd5f5150811f8a8098557dfe45e8256e830b60ace62d613ac2f7b17bed31b6eaff6e26caf210279be667ef9dcbbac55a06295ce870b07029bfcdb2dce28d959f2815b16f8179852ae",
-            0.00000001
-        ],
-        "0x22 0x0020230828ed48871f0f362ce9432aa52f620f442cc8d9ce7a8b5e798365595a38bb",
-        "HASH160 0x14 0x3478e7019ce61a68148f87549579b704cbe4c393 EQUAL",
-        "P2SH,WITNESS,WITNESS_PUBKEYTYPE",
-        "OK",
-        "P2SH(P2WSH) CHECKMULTISIG with second key uncompressed and signing with the first key should pass as the uncompressed key is not used"
-    ],
-    [
-        [
-            "",
-            "304402206c6d9f5daf85b54af2a93ec38b15ab27f205dbf5c735365ff12451e43613d1f40220736a44be63423ed5ebf53491618b7cc3d8a5093861908da853739c73717938b701",
-            "5141048282263212c609d9ea2a6e3e172de238d8c39cabd5ac1ca10646e23fd5f5150811f8a8098557dfe45e8256e830b60ace62d613ac2f7b17bed31b6eaff6e26caf210279be667ef9dcbbac55a06295ce870b07029bfcdb2dce28d959f2815b16f8179852ae",
-            0.00000001
-        ],
-        "",
-        "0 0x20 0x230828ed48871f0f362ce9432aa52f620f442cc8d9ce7a8b5e798365595a38bb",
-        "P2SH,WITNESS",
-        "OK",
-        "P2WSH CHECKMULTISIG with second key uncompressed and signing with the second key"
-    ],
-    [
-        [
-            "",
-            "30440220687871bc6144012d75baf585bb26ce13997f7d8c626f4d8825b069c3b2d064470220108936fe1c57327764782253e99090b09c203ec400ed35ce9e026ce2ecf842a001",
-            "5141048282263212c609d9ea2a6e3e172de238d8c39cabd5ac1ca10646e23fd5f5150811f8a8098557dfe45e8256e830b60ace62d613ac2f7b17bed31b6eaff6e26caf210279be667ef9dcbbac55a06295ce870b07029bfcdb2dce28d959f2815b16f8179852ae",
-            0.00000001
-        ],
-        "0x22 0x0020230828ed48871f0f362ce9432aa52f620f442cc8d9ce7a8b5e798365595a38bb",
-        "HASH160 0x14 0x3478e7019ce61a68148f87549579b704cbe4c393 EQUAL",
-        "P2SH,WITNESS",
-        "OK",
-        "P2SH(P2WSH) CHECKMULTISIG with second key uncompressed and signing with the second key"
-    ],
-    [
-        [
-            "",
-            "304402206c6d9f5daf85b54af2a93ec38b15ab27f205dbf5c735365ff12451e43613d1f40220736a44be63423ed5ebf53491618b7cc3d8a5093861908da853739c73717938b701",
-            "5141048282263212c609d9ea2a6e3e172de238d8c39cabd5ac1ca10646e23fd5f5150811f8a8098557dfe45e8256e830b60ace62d613ac2f7b17bed31b6eaff6e26caf210279be667ef9dcbbac55a06295ce870b07029bfcdb2dce28d959f2815b16f8179852ae",
-            0.00000001
-        ],
-        "",
-        "0 0x20 0x230828ed48871f0f362ce9432aa52f620f442cc8d9ce7a8b5e798365595a38bb",
-        "P2SH,WITNESS,WITNESS_PUBKEYTYPE",
-        "WITNESS_PUBKEYTYPE",
-        "P2WSH CHECKMULTISIG with second key uncompressed and signing with the second key"
-    ],
-    [
-        [
-            "",
-            "30440220687871bc6144012d75baf585bb26ce13997f7d8c626f4d8825b069c3b2d064470220108936fe1c57327764782253e99090b09c203ec400ed35ce9e026ce2ecf842a001",
-            "5141048282263212c609d9ea2a6e3e172de238d8c39cabd5ac1ca10646e23fd5f5150811f8a8098557dfe45e8256e830b60ace62d613ac2f7b17bed31b6eaff6e26caf210279be667ef9dcbbac55a06295ce870b07029bfcdb2dce28d959f2815b16f8179852ae",
-            0.00000001
-        ],
-        "0x22 0x0020230828ed48871f0f362ce9432aa52f620f442cc8d9ce7a8b5e798365595a38bb",
-        "HASH160 0x14 0x3478e7019ce61a68148f87549579b704cbe4c393 EQUAL",
-        "P2SH,WITNESS,WITNESS_PUBKEYTYPE",
-        "WITNESS_PUBKEYTYPE",
-        "P2SH(P2WSH) CHECKMULTISIG with second key uncompressed and signing with the second key"
-    ],
-    
-    ["CHECKSEQUENCEVERIFY tests"],
-    ["", "CHECKSEQUENCEVERIFY", "CHECKSEQUENCEVERIFY", "INVALID_STACK_OPERATION", "CSV automatically fails on an empty stack"],
-    ["-1", "CHECKSEQUENCEVERIFY", "CHECKSEQUENCEVERIFY", "NEGATIVE_LOCKTIME", "CSV automatically fails if stack top is negative"],
-    ["0x0100", "CHECKSEQUENCEVERIFY", "CHECKSEQUENCEVERIFY,MINIMALDATA", "UNKNOWN_ERROR", "CSV fails if stack top is not minimally encoded"],
-    ["0", "CHECKSEQUENCEVERIFY", "CHECKSEQUENCEVERIFY", "UNSATISFIED_LOCKTIME", "CSV fails if stack top bit 1 << 31 is set and the tx version < 2"],
-    ["4294967296", "CHECKSEQUENCEVERIFY", "CHECKSEQUENCEVERIFY", "UNSATISFIED_LOCKTIME",
-      "CSV fails if stack top bit 1 << 31 is not set, and tx version < 2"],
-    
-    ["MINIMALIF tests"],
-    ["MINIMALIF is not applied to non-segwit scripts"],
-    ["1", "IF 1 ENDIF", "P2SH,WITNESS,MINIMALIF", "OK"],
-    ["2", "IF 1 ENDIF", "P2SH,WITNESS,MINIMALIF", "OK"],
-    ["0x02 0x0100", "IF 1 ENDIF", "P2SH,WITNESS,MINIMALIF", "OK"],
-    ["0", "IF 1 ENDIF", "P2SH,WITNESS,MINIMALIF", "EVAL_FALSE"],
-    ["0x01 0x00", "IF 1 ENDIF", "P2SH,WITNESS,MINIMALIF", "EVAL_FALSE"],
-    ["1", "NOTIF 1 ENDIF", "P2SH,WITNESS,MINIMALIF", "EVAL_FALSE"],
-    ["2", "NOTIF 1 ENDIF", "P2SH,WITNESS,MINIMALIF", "EVAL_FALSE"],
-    ["0x02 0x0100", "NOTIF 1 ENDIF", "P2SH,WITNESS,MINIMALIF", "EVAL_FALSE"],
-    ["0", "NOTIF 1 ENDIF", "P2SH,WITNESS,MINIMALIF", "OK"],
-    ["0x01 0x00", "NOTIF 1 ENDIF", "P2SH,WITNESS,MINIMALIF", "OK"],
-    ["Normal P2SH IF 1 ENDIF"],
-    ["1 0x03 0x635168", "HASH160 0x14 0xe7309652a8e3f600f06f5d8d52d6df03d2176cc3 EQUAL", "P2SH,WITNESS,MINIMALIF", "OK"],
-    ["2 0x03 0x635168", "HASH160 0x14 0xe7309652a8e3f600f06f5d8d52d6df03d2176cc3 EQUAL", "P2SH,WITNESS,MINIMALIF", "OK"],
-    ["0x02 0x0100 0x03 0x635168", "HASH160 0x14 0xe7309652a8e3f600f06f5d8d52d6df03d2176cc3 EQUAL", "P2SH,WITNESS,MINIMALIF", "OK"],
-    ["0 0x03 0x635168", "HASH160 0x14 0xe7309652a8e3f600f06f5d8d52d6df03d2176cc3 EQUAL", "P2SH,WITNESS,MINIMALIF", "EVAL_FALSE"],
-    ["0x01 0x00 0x03 0x635168", "HASH160 0x14 0xe7309652a8e3f600f06f5d8d52d6df03d2176cc3 EQUAL", "P2SH,WITNESS,MINIMALIF", "EVAL_FALSE"],
-    ["0x03 0x635168", "HASH160 0x14 0xe7309652a8e3f600f06f5d8d52d6df03d2176cc3 EQUAL", "P2SH,WITNESS,MINIMALIF", "UNBALANCED_CONDITIONAL"],
-    ["Normal P2SH NOTIF 1 ENDIF"],
-    ["1 0x03 0x645168", "HASH160 0x14 0x0c3f8fe3d6ca266e76311ecda544c67d15fdd5b0 EQUAL", "P2SH,WITNESS,MINIMALIF", "EVAL_FALSE"],
-    ["2 0x03 0x645168", "HASH160 0x14 0x0c3f8fe3d6ca266e76311ecda544c67d15fdd5b0 EQUAL", "P2SH,WITNESS,MINIMALIF", "EVAL_FALSE"],
-    ["0x02 0x0100 0x03 0x645168", "HASH160 0x14 0x0c3f8fe3d6ca266e76311ecda544c67d15fdd5b0 EQUAL", "P2SH,WITNESS,MINIMALIF", "EVAL_FALSE"],
-    ["0 0x03 0x645168", "HASH160 0x14 0x0c3f8fe3d6ca266e76311ecda544c67d15fdd5b0 EQUAL", "P2SH,WITNESS,MINIMALIF", "OK"],
-    ["0x01 0x00 0x03 0x645168", "HASH160 0x14 0x0c3f8fe3d6ca266e76311ecda544c67d15fdd5b0 EQUAL", "P2SH,WITNESS,MINIMALIF", "OK"],
-    ["0x03 0x645168", "HASH160 0x14 0x0c3f8fe3d6ca266e76311ecda544c67d15fdd5b0 EQUAL", "P2SH,WITNESS,MINIMALIF", "UNBALANCED_CONDITIONAL"],
-    ["P2WSH IF 1 ENDIF"],
-    [["01", "635168", 0.00000001], "", "0 0x20 0xc7eaf06d5ae01a58e376e126eb1e6fab2036076922b96b2711ffbec1e590665d", "P2SH,WITNESS", "OK"],
-    [["02", "635168", 0.00000001], "", "0 0x20 0xc7eaf06d5ae01a58e376e126eb1e6fab2036076922b96b2711ffbec1e590665d", "P2SH,WITNESS", "OK"],
-    [["0100", "635168", 0.00000001], "", "0 0x20 0xc7eaf06d5ae01a58e376e126eb1e6fab2036076922b96b2711ffbec1e590665d", "P2SH,WITNESS", "OK"],
-    [["", "635168", 0.00000001], "", "0 0x20 0xc7eaf06d5ae01a58e376e126eb1e6fab2036076922b96b2711ffbec1e590665d", "P2SH,WITNESS", "EVAL_FALSE"],
-    [["00", "635168", 0.00000001], "", "0 0x20 0xc7eaf06d5ae01a58e376e126eb1e6fab2036076922b96b2711ffbec1e590665d", "P2SH,WITNESS", "EVAL_FALSE"],
-    [["01", "635168", 0.00000001], "", "0 0x20 0xc7eaf06d5ae01a58e376e126eb1e6fab2036076922b96b2711ffbec1e590665d", "P2SH,WITNESS,MINIMALIF", "OK"],
-    [["02", "635168", 0.00000001], "", "0 0x20 0xc7eaf06d5ae01a58e376e126eb1e6fab2036076922b96b2711ffbec1e590665d", "P2SH,WITNESS,MINIMALIF", "MINIMALIF"],
-    [["0100", "635168", 0.00000001], "", "0 0x20 0xc7eaf06d5ae01a58e376e126eb1e6fab2036076922b96b2711ffbec1e590665d", "P2SH,WITNESS,MINIMALIF", "MINIMALIF"],
-    [["", "635168", 0.00000001], "", "0 0x20 0xc7eaf06d5ae01a58e376e126eb1e6fab2036076922b96b2711ffbec1e590665d", "P2SH,WITNESS,MINIMALIF", "EVAL_FALSE"],
-    [["00", "635168", 0.00000001], "", "0 0x20 0xc7eaf06d5ae01a58e376e126eb1e6fab2036076922b96b2711ffbec1e590665d", "P2SH,WITNESS,MINIMALIF", "MINIMALIF"],
-    [["635168", 0.00000001], "", "0 0x20 0xc7eaf06d5ae01a58e376e126eb1e6fab2036076922b96b2711ffbec1e590665d", "P2SH,WITNESS", "UNBALANCED_CONDITIONAL"],
-    [["635168", 0.00000001], "", "0 0x20 0xc7eaf06d5ae01a58e376e126eb1e6fab2036076922b96b2711ffbec1e590665d", "P2SH,WITNESS,MINIMALIF", "UNBALANCED_CONDITIONAL"],
-    ["P2WSH NOTIF 1 ENDIF"],
-    [["01", "645168", 0.00000001], "", "0 0x20 0xf913eacf2e38a5d6fc3a8311d72ae704cb83866350a984dd3e5eb76d2a8c28e8", "P2SH,WITNESS", "EVAL_FALSE"],
-    [["02", "645168", 0.00000001], "", "0 0x20 0xf913eacf2e38a5d6fc3a8311d72ae704cb83866350a984dd3e5eb76d2a8c28e8", "P2SH,WITNESS", "EVAL_FALSE"],
-    [["0100", "645168", 0.00000001], "", "0 0x20 0xf913eacf2e38a5d6fc3a8311d72ae704cb83866350a984dd3e5eb76d2a8c28e8", "P2SH,WITNESS", "EVAL_FALSE"],
-    [["", "645168", 0.00000001], "", "0 0x20 0xf913eacf2e38a5d6fc3a8311d72ae704cb83866350a984dd3e5eb76d2a8c28e8", "P2SH,WITNESS", "OK"],
-    [["00", "645168", 0.00000001], "", "0 0x20 0xf913eacf2e38a5d6fc3a8311d72ae704cb83866350a984dd3e5eb76d2a8c28e8", "P2SH,WITNESS", "OK"],
-    [["01", "645168", 0.00000001], "", "0 0x20 0xf913eacf2e38a5d6fc3a8311d72ae704cb83866350a984dd3e5eb76d2a8c28e8", "P2SH,WITNESS,MINIMALIF", "EVAL_FALSE"],
-    [["02", "645168", 0.00000001], "", "0 0x20 0xf913eacf2e38a5d6fc3a8311d72ae704cb83866350a984dd3e5eb76d2a8c28e8", "P2SH,WITNESS,MINIMALIF", "MINIMALIF"],
-    [["0100", "645168", 0.00000001], "", "0 0x20 0xf913eacf2e38a5d6fc3a8311d72ae704cb83866350a984dd3e5eb76d2a8c28e8", "P2SH,WITNESS,MINIMALIF", "MINIMALIF"],
-    [["", "645168", 0.00000001], "", "0 0x20 0xf913eacf2e38a5d6fc3a8311d72ae704cb83866350a984dd3e5eb76d2a8c28e8", "P2SH,WITNESS,MINIMALIF", "OK"],
-    [["00", "645168", 0.00000001], "", "0 0x20 0xf913eacf2e38a5d6fc3a8311d72ae704cb83866350a984dd3e5eb76d2a8c28e8", "P2SH,WITNESS,MINIMALIF", "MINIMALIF"],
-    [["645168", 0.00000001], "", "0 0x20 0xf913eacf2e38a5d6fc3a8311d72ae704cb83866350a984dd3e5eb76d2a8c28e8", "P2SH,WITNESS", "UNBALANCED_CONDITIONAL"],
-    [["645168", 0.00000001], "", "0 0x20 0xf913eacf2e38a5d6fc3a8311d72ae704cb83866350a984dd3e5eb76d2a8c28e8", "P2SH,WITNESS,MINIMALIF", "UNBALANCED_CONDITIONAL"],
-    
-    
-    
-    ["P2SH-P2WSH IF 1 ENDIF"],
-    [["01", "635168", 0.00000001], "0x22 0x0020c7eaf06d5ae01a58e376e126eb1e6fab2036076922b96b2711ffbec1e590665d", "HASH160 0x14 0x9b27ee6d9010c21bf837b334d043be5d150e7ba7 EQUAL", "P2SH,WITNESS", "OK"],
-    [["02", "635168", 0.00000001], "0x22 0x0020c7eaf06d5ae01a58e376e126eb1e6fab2036076922b96b2711ffbec1e590665d", "HASH160 0x14 0x9b27ee6d9010c21bf837b334d043be5d150e7ba7 EQUAL", "P2SH,WITNESS", "OK"],
-    [["0100", "635168", 0.00000001], "0x22 0x0020c7eaf06d5ae01a58e376e126eb1e6fab2036076922b96b2711ffbec1e590665d", "HASH160 0x14 0x9b27ee6d9010c21bf837b334d043be5d150e7ba7 EQUAL", "P2SH,WITNESS", "OK"],
-    [["", "635168", 0.00000001], "0x22 0x0020c7eaf06d5ae01a58e376e126eb1e6fab2036076922b96b2711ffbec1e590665d", "HASH160 0x14 0x9b27ee6d9010c21bf837b334d043be5d150e7ba7 EQUAL", "P2SH,WITNESS", "EVAL_FALSE"],
-    [["00", "635168", 0.00000001], "0x22 0x0020c7eaf06d5ae01a58e376e126eb1e6fab2036076922b96b2711ffbec1e590665d", "HASH160 0x14 0x9b27ee6d9010c21bf837b334d043be5d150e7ba7 EQUAL", "P2SH,WITNESS", "EVAL_FALSE"],
-    [["01", "635168", 0.00000001], "0x22 0x0020c7eaf06d5ae01a58e376e126eb1e6fab2036076922b96b2711ffbec1e590665d", "HASH160 0x14 0x9b27ee6d9010c21bf837b334d043be5d150e7ba7 EQUAL", "P2SH,WITNESS,MINIMALIF", "OK"],
-    [["02", "635168", 0.00000001], "0x22 0x0020c7eaf06d5ae01a58e376e126eb1e6fab2036076922b96b2711ffbec1e590665d", "HASH160 0x14 0x9b27ee6d9010c21bf837b334d043be5d150e7ba7 EQUAL", "P2SH,WITNESS,MINIMALIF", "MINIMALIF"],
-    [["0100", "635168", 0.00000001], "0x22 0x0020c7eaf06d5ae01a58e376e126eb1e6fab2036076922b96b2711ffbec1e590665d", "HASH160 0x14 0x9b27ee6d9010c21bf837b334d043be5d150e7ba7 EQUAL", "P2SH,WITNESS,MINIMALIF", "MINIMALIF"],
-    [["", "635168", 0.00000001], "0x22 0x0020c7eaf06d5ae01a58e376e126eb1e6fab2036076922b96b2711ffbec1e590665d", "HASH160 0x14 0x9b27ee6d9010c21bf837b334d043be5d150e7ba7 EQUAL", "P2SH,WITNESS,MINIMALIF", "EVAL_FALSE"],
-    [["00", "635168", 0.00000001], "0x22 0x0020c7eaf06d5ae01a58e376e126eb1e6fab2036076922b96b2711ffbec1e590665d", "HASH160 0x14 0x9b27ee6d9010c21bf837b334d043be5d150e7ba7 EQUAL", "P2SH,WITNESS,MINIMALIF", "MINIMALIF"],
-    [["635168", 0.00000001], "0x22 0x0020c7eaf06d5ae01a58e376e126eb1e6fab2036076922b96b2711ffbec1e590665d", "HASH160 0x14 0x9b27ee6d9010c21bf837b334d043be5d150e7ba7 EQUAL", "P2SH,WITNESS", "UNBALANCED_CONDITIONAL"],
-    [["635168", 0.00000001], "0x22 0x0020c7eaf06d5ae01a58e376e126eb1e6fab2036076922b96b2711ffbec1e590665d", "HASH160 0x14 0x9b27ee6d9010c21bf837b334d043be5d150e7ba7 EQUAL", "P2SH,WITNESS,MINIMALIF", "UNBALANCED_CONDITIONAL"],
-    ["P2SH-P2WSH NOTIF 1 ENDIF"],
-    [["01", "645168", 0.00000001], "0x22 0x0020f913eacf2e38a5d6fc3a8311d72ae704cb83866350a984dd3e5eb76d2a8c28e8", "HASH160 0x14 0xdbb7d1c0a56b7a9c423300c8cca6e6e065baf1dc EQUAL", "P2SH,WITNESS", "EVAL_FALSE"],
-    [["02", "645168", 0.00000001], "0x22 0x0020f913eacf2e38a5d6fc3a8311d72ae704cb83866350a984dd3e5eb76d2a8c28e8", "HASH160 0x14 0xdbb7d1c0a56b7a9c423300c8cca6e6e065baf1dc EQUAL", "P2SH,WITNESS", "EVAL_FALSE"],
-    [["0100", "645168", 0.00000001], "0x22 0x0020f913eacf2e38a5d6fc3a8311d72ae704cb83866350a984dd3e5eb76d2a8c28e8", "HASH160 0x14 0xdbb7d1c0a56b7a9c423300c8cca6e6e065baf1dc EQUAL", "P2SH,WITNESS", "EVAL_FALSE"],
-    [["", "645168", 0.00000001], "0x22 0x0020f913eacf2e38a5d6fc3a8311d72ae704cb83866350a984dd3e5eb76d2a8c28e8", "HASH160 0x14 0xdbb7d1c0a56b7a9c423300c8cca6e6e065baf1dc EQUAL", "P2SH,WITNESS", "OK"],
-    [["00", "645168", 0.00000001], "0x22 0x0020f913eacf2e38a5d6fc3a8311d72ae704cb83866350a984dd3e5eb76d2a8c28e8", "HASH160 0x14 0xdbb7d1c0a56b7a9c423300c8cca6e6e065baf1dc EQUAL", "P2SH,WITNESS", "OK"],
-    [["01", "645168", 0.00000001], "0x22 0x0020f913eacf2e38a5d6fc3a8311d72ae704cb83866350a984dd3e5eb76d2a8c28e8", "HASH160 0x14 0xdbb7d1c0a56b7a9c423300c8cca6e6e065baf1dc EQUAL", "P2SH,WITNESS,MINIMALIF", "EVAL_FALSE"],
-    [["02", "645168", 0.00000001], "0x22 0x0020f913eacf2e38a5d6fc3a8311d72ae704cb83866350a984dd3e5eb76d2a8c28e8", "HASH160 0x14 0xdbb7d1c0a56b7a9c423300c8cca6e6e065baf1dc EQUAL", "P2SH,WITNESS,MINIMALIF", "MINIMALIF"],
-    [["0100", "645168", 0.00000001], "0x22 0x0020f913eacf2e38a5d6fc3a8311d72ae704cb83866350a984dd3e5eb76d2a8c28e8", "HASH160 0x14 0xdbb7d1c0a56b7a9c423300c8cca6e6e065baf1dc EQUAL", "P2SH,WITNESS,MINIMALIF", "MINIMALIF"],
-    [["", "645168", 0.00000001], "0x22 0x0020f913eacf2e38a5d6fc3a8311d72ae704cb83866350a984dd3e5eb76d2a8c28e8", "HASH160 0x14 0xdbb7d1c0a56b7a9c423300c8cca6e6e065baf1dc EQUAL", "P2SH,WITNESS,MINIMALIF", "OK"],
-    [["00", "645168", 0.00000001], "0x22 0x0020f913eacf2e38a5d6fc3a8311d72ae704cb83866350a984dd3e5eb76d2a8c28e8", "HASH160 0x14 0xdbb7d1c0a56b7a9c423300c8cca6e6e065baf1dc EQUAL", "P2SH,WITNESS,MINIMALIF", "MINIMALIF"],
-    [["645168", 0.00000001], "0x22 0x0020f913eacf2e38a5d6fc3a8311d72ae704cb83866350a984dd3e5eb76d2a8c28e8", "HASH160 0x14 0xdbb7d1c0a56b7a9c423300c8cca6e6e065baf1dc EQUAL", "P2SH,WITNESS", "UNBALANCED_CONDITIONAL"],
-    [["645168", 0.00000001], "0x22 0x0020f913eacf2e38a5d6fc3a8311d72ae704cb83866350a984dd3e5eb76d2a8c28e8", "HASH160 0x14 0xdbb7d1c0a56b7a9c423300c8cca6e6e065baf1dc EQUAL", "P2SH,WITNESS,MINIMALIF", "UNBALANCED_CONDITIONAL"],
-    
-    ["NULLFAIL should cover all signatures and signatures only"],
-    ["0 0 0 0 0 0 0 0 0 0 0 0 0 0 0 0 0 0 0 0 0", "0x01 0x14 1 1 1 1 1 1 1 1 1 1 1 1 1 1 1 1 1 1 1 1 0x01 0x14 CHECKMULTISIG NOT", "DERSIG", "OK", "BIP66 and NULLFAIL-compliant"],
-    ["0 0 0 0 0 0 0 0 0 0 0 0 0 0 0 0 0 0 0 0 0", "0x01 0x14 1 1 1 1 1 1 1 1 1 1 1 1 1 1 1 1 1 1 1 1 0x01 0x14 CHECKMULTISIG NOT", "DERSIG,NULLFAIL", "OK", "BIP66 and NULLFAIL-compliant"],
-    ["1 0 0 0 0 0 0 0 0 0 0 0 0 0 0 0 0 0 0 0 0", "0x01 0x14 1 1 1 1 1 1 1 1 1 1 1 1 1 1 1 1 1 1 1 1 0x01 0x14 CHECKMULTISIG NOT", "DERSIG,NULLFAIL", "OK", "BIP66 and NULLFAIL-compliant, not NULLDUMMY-compliant"],
-    ["1 0 0 0 0 0 0 0 0 0 0 0 0 0 0 0 0 0 0 0 0", "0x01 0x14 1 1 1 1 1 1 1 1 1 1 1 1 1 1 1 1 1 1 1 1 0x01 0x14 CHECKMULTISIG NOT", "DERSIG,NULLFAIL,NULLDUMMY", "SIG_NULLDUMMY", "BIP66 and NULLFAIL-compliant, not NULLDUMMY-compliant"],
-    ["0 0 0 0 0 0 0 0 0 0 0 0 0 0 0 0 0 0 0 0 0x09 0x300602010102010101", "0x01 0x14 1 1 1 1 1 1 1 1 1 1 1 1 1 1 1 1 1 1 1 1 0x01 0x14 CHECKMULTISIG NOT", "DERSIG", "OK", "BIP66-compliant but not NULLFAIL-compliant"],
-    ["0 0 0 0 0 0 0 0 0 0 0 0 0 0 0 0 0 0 0 0 0x09 0x300602010102010101", "0x01 0x14 1 1 1 1 1 1 1 1 1 1 1 1 1 1 1 1 1 1 1 1 0x01 0x14 CHECKMULTISIG NOT", "DERSIG,NULLFAIL", "NULLFAIL", "BIP66-compliant but not NULLFAIL-compliant"],
-    ["0 0x09 0x300602010102010101 0 0 0 0 0 0 0 0 0 0 0 0 0 0 0 0 0 0 0", "0x01 0x14 1 1 1 1 1 1 1 1 1 1 1 1 1 1 1 1 1 1 1 1 0x01 0x14 CHECKMULTISIG NOT", "DERSIG", "OK", "BIP66-compliant but not NULLFAIL-compliant"],
-    ["0 0x09 0x300602010102010101 0 0 0 0 0 0 0 0 0 0 0 0 0 0 0 0 0 0 0", "0x01 0x14 1 1 1 1 1 1 1 1 1 1 1 1 1 1 1 1 1 1 1 1 0x01 0x14 CHECKMULTISIG NOT", "DERSIG,NULLFAIL", "NULLFAIL", "BIP66-compliant but not NULLFAIL-compliant"],
-    
-    ["The End"]
-    ]
-    +    "SIG_DER",
+    "2-of-3 with one valid and one invalid signature due to parse error, nSigs > validSigs"
+],
+
+["Increase DERSIG test coverage"],
+["0x4a 0x0000000000000000000000000000000000000000000000000000000000000000000000000000000000000000000000000000000000000000000000000000000000000000000000000000", "0 CHECKSIG NOT", "DERSIG", "SIG_DER", "Overly long signature is incorrectly encoded for DERSIG"],
+["0x25 0x30220220000000000000000000000000000000000000000000000000000000000000000000", "0 CHECKSIG NOT", "DERSIG", "SIG_DER", "Missing S is incorrectly encoded for DERSIG"],
+["0x27 0x3024021077777777777777777777777777777777020a7777777777777777777777777777777701", "0 CHECKSIG NOT", "DERSIG", "SIG_DER", "S with invalid S length is incorrectly encoded for DERSIG"],
+["0x27 0x302403107777777777777777777777777777777702107777777777777777777777777777777701", "0 CHECKSIG NOT", "DERSIG", "SIG_DER", "Non-integer R is incorrectly encoded for DERSIG"],
+["0x27 0x302402107777777777777777777777777777777703107777777777777777777777777777777701", "0 CHECKSIG NOT", "DERSIG", "SIG_DER", "Non-integer S is incorrectly encoded for DERSIG"],
+["0x17 0x3014020002107777777777777777777777777777777701", "0 CHECKSIG NOT", "DERSIG", "SIG_DER", "Zero-length R is incorrectly encoded for DERSIG"],
+["0x17 0x3014021077777777777777777777777777777777020001", "0 CHECKSIG NOT", "DERSIG", "SIG_DER", "Zero-length S is incorrectly encoded for DERSIG"],
+["0x27 0x302402107777777777777777777777777777777702108777777777777777777777777777777701", "0 CHECKSIG NOT", "DERSIG", "SIG_DER", "Negative S is incorrectly encoded for DERSIG"],
+
+["Some basic segwit checks"],
+[["00", 0.00000000 ], "", "0 0x206e340b9cffb37a989ca544e6bb780a2c78901d3fb33738768511a30617afa01d", "P2SH,WITNESS", "EVAL_FALSE", "Invalid witness script"],
+[["51", 0.00000000 ], "", "0 0x206e340b9cffb37a989ca544e6bb780a2c78901d3fb33738768511a30617afa01d", "P2SH,WITNESS", "WITNESS_PROGRAM_MISMATCH", "Witness script hash mismatch"],
+[["00", 0.00000000 ], "", "0 0x206e340b9cffb37a989ca544e6bb780a2c78901d3fb33738768511a30617afa01d", "", "OK", "Invalid witness script without WITNESS"],
+[["51", 0.00000000 ], "", "0 0x206e340b9cffb37a989ca544e6bb780a2c78901d3fb33738768511a30617afa01d", "", "OK", "Witness script hash mismatch without WITNESS"],
+
+["Automatically generated test cases"],
+[
+    "0x47 0x304402202726b8d2ef36c6f54b1acfafa7c316f86d1607d6030200fd3bd66bd531505ac1022001c5a32b88ee2d6618a815993fd948da10b7f7047cdd18cf510be3363dc897ed01",
+    "0x41 0x0479be667ef9dcbbac55a06295ce870b07029bfcdb2dce28d959f2815b16f81798483ada7726a3c4655da4fbfc0e1108a8fd17b448a68554199c47d08ffb10d4b8 CHECKSIG",
+    "",
+    "EVAL_FALSE",
+    "P2PK attempted replay attack with no reported forkid"
+],
+[
+    "0x47 0x304402201513700f80296cdfd57229c6a0630a4171cacec6d5ff031f5b2861ba58855cdd0220296d8af347790f4ba54cae49341a05326842aa9b818fe2a730fae95440ca0a1001 0x21 0x038282263212c609d9ea2a6e3e172de238d8c39cabd5ac1ca10646e23fd5f51508",
+    "DUP HASH160 0x14 0x1018853670f9f3b0582c5b9ee8ce93764ac32b93 EQUALVERIFY CHECKSIG",
+    "",
+    "EVAL_FALSE",
+    "P2PKH attempted replay attack with no reported forkid"
+],
+[
+    "0x47 0x304402207c6d47a298383446e05e2309f5b7e45243563eb1fdad6ceb6f616627856f7cd5022035f158dd6d898058e38e5421723cf64c285d999d38cadc736281451a9d76a7ae81",
+    "0x41 0x048282263212c609d9ea2a6e3e172de238d8c39cabd5ac1ca10646e23fd5f5150811f8a8098557dfe45e8256e830b60ace62d613ac2f7b17bed31b6eaff6e26caf CHECKSIG",
+    "",
+    "EVAL_FALSE",
+    "P2PK anyonecanpay attempted replay attack with no reported forkid"
+],
+[
+    "0x47 0x304402206f673745dd16d8557d1eca212e49356ff21c8a8a90b5162aeee2f361383f503102202dc67da227e920b87b08ccbcac7fd8a3515ee670c65a710717a319ea356d412c01 0x23 0x210279be667ef9dcbbac55a06295ce870b07029bfcdb2dce28d959f2815b16f81798ac",
+    "HASH160 0x14 0x23b0ad3477f2178bc0b3eed26e4e6316f4e83aa1 EQUAL",
+    "P2SH",
+    "EVAL_FALSE",
+    "P2SH(P2PK) attempted replay attack with no reported forkid"
+],
+[
+    "0x47 0x30440220246b29b505f87be56d84b12307a5b5f8b5afda153600f0a94842d6cd7994dd1702203c27b239ab564b07f9e7e4eac3b487ea7fdce71abb9b7c57839f80d22d73a7b001 0x41 0x0479be667ef9dcbbac55a06295ce870b07029bfcdb2dce28d959f2815b16f81798483ada7726a3c4655da4fbfc0e1108a8fd17b448a68554199c47d08ffb10d4b8 0x19 0x76a91491b24bf9f5288532960ac687abb035127b1d28a588ac",
+    "HASH160 0x14 0x7f67f0521934a57d3039f77f9f32cf313f3ac74b EQUAL",
+    "P2SH",
+    "EVAL_FALSE",
+    "P2SH(P2PKH) attempted replay attack with no reported forkid"
+],
+[
+    "0 0x47 0x3044022034dd7f155193576663e7c1396813ca3ac58058df3bfeb74f97559ea1e34a7fb802200f46f725489c92fe9da9973caa9757a350d0d6f2628356c2fb507e5d9f4a5feb01 0x47 0x304402204d2ce278405df96b9e4265de64755b92cddb677f8cdba2f9ba8980d7967c0f7f022041ebcf32443c31814ed3e004343b2a78aac69cbc0cca8893287e200a857222d801 0x47 0x3044022042e160378023b6ed55300d689722084d062972023101eaccfe98ae510f7a7d5202205e0fa85d286f03bf7df0e48ec753340a62493e4a1333bf0a525f6524b786a2a101",
+    "3 0x21 0x0279be667ef9dcbbac55a06295ce870b07029bfcdb2dce28d959f2815b16f81798 0x21 0x038282263212c609d9ea2a6e3e172de238d8c39cabd5ac1ca10646e23fd5f51508 0x21 0x03363d90d447b00c9c99ceac05b6262ee053441c7e55552ffe526bad8f83ff4640 3 CHECKMULTISIG",
+    "",
+    "EVAL_FALSE",
+    "3-of-3 attempted replay attack with no reported forkid"
+],
+[
+    "0 0x47 0x3044022013c7569a12e79c94de9f040f5006f17af920e52c374d33cf3be3d82c6d0c89640220570f592fb0c9d263e3aa26657a56875662bf843ac034f8b171ec5153b88299fe01 0x47 0x3044022037ac32dd0ab9c4a5e9ec645565bee27fd81bf8314cc8363ed3c37c82e579cd9d022053bc3dfce8207850c34d14e1803ec0bb54cafc1701f405b1262289ab129eb43a01 0x4c69 0x52210279be667ef9dcbbac55a06295ce870b07029bfcdb2dce28d959f2815b16f8179821038282263212c609d9ea2a6e3e172de238d8c39cabd5ac1ca10646e23fd5f515082103363d90d447b00c9c99ceac05b6262ee053441c7e55552ffe526bad8f83ff464053ae",
+    "HASH160 0x14 0xc9e4a896d149702d0d1695434feddd52e24ad78d EQUAL",
+    "P2SH",
+    "EVAL_FALSE",
+    "P2SH(2-of-3) attempted replay attack with no reported forkid"
+],
+[
+    [
+        "3044022047c3402baa4a51fc32e1729099dc1b120b1be264db6afa109211be9c1549ecbd02203481460ec6d593c45aecfcf0a57b5105fa849f04898988ba1e5d98c8c336cf1e01",
+        "410479be667ef9dcbbac55a06295ce870b07029bfcdb2dce28d959f2815b16f81798483ada7726a3c4655da4fbfc0e1108a8fd17b448a68554199c47d08ffb10d4b8ac",
+        0.00000001
+    ],
+    "",
+    "0 0x20 0xb95237b48faaa69eb078e1170be3b5cbb3fddf16d0a991e14ad274f7b33a4f64",
+    "P2SH,WITNESS",
+    "EVAL_FALSE",
+    "Basic P2WSH attempted replay attack with no reported forkid"
+],
+[
+    [
+        "304402201c82e5e46966fc12b87dc36ee882b706fcf811cb66ab77ef60934790b91f0cd50220252989a53b82310713a144b61dee067ecfbbf827bfba1196c5cf69603d4d60ab01",
+        "0479be667ef9dcbbac55a06295ce870b07029bfcdb2dce28d959f2815b16f81798483ada7726a3c4655da4fbfc0e1108a8fd17b448a68554199c47d08ffb10d4b8",
+        0.00000001
+    ],
+    "",
+    "0 0x14 0x91b24bf9f5288532960ac687abb035127b1d28a5",
+    "P2SH,WITNESS",
+    "EVAL_FALSE",
+    "Basic P2WPKH attempted replay attack with no reported forkid"
+],
+[
+    [
+        "30440220538c1f9859051094f64bb07658c3d07c5bd930a75308ef607990e48ec84c60e702200c263607605d5f1ce8e3f68a2c2db68d1adcbfc31b07250058e1acb027c59f3f01",
+        "410479be667ef9dcbbac55a06295ce870b07029bfcdb2dce28d959f2815b16f81798483ada7726a3c4655da4fbfc0e1108a8fd17b448a68554199c47d08ffb10d4b8ac",
+        0.00000001
+    ],
+    "0x22 0x0020b95237b48faaa69eb078e1170be3b5cbb3fddf16d0a991e14ad274f7b33a4f64",
+    "HASH160 0x14 0xf386c2ba255cc56d20cfa6ea8b062f8b59945518 EQUAL",
+    "P2SH,WITNESS",
+    "EVAL_FALSE",
+    "Basic P2SH(P2WSH) attempted replay attack with no reported forkid"
+],
+[
+    [
+        "30440220674fe24f6596109ae04a25c5cfee224fc33f78c1b6ed69e0917d76b25e4a12d30220277e26dfbda8267baca8f1a6e3650d65a4dfcac0323a7a718384398c8e6332d101",
+        "0479be667ef9dcbbac55a06295ce870b07029bfcdb2dce28d959f2815b16f81798483ada7726a3c4655da4fbfc0e1108a8fd17b448a68554199c47d08ffb10d4b8",
+        0.00000001
+    ],
+    "0x16 0x001491b24bf9f5288532960ac687abb035127b1d28a5",
+    "HASH160 0x14 0x17743beb429c55c942d2ec703b98c4d57c2df5c6 EQUAL",
+    "P2SH,WITNESS",
+    "EVAL_FALSE",
+    "Basic P2SH(P2WPKH) attempted replay attack with no reported forkid"
+],
+[
+    [
+        "304402207ed05b4c72737a42b89264cf21917273c9cbfc082e24d7d6493f80d05338e33302204d1776188523c400996b87f8bc2e1cbf3847866965662e6cf7fd6e78df5acb4701",
+        "210279be667ef9dcbbac55a06295ce870b07029bfcdb2dce28d959f2815b16f81798ac",
+        0.00000001
+    ],
+    "",
+    "0 0x20 0x1863143c14c5166804bd19203356da136c985678cd4d27a1b8c6329604903262",
+    "P2SH,WITNESS,WITNESS_PUBKEYTYPE",
+    "EVAL_FALSE",
+    "Basic P2WSH with compressed key attempted replay attack with no reported forkid"
+],
+[
+    [
+        "304402202fbe452f4b2d9502c2271242754cf2cea375072f7e3320042e4546e1d6a152c502200be7b6545c757dc7ccd181f6865e7f0964ef2c4cb05876d5e848b1d7eba3367401",
+        "0279be667ef9dcbbac55a06295ce870b07029bfcdb2dce28d959f2815b16f81798",
+        0.00000001
+    ],
+    "",
+    "0 0x14 0x751e76e8199196d454941c45d1b3a323f1433bd6",
+    "P2SH,WITNESS,WITNESS_PUBKEYTYPE",
+    "EVAL_FALSE",
+    "Basic P2WPKH with compressed key attempted replay attack with no reported forkid"
+],
+[
+    [
+        "3044022019d93b9ee72c150e27d19ef3899e847ca94916e89ac337820257d570388227db022064504bd18670a893c2cb8143f286fdbcdceba6e0ee1b22e618ccee0e20fc97fd01",
+        "210279be667ef9dcbbac55a06295ce870b07029bfcdb2dce28d959f2815b16f81798ac",
+        0.00000001
+    ],
+    "0x22 0x00201863143c14c5166804bd19203356da136c985678cd4d27a1b8c6329604903262",
+    "HASH160 0x14 0xe4300531190587e3880d4c3004f5355d88ff928d EQUAL",
+    "P2SH,WITNESS,WITNESS_PUBKEYTYPE",
+    "EVAL_FALSE",
+    "Basic P2SH(P2WSH) with compressed key attempted replay attack with no reported forkid"
+],
+[
+    [
+        "3044022041630ba89218acca3c968e6a17ae8bc4bf49405c3716f1ba2de4ecc30142c64702206098e62b5c17ce6ca62b2228582c5dd6d0d67f1708b7f729562aebc8ee746c1501",
+        "0279be667ef9dcbbac55a06295ce870b07029bfcdb2dce28d959f2815b16f81798",
+        0.00000001
+    ],
+    "0x16 0x0014751e76e8199196d454941c45d1b3a323f1433bd6",
+    "HASH160 0x14 0xbcfeb728b584253d5f3f70bcb780e9ef218a68f4 EQUAL",
+    "P2SH,WITNESS,WITNESS_PUBKEYTYPE",
+    "EVAL_FALSE",
+    "Basic P2SH(P2WPKH) with compressed key attempted replay attack with no reported forkid"
+],
+[
+    [
+        "",
+        "3044022005d76a9c4117c93c4cdef1347645105a8f164c4fc5966d5675caf0dbafa2712d0220748fee7c3f2820ef2067eb15b9d2ac69f83c16bf84cea42bd3d38bc145282c0101",
+        "5121038282263212c609d9ea2a6e3e172de238d8c39cabd5ac1ca10646e23fd5f51508210279be667ef9dcbbac55a06295ce870b07029bfcdb2dce28d959f2815b16f8179852ae",
+        0.00000001
+    ],
+    "",
+    "0 0x20 0x06c24420938f0fa3c1cb2707d867154220dca365cdbfa0dd2a83854730221460",
+    "P2SH,WITNESS,WITNESS_PUBKEYTYPE",
+    "EVAL_FALSE",
+    "P2WSH CHECKMULTISIG with compressed keys attempted replay attack with no reported forkid"
+],
+[
+    [
+        "",
+        "30440220469622ecc934ce020d8939652d7bcee30a330adb14307aa5af5747c14d1b49cc0220289d0dbd4eda9a9b6d5b684731499c66063687e7501dd4a172ee126683d14f5f01",
+        "5121038282263212c609d9ea2a6e3e172de238d8c39cabd5ac1ca10646e23fd5f51508210279be667ef9dcbbac55a06295ce870b07029bfcdb2dce28d959f2815b16f8179852ae",
+        0.00000001
+    ],
+    "0x22 0x002006c24420938f0fa3c1cb2707d867154220dca365cdbfa0dd2a83854730221460",
+    "HASH160 0x14 0x26282aad7c29369d15fed062a778b6100d31a340 EQUAL",
+    "P2SH,WITNESS,WITNESS_PUBKEYTYPE",
+    "EVAL_FALSE",
+    "P2SH(P2WSH) CHECKMULTISIG with compressed keys attempted replay attack with no reported forkid"
+],
+[
+    [
+        "",
+        "304402207ef715967f25c241f2b6c84c8b281f8a10ed684540a5be5bf7710ee47aeba20c022078e6ae9f4a3ddccc6c3a129ec4661da6dc907a0cee001a600655e286e9b8c13a01",
+        "5121038282263212c609d9ea2a6e3e172de238d8c39cabd5ac1ca10646e23fd5f51508210279be667ef9dcbbac55a06295ce870b07029bfcdb2dce28d959f2815b16f8179852ae",
+        0.00000001
+    ],
+    "",
+    "0 0x20 0x06c24420938f0fa3c1cb2707d867154220dca365cdbfa0dd2a83854730221460",
+    "P2SH,WITNESS,WITNESS_PUBKEYTYPE",
+    "EVAL_FALSE",
+    "P2WSH CHECKMULTISIG with compressed keys attempted replay attack with no reported forkid"
+],
+[
+    [
+        "",
+        "304402203d1095986735f9f9f916abf9929c6d532de5ea781844823f903e69343a9ce71c0220749785618460672ff549c3eb579f20bbbb00168944ca77e289d028e059ee6cb101",
+        "5121038282263212c609d9ea2a6e3e172de238d8c39cabd5ac1ca10646e23fd5f51508210279be667ef9dcbbac55a06295ce870b07029bfcdb2dce28d959f2815b16f8179852ae",
+        0.00000001
+    ],
+    "0x22 0x002006c24420938f0fa3c1cb2707d867154220dca365cdbfa0dd2a83854730221460",
+    "HASH160 0x14 0x26282aad7c29369d15fed062a778b6100d31a340 EQUAL",
+    "P2SH,WITNESS,WITNESS_PUBKEYTYPE",
+    "EVAL_FALSE",
+    "P2SH(P2WSH) CHECKMULTISIG with compressed keys attempted replay attack with no reported forkid"
+],
+[
+    [
+        "",
+        "3044022040789de7f8738130a9a504cfff083a86055cbf79878943a3c03593e199b5c40d02207a641b1672a01ec7d5c140c97e46ca08cd3d698d57bc8c6c89142f3a79791df201",
+        "5121038282263212c609d9ea2a6e3e172de238d8c39cabd5ac1ca10646e23fd5f51508410479be667ef9dcbbac55a06295ce870b07029bfcdb2dce28d959f2815b16f81798483ada7726a3c4655da4fbfc0e1108a8fd17b448a68554199c47d08ffb10d4b852ae",
+        0.00000001
+    ],
+    "",
+    "0 0x20 0x08a6665ebfd43b02323423e764e185d98d1587f903b81507dbb69bfc41005efa",
+    "P2SH,WITNESS",
+    "EVAL_FALSE",
+    "P2WSH CHECKMULTISIG with first key uncompressed and signing with the first key attempted replay attack with no reported forkid"
+],
+[
+    [
+        "",
+        "3044022032571cf6d37053a9cb90dffe43ac72bcb8d091e13016062dbec4f76ed071112f0220234bc694d458825beac91303cfe0fc8221e6f50b91ecc3b600c8cf0e445e72f901",
+        "5121038282263212c609d9ea2a6e3e172de238d8c39cabd5ac1ca10646e23fd5f51508410479be667ef9dcbbac55a06295ce870b07029bfcdb2dce28d959f2815b16f81798483ada7726a3c4655da4fbfc0e1108a8fd17b448a68554199c47d08ffb10d4b852ae",
+        0.00000001
+    ],
+    "0x22 0x002008a6665ebfd43b02323423e764e185d98d1587f903b81507dbb69bfc41005efa",
+    "HASH160 0x14 0x6f5ecd4b83b77f3c438f5214eff96454934fc5d1 EQUAL",
+    "P2SH,WITNESS",
+    "EVAL_FALSE",
+    "P2SH(P2WSH) CHECKMULTISIG first key uncompressed and signing with the first key attempted replay attack with no reported forkid"
+],
+[
+    [
+        "",
+        "304402202b2e020aa8d21684488e674037ccf25ea5ee95cd4d88890d5816654b1bdeb73a02202c075bd50041a39af4e3f4ed6a97a6f3083f48324de3d9e97c45905724c6bf2601",
+        "5121038282263212c609d9ea2a6e3e172de238d8c39cabd5ac1ca10646e23fd5f51508410479be667ef9dcbbac55a06295ce870b07029bfcdb2dce28d959f2815b16f81798483ada7726a3c4655da4fbfc0e1108a8fd17b448a68554199c47d08ffb10d4b852ae",
+        0.00000001
+    ],
+    "",
+    "0 0x20 0x08a6665ebfd43b02323423e764e185d98d1587f903b81507dbb69bfc41005efa",
+    "P2SH,WITNESS",
+    "EVAL_FALSE",
+    "P2WSH CHECKMULTISIG with first key uncompressed and signing with the second key attempted replay attack with no reported forkid"
+],
+[
+    [
+        "",
+        "3044022077c04f2c6e97fa4dad9eea821d9b0935b6b317eea2653488ec56a50fe936dbb802206c51ac11c7c639e88366500a6d45357584ea237d79eee545370cd6d8a016c9ba01",
+        "5121038282263212c609d9ea2a6e3e172de238d8c39cabd5ac1ca10646e23fd5f51508410479be667ef9dcbbac55a06295ce870b07029bfcdb2dce28d959f2815b16f81798483ada7726a3c4655da4fbfc0e1108a8fd17b448a68554199c47d08ffb10d4b852ae",
+        0.00000001
+    ],
+    "0x22 0x002008a6665ebfd43b02323423e764e185d98d1587f903b81507dbb69bfc41005efa",
+    "HASH160 0x14 0x6f5ecd4b83b77f3c438f5214eff96454934fc5d1 EQUAL",
+    "P2SH,WITNESS",
+    "EVAL_FALSE",
+    "P2SH(P2WSH) CHECKMULTISIG with first key uncompressed and signing with the second key attempted replay attack with no reported forkid"
+],
+[
+    [
+        "",
+        "304402201ad6f9a516be7c718cc009231ca8e5dfcdcd213fdb7ac5e08ba5890725663c9502203fc7b9be87a49e8b868fc733df81f98f50bd8e0f26f8804c664571ba9fa5696301",
+        "5141048282263212c609d9ea2a6e3e172de238d8c39cabd5ac1ca10646e23fd5f5150811f8a8098557dfe45e8256e830b60ace62d613ac2f7b17bed31b6eaff6e26caf210279be667ef9dcbbac55a06295ce870b07029bfcdb2dce28d959f2815b16f8179852ae",
+        0.00000001
+    ],
+    "",
+    "0 0x20 0x230828ed48871f0f362ce9432aa52f620f442cc8d9ce7a8b5e798365595a38bb",
+    "P2SH,WITNESS",
+    "EVAL_FALSE",
+    "P2WSH CHECKMULTISIG with second key uncompressed and signing with the first key attempted replay attack with no reported forkid"
+],
+[
+    [
+        "",
+        "304402200331bda18fef935c2665a0e60fa6e1aadb34048505c8cffeaf0c37ad3014150f022068c96fd0df0cd9f91f1d5398121bee362390d512524f886cb544531bd75c206001",
+        "5141048282263212c609d9ea2a6e3e172de238d8c39cabd5ac1ca10646e23fd5f5150811f8a8098557dfe45e8256e830b60ace62d613ac2f7b17bed31b6eaff6e26caf210279be667ef9dcbbac55a06295ce870b07029bfcdb2dce28d959f2815b16f8179852ae",
+        0.00000001
+    ],
+    "0x22 0x0020230828ed48871f0f362ce9432aa52f620f442cc8d9ce7a8b5e798365595a38bb",
+    "HASH160 0x14 0x3478e7019ce61a68148f87549579b704cbe4c393 EQUAL",
+    "P2SH,WITNESS",
+    "EVAL_FALSE",
+    "P2SH(P2WSH) CHECKMULTISIG second key uncompressed and signing with the first key attempted replay attack with no reported forkid"
+],
+[
+    [
+        "",
+        "304402201e09a2a5702eb3c9cf2da0af7a0b66c3c62ba6245cac79eb29d4d753d7bcf0fc02201c654f1b4f0fc4bef5de293b718ee604b283e8192ff2d0f09b28fcbfb11b14ca01",
+        "5141048282263212c609d9ea2a6e3e172de238d8c39cabd5ac1ca10646e23fd5f5150811f8a8098557dfe45e8256e830b60ace62d613ac2f7b17bed31b6eaff6e26caf210279be667ef9dcbbac55a06295ce870b07029bfcdb2dce28d959f2815b16f8179852ae",
+        0.00000001
+    ],
+    "",
+    "0 0x20 0x230828ed48871f0f362ce9432aa52f620f442cc8d9ce7a8b5e798365595a38bb",
+    "P2SH,WITNESS",
+    "EVAL_FALSE",
+    "P2WSH CHECKMULTISIG with second key uncompressed and signing with the second key attempted replay attack with no reported forkid"
+],
+[
+    [
+        "",
+        "3044022048b7171feb9bf4fad36e9cad5115fb60083c281a341af25aa94f81e0cdafa89802201da33b76efd77551839297a67119c0cd7155c1a8c305e49abd32cba89319819201",
+        "5141048282263212c609d9ea2a6e3e172de238d8c39cabd5ac1ca10646e23fd5f5150811f8a8098557dfe45e8256e830b60ace62d613ac2f7b17bed31b6eaff6e26caf210279be667ef9dcbbac55a06295ce870b07029bfcdb2dce28d959f2815b16f8179852ae",
+        0.00000001
+    ],
+    "0x22 0x0020230828ed48871f0f362ce9432aa52f620f442cc8d9ce7a8b5e798365595a38bb",
+    "HASH160 0x14 0x3478e7019ce61a68148f87549579b704cbe4c393 EQUAL",
+    "P2SH,WITNESS",
+    "EVAL_FALSE",
+    "P2SH(P2WSH) CHECKMULTISIG with second key uncompressed and signing with the second key attempted replay attack with no reported forkid"
+],
+[
+    "0x47 0x3044022026d2e86fdebcd18a20861316522b2000927f350c174165fad99ebf15eff9b2d602201a60cf2b98d8995a0849368927bda03787a8b8b372b049e8cc563a961605fea941",
+    "0x41 0x0479be667ef9dcbbac55a06295ce870b07029bfcdb2dce28d959f2815b16f81798483ada7726a3c4655da4fbfc0e1108a8fd17b448a68554199c47d08ffb10d4b8 CHECKSIG",
+    "",
+    "EVAL_FALSE",
+    "P2PK attempted replay attack with an incorrect forkid"
+],
+[
+    "0x47 0x30440220446cbb0a7cfc20ac832cfbe6f56f6b3c29b5a52dc4069884db5ab5a282c43b9902205125a17147174fc6ff62cdaeb47b7c388eefcb1ad005906a769b970ce3b877d241 0x21 0x038282263212c609d9ea2a6e3e172de238d8c39cabd5ac1ca10646e23fd5f51508",
+    "DUP HASH160 0x14 0x1018853670f9f3b0582c5b9ee8ce93764ac32b93 EQUALVERIFY CHECKSIG",
+    "",
+    "EVAL_FALSE",
+    "P2PKH attempted replay attack with an incorrect forkid"
+],
+[
+    "0x47 0x3044022057972c838f0e9be597c08cd9db126d717530a59f253c93c75e0ca64457a8fe44022051060f0c757140c8a5ce4e03ab1814bee038c9827842efdfecfc5b5154c9f58ac1",
+    "0x41 0x048282263212c609d9ea2a6e3e172de238d8c39cabd5ac1ca10646e23fd5f5150811f8a8098557dfe45e8256e830b60ace62d613ac2f7b17bed31b6eaff6e26caf CHECKSIG",
+    "",
+    "EVAL_FALSE",
+    "P2PK anyonecanpay attempted replay attack with an incorrect forkid"
+],
+[
+    "0x47 0x30440220393e68268e98911b4a4e4b71f8535ac738109fb21ab633be86cc50bcbcdadef102204d0750bc953ff3a43df82cafb12139e436862b81783be372d1952a4398521bff41 0x23 0x210279be667ef9dcbbac55a06295ce870b07029bfcdb2dce28d959f2815b16f81798ac",
+    "HASH160 0x14 0x23b0ad3477f2178bc0b3eed26e4e6316f4e83aa1 EQUAL",
+    "P2SH",
+    "EVAL_FALSE",
+    "P2SH(P2PK) attempted replay attack with an incorrect forkid"
+],
+[
+    "0x47 0x304402206f2c0183f62df8ee8d09947f32a171bdb1d63c0dde2c6fc04e329ce1657b5db502200e52772e95d04d3d2190acd4269dacbd0b9297dcbed1a83bfd0d44a652c9143141 0x41 0x0479be667ef9dcbbac55a06295ce870b07029bfcdb2dce28d959f2815b16f81798483ada7726a3c4655da4fbfc0e1108a8fd17b448a68554199c47d08ffb10d4b8 0x19 0x76a91491b24bf9f5288532960ac687abb035127b1d28a588ac",
+    "HASH160 0x14 0x7f67f0521934a57d3039f77f9f32cf313f3ac74b EQUAL",
+    "P2SH",
+    "EVAL_FALSE",
+    "P2SH(P2PKH) attempted replay attack with an incorrect forkid"
+],
+[
+    "0 0x47 0x30440220518f5170ba689da3ac44992f122290944e710ad4ac9e14616cf0d043beccebfa022068d4bc94c99f4a75bd46f3b66a773bdc651eb3e04aad2a6aced0a1003d5def1941 0x47 0x3044022048e4c07214153cd8ca68e7f5908277723cb9fd862daba35108dd98ba8dd09bb002204dfe82229c2c7622f546d1d075b8a84c38df762db6e63ad880ca75d5d0971b2241 0x47 0x304402200cc4aec0980bb44f35e83501a6100e7b54d5048f257ac84e9773b1d4a00ba65c02203ea0bf418866b28da6d9a9046308973a6c9dad81afc232d9e4054283843db4b441",
+    "3 0x21 0x0279be667ef9dcbbac55a06295ce870b07029bfcdb2dce28d959f2815b16f81798 0x21 0x038282263212c609d9ea2a6e3e172de238d8c39cabd5ac1ca10646e23fd5f51508 0x21 0x03363d90d447b00c9c99ceac05b6262ee053441c7e55552ffe526bad8f83ff4640 3 CHECKMULTISIG",
+    "",
+    "EVAL_FALSE",
+    "3-of-3 attempted replay attack with an incorrect forkid"
+],
+[
+    "0 0x47 0x304402202211b7ce207f562012f6087bce53117a9d7e2df6e49ce787b4ed56eeb843c78e0220729580a7f218de41f36fdc7250a896616eb325a8a2506076a2f9c0084ddf69a941 0x47 0x304402203139e5b9ae58403114474d2e107261ee92b4ea4eff1f3be7497e441266148896022052e9d7d6a0f807e0ae2c2ebb75afea4d23bc9777767f539818149581ca65ad5141 0x4c69 0x52210279be667ef9dcbbac55a06295ce870b07029bfcdb2dce28d959f2815b16f8179821038282263212c609d9ea2a6e3e172de238d8c39cabd5ac1ca10646e23fd5f515082103363d90d447b00c9c99ceac05b6262ee053441c7e55552ffe526bad8f83ff464053ae",
+    "HASH160 0x14 0xc9e4a896d149702d0d1695434feddd52e24ad78d EQUAL",
+    "P2SH",
+    "EVAL_FALSE",
+    "P2SH(2-of-3) attempted replay attack with an incorrect forkid"
+],
+[
+    [
+        "304402202afcf8ceb60935806771a74374175d7284ce7e5e94552e60cd19b93770ae5bc8022076c3d5614007863b4e0dadf7b325a92695632a0fee8308f5f18340b80b0b27fb41",
+        "410479be667ef9dcbbac55a06295ce870b07029bfcdb2dce28d959f2815b16f81798483ada7726a3c4655da4fbfc0e1108a8fd17b448a68554199c47d08ffb10d4b8ac",
+        0.00000001
+    ],
+    "",
+    "0 0x20 0xb95237b48faaa69eb078e1170be3b5cbb3fddf16d0a991e14ad274f7b33a4f64",
+    "P2SH,WITNESS",
+    "EVAL_FALSE",
+    "Basic P2WSH attempted replay attack with an incorrect forkid"
+],
+[
+    [
+        "3044022045c1dcbcf342cba00f7035e789af94c22f791a32c5c0b1349644df8c47b326500220404b3f5437045b4f555ecbd952a1cdddbce71c967b030831e61695563075fdab41",
+        "0479be667ef9dcbbac55a06295ce870b07029bfcdb2dce28d959f2815b16f81798483ada7726a3c4655da4fbfc0e1108a8fd17b448a68554199c47d08ffb10d4b8",
+        0.00000001
+    ],
+    "",
+    "0 0x14 0x91b24bf9f5288532960ac687abb035127b1d28a5",
+    "P2SH,WITNESS",
+    "EVAL_FALSE",
+    "Basic P2WPKH attempted replay attack with an incorrect forkid"
+],
+[
+    [
+        "304402203ea72607be64d84632155ca287f31b7ffcc6d920a9262a399c3e44b7d10eeb8602201d07d0ff15ba6927304a9f77357596bca32cfa6e53c2e4ff95d3e504c415403141",
+        "410479be667ef9dcbbac55a06295ce870b07029bfcdb2dce28d959f2815b16f81798483ada7726a3c4655da4fbfc0e1108a8fd17b448a68554199c47d08ffb10d4b8ac",
+        0.00000001
+    ],
+    "0x22 0x0020b95237b48faaa69eb078e1170be3b5cbb3fddf16d0a991e14ad274f7b33a4f64",
+    "HASH160 0x14 0xf386c2ba255cc56d20cfa6ea8b062f8b59945518 EQUAL",
+    "P2SH,WITNESS",
+    "EVAL_FALSE",
+    "Basic P2SH(P2WSH) attempted replay attack with an incorrect forkid"
+],
+[
+    [
+        "304402206b9dec1701a7a06ecf7d2a1ec6b6872fedb1e47dd7d7062bd9800c612f0078d802205782b20fd6099a0cdf95ee7a112e12b00d671a28f17545371b5fedb83c19415d41",
+        "0479be667ef9dcbbac55a06295ce870b07029bfcdb2dce28d959f2815b16f81798483ada7726a3c4655da4fbfc0e1108a8fd17b448a68554199c47d08ffb10d4b8",
+        0.00000001
+    ],
+    "0x16 0x001491b24bf9f5288532960ac687abb035127b1d28a5",
+    "HASH160 0x14 0x17743beb429c55c942d2ec703b98c4d57c2df5c6 EQUAL",
+    "P2SH,WITNESS",
+    "EVAL_FALSE",
+    "Basic P2SH(P2WPKH) attempted replay attack with an incorrect forkid"
+],
+[
+    [
+        "304402204c4a8ca7081992e123d350f72162231cacf617032d02223f392a545093e6156d02205a7ea5965ff33efea23044d1c1d85b08de991db56af0f182e8f90686322c6b5a41",
+        "210279be667ef9dcbbac55a06295ce870b07029bfcdb2dce28d959f2815b16f81798ac",
+        0.00000001
+    ],
+    "",
+    "0 0x20 0x1863143c14c5166804bd19203356da136c985678cd4d27a1b8c6329604903262",
+    "P2SH,WITNESS,WITNESS_PUBKEYTYPE",
+    "EVAL_FALSE",
+    "Basic P2WSH with compressed key attempted replay attack with an incorrect forkid"
+],
+[
+    [
+        "3044022027f76410e98637f30bd7335eaea5b677be0eac064ffbc9b32d4646f7fb8c900a0220033776a97469c6a1fad5edcfc1b0bb878d1e29a69077b80d9d3534233c6e616b41",
+        "0279be667ef9dcbbac55a06295ce870b07029bfcdb2dce28d959f2815b16f81798",
+        0.00000001
+    ],
+    "",
+    "0 0x14 0x751e76e8199196d454941c45d1b3a323f1433bd6",
+    "P2SH,WITNESS,WITNESS_PUBKEYTYPE",
+    "EVAL_FALSE",
+    "Basic P2WPKH with compressed key attempted replay attack with an incorrect forkid"
+],
+[
+    [
+        "304402207e50824f4b1d48ad5f0423e50bfc289093c10c3db31764fc53531d23b27f83b70220169e550f6b5cc340ae06e68bbe7b4ac251d9a2164741da7af87bd9e29e8e2b5941",
+        "210279be667ef9dcbbac55a06295ce870b07029bfcdb2dce28d959f2815b16f81798ac",
+        0.00000001
+    ],
+    "0x22 0x00201863143c14c5166804bd19203356da136c985678cd4d27a1b8c6329604903262",
+    "HASH160 0x14 0xe4300531190587e3880d4c3004f5355d88ff928d EQUAL",
+    "P2SH,WITNESS,WITNESS_PUBKEYTYPE",
+    "EVAL_FALSE",
+    "Basic P2SH(P2WSH) with compressed key attempted replay attack with an incorrect forkid"
+],
+[
+    [
+        "3044022035b2a87aa742952a89b38fa08ea7086760ff58550045ff71ddf02cdb89baa4d9022050580ea397f90e244ca8c6670b4b7d61440b95dca43ea61f33dfaeadcccfc1d441",
+        "0279be667ef9dcbbac55a06295ce870b07029bfcdb2dce28d959f2815b16f81798",
+        0.00000001
+    ],
+    "0x16 0x0014751e76e8199196d454941c45d1b3a323f1433bd6",
+    "HASH160 0x14 0xbcfeb728b584253d5f3f70bcb780e9ef218a68f4 EQUAL",
+    "P2SH,WITNESS,WITNESS_PUBKEYTYPE",
+    "EVAL_FALSE",
+    "Basic P2SH(P2WPKH) with compressed key attempted replay attack with an incorrect forkid"
+],
+[
+    [
+        "",
+        "304402203519df6d4d6b2e6673cb746d62e0a35211b8250845c630683ca8f0a9605d172502201c0367dafa4eb18d7ef74ee0018e1fb11d7662ddf2b5d1ac472158da5db492f041",
+        "5121038282263212c609d9ea2a6e3e172de238d8c39cabd5ac1ca10646e23fd5f51508210279be667ef9dcbbac55a06295ce870b07029bfcdb2dce28d959f2815b16f8179852ae",
+        0.00000001
+    ],
+    "",
+    "0 0x20 0x06c24420938f0fa3c1cb2707d867154220dca365cdbfa0dd2a83854730221460",
+    "P2SH,WITNESS,WITNESS_PUBKEYTYPE",
+    "EVAL_FALSE",
+    "P2WSH CHECKMULTISIG with compressed keys attempted replay attack with an incorrect forkid"
+],
+[
+    [
+        "",
+        "304402205ceebc1a8885f9c155835a20d01feaee5eba08d70658eb0cda4a2d7f15937a6402204b30ab5b58c873862b6126882a220687819937875cb9c6fa0d9fefd5c666d01641",
+        "5121038282263212c609d9ea2a6e3e172de238d8c39cabd5ac1ca10646e23fd5f51508210279be667ef9dcbbac55a06295ce870b07029bfcdb2dce28d959f2815b16f8179852ae",
+        0.00000001
+    ],
+    "0x22 0x002006c24420938f0fa3c1cb2707d867154220dca365cdbfa0dd2a83854730221460",
+    "HASH160 0x14 0x26282aad7c29369d15fed062a778b6100d31a340 EQUAL",
+    "P2SH,WITNESS,WITNESS_PUBKEYTYPE",
+    "EVAL_FALSE",
+    "P2SH(P2WSH) CHECKMULTISIG with compressed keys attempted replay attack with an incorrect forkid"
+],
+[
+    [
+        "",
+        "30440220659c3af9df15fbf81761642116fca197c32462fe704f37cce8128e3cf3c02cf7022077b671381f5edda6e5a3b9d49ab65b4618443399ea888bbf33ad1d2ab33bfb3a41",
+        "5121038282263212c609d9ea2a6e3e172de238d8c39cabd5ac1ca10646e23fd5f51508210279be667ef9dcbbac55a06295ce870b07029bfcdb2dce28d959f2815b16f8179852ae",
+        0.00000001
+    ],
+    "",
+    "0 0x20 0x06c24420938f0fa3c1cb2707d867154220dca365cdbfa0dd2a83854730221460",
+    "P2SH,WITNESS,WITNESS_PUBKEYTYPE",
+    "EVAL_FALSE",
+    "P2WSH CHECKMULTISIG with compressed keys attempted replay attack with an incorrect forkid"
+],
+[
+    [
+        "",
+        "30440220648f82f9f5a1e207b87a0480a212c8766c2d4fc1da252b011d9c5b7004d6292402201cdfd2e4ad6f2a0437f4e66048c51bafc2b6364b8eb2d023d7f4ecbc1ea9a23941",
+        "5121038282263212c609d9ea2a6e3e172de238d8c39cabd5ac1ca10646e23fd5f51508210279be667ef9dcbbac55a06295ce870b07029bfcdb2dce28d959f2815b16f8179852ae",
+        0.00000001
+    ],
+    "0x22 0x002006c24420938f0fa3c1cb2707d867154220dca365cdbfa0dd2a83854730221460",
+    "HASH160 0x14 0x26282aad7c29369d15fed062a778b6100d31a340 EQUAL",
+    "P2SH,WITNESS,WITNESS_PUBKEYTYPE",
+    "EVAL_FALSE",
+    "P2SH(P2WSH) CHECKMULTISIG with compressed keys attempted replay attack with an incorrect forkid"
+],
+[
+    [
+        "",
+        "304402203c643dc54719b554c29868e1b94cef73666b7abf491b5ceb509f2cf4a02fb4ef0220291282af745dbcf40d4564f1bb5c22df3f17797e1057a16b4908578e43f270a441",
+        "5121038282263212c609d9ea2a6e3e172de238d8c39cabd5ac1ca10646e23fd5f51508410479be667ef9dcbbac55a06295ce870b07029bfcdb2dce28d959f2815b16f81798483ada7726a3c4655da4fbfc0e1108a8fd17b448a68554199c47d08ffb10d4b852ae",
+        0.00000001
+    ],
+    "",
+    "0 0x20 0x08a6665ebfd43b02323423e764e185d98d1587f903b81507dbb69bfc41005efa",
+    "P2SH,WITNESS",
+    "EVAL_FALSE",
+    "P2WSH CHECKMULTISIG with first key uncompressed and signing with the first key attempted replay attack with an incorrect forkid"
+],
+[
+    [
+        "",
+        "304402204b2d36befdafedce7b90b67dd67599b1b0a81095bf8864f0a5c7eb3d97c4a2af0220317bfcaf9b5b1f16763adc29dfeebf02a9770b79a93c5ea7f5f7b4bdeb9886e741",
+        "5121038282263212c609d9ea2a6e3e172de238d8c39cabd5ac1ca10646e23fd5f51508410479be667ef9dcbbac55a06295ce870b07029bfcdb2dce28d959f2815b16f81798483ada7726a3c4655da4fbfc0e1108a8fd17b448a68554199c47d08ffb10d4b852ae",
+        0.00000001
+    ],
+    "0x22 0x002008a6665ebfd43b02323423e764e185d98d1587f903b81507dbb69bfc41005efa",
+    "HASH160 0x14 0x6f5ecd4b83b77f3c438f5214eff96454934fc5d1 EQUAL",
+    "P2SH,WITNESS",
+    "EVAL_FALSE",
+    "P2SH(P2WSH) CHECKMULTISIG first key uncompressed and signing with the first key attempted replay attack with an incorrect forkid"
+],
+[
+    [
+        "",
+        "304402200e23cff28d40d611a8ab928de90292ccf909da12af38fb374fab38af9ee14a5b0220148148adcc9027cd27e4394abe0b91b27a06e37a44608e0491e3c874fff94c6c41",
+        "5121038282263212c609d9ea2a6e3e172de238d8c39cabd5ac1ca10646e23fd5f51508410479be667ef9dcbbac55a06295ce870b07029bfcdb2dce28d959f2815b16f81798483ada7726a3c4655da4fbfc0e1108a8fd17b448a68554199c47d08ffb10d4b852ae",
+        0.00000001
+    ],
+    "",
+    "0 0x20 0x08a6665ebfd43b02323423e764e185d98d1587f903b81507dbb69bfc41005efa",
+    "P2SH,WITNESS",
+    "EVAL_FALSE",
+    "P2WSH CHECKMULTISIG with first key uncompressed and signing with the second key attempted replay attack with an incorrect forkid"
+],
+[
+    [
+        "",
+        "304402200453166310972a0ca8a0a4eeb6ad30578226997fae5338bde1fbd1e0debd74140220112b118d79b566d006a1c13c188c0e186bb6b38a1668252a31aba68388a4fb5441",
+        "5121038282263212c609d9ea2a6e3e172de238d8c39cabd5ac1ca10646e23fd5f51508410479be667ef9dcbbac55a06295ce870b07029bfcdb2dce28d959f2815b16f81798483ada7726a3c4655da4fbfc0e1108a8fd17b448a68554199c47d08ffb10d4b852ae",
+        0.00000001
+    ],
+    "0x22 0x002008a6665ebfd43b02323423e764e185d98d1587f903b81507dbb69bfc41005efa",
+    "HASH160 0x14 0x6f5ecd4b83b77f3c438f5214eff96454934fc5d1 EQUAL",
+    "P2SH,WITNESS",
+    "EVAL_FALSE",
+    "P2SH(P2WSH) CHECKMULTISIG with first key uncompressed and signing with the second key attempted replay attack with an incorrect forkid"
+],
+[
+    [
+        "",
+        "3044022009386f94dd5169d10a76afae3d7b4467f48f8729c9acbcfdbcc07a726275527002202261695a3b623bbb0c699c8b3dbe21d6a3cd862448825ffa801a0f00b01c6a6841",
+        "5141048282263212c609d9ea2a6e3e172de238d8c39cabd5ac1ca10646e23fd5f5150811f8a8098557dfe45e8256e830b60ace62d613ac2f7b17bed31b6eaff6e26caf210279be667ef9dcbbac55a06295ce870b07029bfcdb2dce28d959f2815b16f8179852ae",
+        0.00000001
+    ],
+    "",
+    "0 0x20 0x230828ed48871f0f362ce9432aa52f620f442cc8d9ce7a8b5e798365595a38bb",
+    "P2SH,WITNESS",
+    "EVAL_FALSE",
+    "P2WSH CHECKMULTISIG with second key uncompressed and signing with the first key attempted replay attack with an incorrect forkid"
+],
+[
+    [
+        "",
+        "304402205a6bdd393a1a93695688040789c2a9486f2c49f5b862b12ca7b98223183d5e6c022046817ef11ba9c06042d3687caeca5d3173007c952c9589dae8bc14352d7845e041",
+        "5141048282263212c609d9ea2a6e3e172de238d8c39cabd5ac1ca10646e23fd5f5150811f8a8098557dfe45e8256e830b60ace62d613ac2f7b17bed31b6eaff6e26caf210279be667ef9dcbbac55a06295ce870b07029bfcdb2dce28d959f2815b16f8179852ae",
+        0.00000001
+    ],
+    "0x22 0x0020230828ed48871f0f362ce9432aa52f620f442cc8d9ce7a8b5e798365595a38bb",
+    "HASH160 0x14 0x3478e7019ce61a68148f87549579b704cbe4c393 EQUAL",
+    "P2SH,WITNESS",
+    "EVAL_FALSE",
+    "P2SH(P2WSH) CHECKMULTISIG second key uncompressed and signing with the first key attempted replay attack with an incorrect forkid"
+],
+[
+    [
+        "",
+        "3044022075ca75d26e21af0606acaed7080b073a86d8ec96355618dbca16dec553c490e002200cede82830e84c4a8f78126f3aad9267504e3792a399e53c4e89481f04c7972d41",
+        "5141048282263212c609d9ea2a6e3e172de238d8c39cabd5ac1ca10646e23fd5f5150811f8a8098557dfe45e8256e830b60ace62d613ac2f7b17bed31b6eaff6e26caf210279be667ef9dcbbac55a06295ce870b07029bfcdb2dce28d959f2815b16f8179852ae",
+        0.00000001
+    ],
+    "",
+    "0 0x20 0x230828ed48871f0f362ce9432aa52f620f442cc8d9ce7a8b5e798365595a38bb",
+    "P2SH,WITNESS",
+    "EVAL_FALSE",
+    "P2WSH CHECKMULTISIG with second key uncompressed and signing with the second key attempted replay attack with an incorrect forkid"
+],
+[
+    [
+        "",
+        "304402207faec6fd6a941b908c2ba096b7ec883afacbe38720d11cf37ea4bba461393fb602206c1ad4ce20cdcdb75d1d8e49c9bb020b9c33119ac43e0dbe4bddfc4139535e6841",
+        "5141048282263212c609d9ea2a6e3e172de238d8c39cabd5ac1ca10646e23fd5f5150811f8a8098557dfe45e8256e830b60ace62d613ac2f7b17bed31b6eaff6e26caf210279be667ef9dcbbac55a06295ce870b07029bfcdb2dce28d959f2815b16f8179852ae",
+        0.00000001
+    ],
+    "0x22 0x0020230828ed48871f0f362ce9432aa52f620f442cc8d9ce7a8b5e798365595a38bb",
+    "HASH160 0x14 0x3478e7019ce61a68148f87549579b704cbe4c393 EQUAL",
+    "P2SH,WITNESS",
+    "EVAL_FALSE",
+    "P2SH(P2WSH) CHECKMULTISIG with second key uncompressed and signing with the second key attempted replay attack with an incorrect forkid"
+],
+[
+    "0x47 0x304402200a5c6163f07b8d3b013c4d1d6dba25e780b39658d79ba37af7057a3b7f15ffa102201fd9b4eaa9943f734928b99a83592c2e7bf342ea2680f6a2bb705167966b742041",
+    "0x41 0x0479be667ef9dcbbac55a06295ce870b07029bfcdb2dce28d959f2815b16f81798483ada7726a3c4655da4fbfc0e1108a8fd17b448a68554199c47d08ffb10d4b8 CHECKSIG",
+    "",
+    "EVAL_FALSE",
+    "P2PK attempted replay attack with reported forkid, but unset hashtype"
+],
+[
+    "0x47 0x304402206e05a6fe23c59196ffe176c9ddc31e73a9885638f9d1328d47c0c703863b8876022076feb53811aa5b04e0e79f938eb19906cc5e67548bc555a8e8b8b0fc603d840c41 0x21 0x038282263212c609d9ea2a6e3e172de238d8c39cabd5ac1ca10646e23fd5f51508",
+    "DUP HASH160 0x14 0x1018853670f9f3b0582c5b9ee8ce93764ac32b93 EQUALVERIFY CHECKSIG",
+    "",
+    "EVAL_FALSE",
+    "P2PKH attempted replay attack with reported forkid, but unset hashtype"
+],
+[
+    "0x47 0x304402204710a85181663b32d25c70ec2bbd14adff5ddfff6cb50d09e155ef5f541fc86c0220056b0cc949be9386ecc5f6c2ac0493269031dbb185781db90171b54ac1277902c1",
+    "0x41 0x048282263212c609d9ea2a6e3e172de238d8c39cabd5ac1ca10646e23fd5f5150811f8a8098557dfe45e8256e830b60ace62d613ac2f7b17bed31b6eaff6e26caf CHECKSIG",
+    "",
+    "EVAL_FALSE",
+    "P2PK anyonecanpay attempted replay attack with reported forkid, but unset hashtype"
+],
+[
+    "0x47 0x3044022003fef42ed6c7be8917441218f525a60e2431be978e28b7aca4d7a532cc413ae8022067a1f82c74e8d69291b90d148778405c6257bbcfc2353cc38a3e1f22bf44254641 0x23 0x210279be667ef9dcbbac55a06295ce870b07029bfcdb2dce28d959f2815b16f81798ac",
+    "HASH160 0x14 0x23b0ad3477f2178bc0b3eed26e4e6316f4e83aa1 EQUAL",
+    "P2SH",
+    "EVAL_FALSE",
+    "P2SH(P2PK) attempted replay attack with reported forkid, but unset hashtype"
+],
+[
+    "0x47 0x30440220781ba4f59a7b207a10db87628bc2168df4d59b844b397d2dbc9a5835fb2f2b7602206ed8fbcc1072fe2dfc5bb25909269e5dc42ffcae7ec2bc81d59692210ff30c2b41 0x41 0x0479be667ef9dcbbac55a06295ce870b07029bfcdb2dce28d959f2815b16f81798483ada7726a3c4655da4fbfc0e1108a8fd17b448a68554199c47d08ffb10d4b8 0x19 0x76a91491b24bf9f5288532960ac687abb035127b1d28a588ac",
+    "HASH160 0x14 0x7f67f0521934a57d3039f77f9f32cf313f3ac74b EQUAL",
+    "P2SH",
+    "EVAL_FALSE",
+    "P2SH(P2PKH) attempted replay attack with reported forkid, but unset hashtype"
+],
+[
+    "0 0x47 0x3044022051254b9fb476a52d85530792b578f86fea70ec1ffb4393e661bcccb23d8d63d3022076505f94a403c86097841944e044c70c2045ce90e36de51f7e9d3828db98a07541 0x47 0x304402200a358f750934b3feb822f1966bfcd8bbec9eeaa3a8ca941e11ee5960e181fa01022050bf6b5a8e7750f70354ae041cb68a7bade67ec6c3ab19eb359638974410626e41 0x47 0x304402200955d031fff71d8653221e85e36c3c85533d2312fc3045314b19650b7ae2f81002202a6bb8505e36201909d0921f01abff390ae6b7ff97bbf959f98aedeb0a56730941",
+    "3 0x21 0x0279be667ef9dcbbac55a06295ce870b07029bfcdb2dce28d959f2815b16f81798 0x21 0x038282263212c609d9ea2a6e3e172de238d8c39cabd5ac1ca10646e23fd5f51508 0x21 0x03363d90d447b00c9c99ceac05b6262ee053441c7e55552ffe526bad8f83ff4640 3 CHECKMULTISIG",
+    "",
+    "EVAL_FALSE",
+    "3-of-3 attempted replay attack with reported forkid, but unset hashtype"
+],
+[
+    "0 0x47 0x304402205b7d2c2f177ae76cfbbf14d589c113b0b35db753d305d5562dd0b61cbf366cfb02202e56f93c4f08a27f986cd424ffc48a462c3202c4902104d4d0ff98ed28f4bf8041 0x47 0x30440220563e5b3b1fc11662a84bc5ea2a32cc3819703254060ba30d639a1aaf2d5068ad0220601c1f47ddc76d93284dd9ed68f7c9974c4a0ea7cbe8a247d6bc3878567a5fca41 0x4c69 0x52210279be667ef9dcbbac55a06295ce870b07029bfcdb2dce28d959f2815b16f8179821038282263212c609d9ea2a6e3e172de238d8c39cabd5ac1ca10646e23fd5f515082103363d90d447b00c9c99ceac05b6262ee053441c7e55552ffe526bad8f83ff464053ae",
+    "HASH160 0x14 0xc9e4a896d149702d0d1695434feddd52e24ad78d EQUAL",
+    "P2SH",
+    "EVAL_FALSE",
+    "P2SH(2-of-3) attempted replay attack with reported forkid, but unset hashtype"
+],
+[
+    [
+        "304402200d461c140cfdfcf36b94961db57ae8c18d1cb80e9d95a9e47ac22470c1bf125502201c8dc1cbfef6a3ef90acbbb992ca22fe9466ee6f9d4898eda277a7ac3ab4b25141",
+        "410479be667ef9dcbbac55a06295ce870b07029bfcdb2dce28d959f2815b16f81798483ada7726a3c4655da4fbfc0e1108a8fd17b448a68554199c47d08ffb10d4b8ac",
+        0.00000001
+    ],
+    "",
+    "0 0x20 0xb95237b48faaa69eb078e1170be3b5cbb3fddf16d0a991e14ad274f7b33a4f64",
+    "P2SH,WITNESS",
+    "EVAL_FALSE",
+    "Basic P2WSH attempted replay attack with reported forkid, but unset hashtype"
+],
+[
+    [
+        "304402201e7216e5ccb3b61d46946ec6cc7e8c4e0117d13ac2fd4b152197e4805191c74202203e9903e33e84d9ee1dd13fb057afb7ccfb47006c23f6a067185efbc9dd780fc541",
+        "0479be667ef9dcbbac55a06295ce870b07029bfcdb2dce28d959f2815b16f81798483ada7726a3c4655da4fbfc0e1108a8fd17b448a68554199c47d08ffb10d4b8",
+        0.00000001
+    ],
+    "",
+    "0 0x14 0x91b24bf9f5288532960ac687abb035127b1d28a5",
+    "P2SH,WITNESS",
+    "EVAL_FALSE",
+    "Basic P2WPKH attempted replay attack with reported forkid, but unset hashtype"
+],
+[
+    [
+        "3044022066e02c19a513049d49349cf5311a1b012b7c4fae023795a18ab1d91c23496c22022025e216342c8e07ce8ef51e8daee88f84306a9de66236cab230bb63067ded1ad341",
+        "410479be667ef9dcbbac55a06295ce870b07029bfcdb2dce28d959f2815b16f81798483ada7726a3c4655da4fbfc0e1108a8fd17b448a68554199c47d08ffb10d4b8ac",
+        0.00000001
+    ],
+    "0x22 0x0020b95237b48faaa69eb078e1170be3b5cbb3fddf16d0a991e14ad274f7b33a4f64",
+    "HASH160 0x14 0xf386c2ba255cc56d20cfa6ea8b062f8b59945518 EQUAL",
+    "P2SH,WITNESS",
+    "EVAL_FALSE",
+    "Basic P2SH(P2WSH) attempted replay attack with reported forkid, but unset hashtype"
+],
+[
+    [
+        "304402200929d11561cd958460371200f82e9cae64c727a495715a31828e27a7ad57b36d0220361732ced04a6f97351ecca21a56d0b8cd4932c1da1f8f569a2b68e5e48aed7841",
+        "0479be667ef9dcbbac55a06295ce870b07029bfcdb2dce28d959f2815b16f81798483ada7726a3c4655da4fbfc0e1108a8fd17b448a68554199c47d08ffb10d4b8",
+        0.00000001
+    ],
+    "0x16 0x001491b24bf9f5288532960ac687abb035127b1d28a5",
+    "HASH160 0x14 0x17743beb429c55c942d2ec703b98c4d57c2df5c6 EQUAL",
+    "P2SH,WITNESS",
+    "EVAL_FALSE",
+    "Basic P2SH(P2WPKH) attempted replay attack with reported forkid, but unset hashtype"
+],
+[
+    [
+        "304402204256146fcf8e73b0fd817ffa2a4e408ff0418ff987dd08a4f485b62546f6c43c02203f3c8c3e2febc051e1222867f5f9d0eaf039d6792911c10940aa3cc74123378e41",
+        "210279be667ef9dcbbac55a06295ce870b07029bfcdb2dce28d959f2815b16f81798ac",
+        0.00000001
+    ],
+    "",
+    "0 0x20 0x1863143c14c5166804bd19203356da136c985678cd4d27a1b8c6329604903262",
+    "P2SH,WITNESS,WITNESS_PUBKEYTYPE",
+    "EVAL_FALSE",
+    "Basic P2WSH with compressed key attempted replay attack with reported forkid, but unset hashtype"
+],
+[
+    [
+        "304402204edf27486f11432466b744df533e1acac727e0c83e5f912eb289a3df5bf8035f022075809fdd876ede40ad21667eba8b7e96394938f9c9c50f11b6a1280cce2cea8641",
+        "0279be667ef9dcbbac55a06295ce870b07029bfcdb2dce28d959f2815b16f81798",
+        0.00000001
+    ],
+    "",
+    "0 0x14 0x751e76e8199196d454941c45d1b3a323f1433bd6",
+    "P2SH,WITNESS,WITNESS_PUBKEYTYPE",
+    "EVAL_FALSE",
+    "Basic P2WPKH with compressed key attempted replay attack with reported forkid, but unset hashtype"
+],
+[
+    [
+        "304402203a549090cc46bce1e5e95c4922ea2c12747988e0207b04c42f81cdbe87bb1539022050f57a245b875fd5119c419aaf050bcdf41384f0765f04b809e5bced1fe7093d41",
+        "210279be667ef9dcbbac55a06295ce870b07029bfcdb2dce28d959f2815b16f81798ac",
+        0.00000001
+    ],
+    "0x22 0x00201863143c14c5166804bd19203356da136c985678cd4d27a1b8c6329604903262",
+    "HASH160 0x14 0xe4300531190587e3880d4c3004f5355d88ff928d EQUAL",
+    "P2SH,WITNESS,WITNESS_PUBKEYTYPE",
+    "EVAL_FALSE",
+    "Basic P2SH(P2WSH) with compressed key attempted replay attack with reported forkid, but unset hashtype"
+],
+[
+    [
+        "304402201bc0d53046827f4a35a3166e33e3b3366c4085540dc383b95d21ed2ab11e368a0220333e78c6231214f5f8e59621e15d7eeab0d4e4d0796437e00bfbd2680c5f9c1741",
+        "0279be667ef9dcbbac55a06295ce870b07029bfcdb2dce28d959f2815b16f81798",
+        0.00000001
+    ],
+    "0x16 0x0014751e76e8199196d454941c45d1b3a323f1433bd6",
+    "HASH160 0x14 0xbcfeb728b584253d5f3f70bcb780e9ef218a68f4 EQUAL",
+    "P2SH,WITNESS,WITNESS_PUBKEYTYPE",
+    "EVAL_FALSE",
+    "Basic P2SH(P2WPKH) with compressed key attempted replay attack with reported forkid, but unset hashtype"
+],
+[
+    [
+        "",
+        "304402207eb8a59b5c65fc3f6aeef77066556ed5c541948a53a3ba7f7c375b8eed76ee7502201e036a7a9a98ff919ff94dc905d67a1ec006f79ef7cff0708485c8bb79dce38e41",
+        "5121038282263212c609d9ea2a6e3e172de238d8c39cabd5ac1ca10646e23fd5f51508210279be667ef9dcbbac55a06295ce870b07029bfcdb2dce28d959f2815b16f8179852ae",
+        0.00000001
+    ],
+    "",
+    "0 0x20 0x06c24420938f0fa3c1cb2707d867154220dca365cdbfa0dd2a83854730221460",
+    "P2SH,WITNESS,WITNESS_PUBKEYTYPE",
+    "EVAL_FALSE",
+    "P2WSH CHECKMULTISIG with compressed keys attempted replay attack with reported forkid, but unset hashtype"
+],
+[
+    [
+        "",
+        "3044022033706aed33b8155d5486df3b9bca8cdd3bd4bdb5436dce46d72cdaba51d22b4002203626e94fe53a178af46624f17315c6931f20a30b103f5e044e1eda0c3fe185c641",
+        "5121038282263212c609d9ea2a6e3e172de238d8c39cabd5ac1ca10646e23fd5f51508210279be667ef9dcbbac55a06295ce870b07029bfcdb2dce28d959f2815b16f8179852ae",
+        0.00000001
+    ],
+    "0x22 0x002006c24420938f0fa3c1cb2707d867154220dca365cdbfa0dd2a83854730221460",
+    "HASH160 0x14 0x26282aad7c29369d15fed062a778b6100d31a340 EQUAL",
+    "P2SH,WITNESS,WITNESS_PUBKEYTYPE",
+    "EVAL_FALSE",
+    "P2SH(P2WSH) CHECKMULTISIG with compressed keys attempted replay attack with reported forkid, but unset hashtype"
+],
+[
+    [
+        "",
+        "304402204048b7371ab1c544362efb89af0c80154747d665aa4fcfb2edfd2d161e57b42e02207e043748e96637080ffc3acbd4dcc6fee1e58d30f6d1269535f32188e5ddae7341",
+        "5121038282263212c609d9ea2a6e3e172de238d8c39cabd5ac1ca10646e23fd5f51508210279be667ef9dcbbac55a06295ce870b07029bfcdb2dce28d959f2815b16f8179852ae",
+        0.00000001
+    ],
+    "",
+    "0 0x20 0x06c24420938f0fa3c1cb2707d867154220dca365cdbfa0dd2a83854730221460",
+    "P2SH,WITNESS,WITNESS_PUBKEYTYPE",
+    "EVAL_FALSE",
+    "P2WSH CHECKMULTISIG with compressed keys attempted replay attack with reported forkid, but unset hashtype"
+],
+[
+    [
+        "",
+        "3044022073902ef0b8a554c36c44cc03c1b64df96ce2914ebcf946f5bb36078fd5245cdf02205b148f1ba127065fb8c83a5a9576f2dcd111739788ed4bb3ee08b2bd3860c91c41",
+        "5121038282263212c609d9ea2a6e3e172de238d8c39cabd5ac1ca10646e23fd5f51508210279be667ef9dcbbac55a06295ce870b07029bfcdb2dce28d959f2815b16f8179852ae",
+        0.00000001
+    ],
+    "0x22 0x002006c24420938f0fa3c1cb2707d867154220dca365cdbfa0dd2a83854730221460",
+    "HASH160 0x14 0x26282aad7c29369d15fed062a778b6100d31a340 EQUAL",
+    "P2SH,WITNESS,WITNESS_PUBKEYTYPE",
+    "EVAL_FALSE",
+    "P2SH(P2WSH) CHECKMULTISIG with compressed keys attempted replay attack with reported forkid, but unset hashtype"
+],
+[
+    [
+        "",
+        "304402202d092ededd1f060609dbf8cb76950634ff42b3e62cf4adb69ab92397b07d742302204ff886f8d0817491a96d1daccdcc820f6feb122ee6230143303100db37dfa79f41",
+        "5121038282263212c609d9ea2a6e3e172de238d8c39cabd5ac1ca10646e23fd5f51508410479be667ef9dcbbac55a06295ce870b07029bfcdb2dce28d959f2815b16f81798483ada7726a3c4655da4fbfc0e1108a8fd17b448a68554199c47d08ffb10d4b852ae",
+        0.00000001
+    ],
+    "",
+    "0 0x20 0x08a6665ebfd43b02323423e764e185d98d1587f903b81507dbb69bfc41005efa",
+    "P2SH,WITNESS",
+    "EVAL_FALSE",
+    "P2WSH CHECKMULTISIG with first key uncompressed and signing with the first key attempted replay attack with reported forkid, but unset hashtype"
+],
+[
+    [
+        "",
+        "304402202dd7e91243f2235481ffb626c3b7baf2c859ae3a5a77fb750ef97b99a8125dc002204960de3d3c3ab9496e218ec57e5240e0e10a6f9546316fe240c216d45116d29341",
+        "5121038282263212c609d9ea2a6e3e172de238d8c39cabd5ac1ca10646e23fd5f51508410479be667ef9dcbbac55a06295ce870b07029bfcdb2dce28d959f2815b16f81798483ada7726a3c4655da4fbfc0e1108a8fd17b448a68554199c47d08ffb10d4b852ae",
+        0.00000001
+    ],
+    "0x22 0x002008a6665ebfd43b02323423e764e185d98d1587f903b81507dbb69bfc41005efa",
+    "HASH160 0x14 0x6f5ecd4b83b77f3c438f5214eff96454934fc5d1 EQUAL",
+    "P2SH,WITNESS",
+    "EVAL_FALSE",
+    "P2SH(P2WSH) CHECKMULTISIG first key uncompressed and signing with the first key attempted replay attack with reported forkid, but unset hashtype"
+],
+[
+    [
+        "",
+        "304402201e9e6f7deef5b2f21d8223c5189b7d5e82d237c10e97165dd08f547c4e5ce6ed02206796372eb1cc6acb52e13ee2d7f45807780bf96b132cb6697f69434be74b1af941",
+        "5121038282263212c609d9ea2a6e3e172de238d8c39cabd5ac1ca10646e23fd5f51508410479be667ef9dcbbac55a06295ce870b07029bfcdb2dce28d959f2815b16f81798483ada7726a3c4655da4fbfc0e1108a8fd17b448a68554199c47d08ffb10d4b852ae",
+        0.00000001
+    ],
+    "",
+    "0 0x20 0x08a6665ebfd43b02323423e764e185d98d1587f903b81507dbb69bfc41005efa",
+    "P2SH,WITNESS",
+    "EVAL_FALSE",
+    "P2WSH CHECKMULTISIG with first key uncompressed and signing with the second key attempted replay attack with reported forkid, but unset hashtype"
+],
+[
+    [
+        "",
+        "3044022045e667f3f0f3147b95597a24babe9afecea1f649fd23637dfa7ed7e9f3ac18440220295748e81005231135289fe3a88338dabba55afa1bdb4478691337009d82b68d41",
+        "5121038282263212c609d9ea2a6e3e172de238d8c39cabd5ac1ca10646e23fd5f51508410479be667ef9dcbbac55a06295ce870b07029bfcdb2dce28d959f2815b16f81798483ada7726a3c4655da4fbfc0e1108a8fd17b448a68554199c47d08ffb10d4b852ae",
+        0.00000001
+    ],
+    "0x22 0x002008a6665ebfd43b02323423e764e185d98d1587f903b81507dbb69bfc41005efa",
+    "HASH160 0x14 0x6f5ecd4b83b77f3c438f5214eff96454934fc5d1 EQUAL",
+    "P2SH,WITNESS",
+    "EVAL_FALSE",
+    "P2SH(P2WSH) CHECKMULTISIG with first key uncompressed and signing with the second key attempted replay attack with reported forkid, but unset hashtype"
+],
+[
+    [
+        "",
+        "3044022046f5367a261fd8f8d7de6eb390491344f8ec2501638fb9a1095a0599a21d3f4c02205c1b3b51d20091c5f1020841bbca87b44ebe25405c64e4acf758f2eae8665f8441",
+        "5141048282263212c609d9ea2a6e3e172de238d8c39cabd5ac1ca10646e23fd5f5150811f8a8098557dfe45e8256e830b60ace62d613ac2f7b17bed31b6eaff6e26caf210279be667ef9dcbbac55a06295ce870b07029bfcdb2dce28d959f2815b16f8179852ae",
+        0.00000001
+    ],
+    "",
+    "0 0x20 0x230828ed48871f0f362ce9432aa52f620f442cc8d9ce7a8b5e798365595a38bb",
+    "P2SH,WITNESS",
+    "EVAL_FALSE",
+    "P2WSH CHECKMULTISIG with second key uncompressed and signing with the first key attempted replay attack with reported forkid, but unset hashtype"
+],
+[
+    [
+        "",
+        "3044022053e210e4fb1881e6092fd75c3efc5163105599e246ded661c0ee2b5682cc2d6c02203a26b7ada8682a095b84c6d1b881637000b47d761fc837c4cee33555296d63f141",
+        "5141048282263212c609d9ea2a6e3e172de238d8c39cabd5ac1ca10646e23fd5f5150811f8a8098557dfe45e8256e830b60ace62d613ac2f7b17bed31b6eaff6e26caf210279be667ef9dcbbac55a06295ce870b07029bfcdb2dce28d959f2815b16f8179852ae",
+        0.00000001
+    ],
+    "0x22 0x0020230828ed48871f0f362ce9432aa52f620f442cc8d9ce7a8b5e798365595a38bb",
+    "HASH160 0x14 0x3478e7019ce61a68148f87549579b704cbe4c393 EQUAL",
+    "P2SH,WITNESS",
+    "EVAL_FALSE",
+    "P2SH(P2WSH) CHECKMULTISIG second key uncompressed and signing with the first key attempted replay attack with reported forkid, but unset hashtype"
+],
+[
+    [
+        "",
+        "304402206c6d9f5daf85b54af2a93ec38b15ab27f205dbf5c735365ff12451e43613d1f40220736a44be63423ed5ebf53491618b7cc3d8a5093861908da853739c73717938b741",
+        "5141048282263212c609d9ea2a6e3e172de238d8c39cabd5ac1ca10646e23fd5f5150811f8a8098557dfe45e8256e830b60ace62d613ac2f7b17bed31b6eaff6e26caf210279be667ef9dcbbac55a06295ce870b07029bfcdb2dce28d959f2815b16f8179852ae",
+        0.00000001
+    ],
+    "",
+    "0 0x20 0x230828ed48871f0f362ce9432aa52f620f442cc8d9ce7a8b5e798365595a38bb",
+    "P2SH,WITNESS",
+    "EVAL_FALSE",
+    "P2WSH CHECKMULTISIG with second key uncompressed and signing with the second key attempted replay attack with reported forkid, but unset hashtype"
+],
+[
+    [
+        "",
+        "30440220687871bc6144012d75baf585bb26ce13997f7d8c626f4d8825b069c3b2d064470220108936fe1c57327764782253e99090b09c203ec400ed35ce9e026ce2ecf842a041",
+        "5141048282263212c609d9ea2a6e3e172de238d8c39cabd5ac1ca10646e23fd5f5150811f8a8098557dfe45e8256e830b60ace62d613ac2f7b17bed31b6eaff6e26caf210279be667ef9dcbbac55a06295ce870b07029bfcdb2dce28d959f2815b16f8179852ae",
+        0.00000001
+    ],
+    "0x22 0x0020230828ed48871f0f362ce9432aa52f620f442cc8d9ce7a8b5e798365595a38bb",
+    "HASH160 0x14 0x3478e7019ce61a68148f87549579b704cbe4c393 EQUAL",
+    "P2SH,WITNESS",
+    "EVAL_FALSE",
+    "P2SH(P2WSH) CHECKMULTISIG with second key uncompressed and signing with the second key attempted replay attack with reported forkid, but unset hashtype"
+],
+[
+    "0x47 0x304402202726b8d2ef36c6f54b1acfafa7c316f86d1607d6030200fd3bd66bd531505ac1022001c5a32b88ee2d6618a815993fd948da10b7f7047cdd18cf510be3363dc897ed41",
+    "0x41 0x0479be667ef9dcbbac55a06295ce870b07029bfcdb2dce28d959f2815b16f81798483ada7726a3c4655da4fbfc0e1108a8fd17b448a68554199c47d08ffb10d4b8 CHECKSIG",
+    "",
+    "OK",
+    "P2PK"
+],
+[
+    "0x47 0x304402202726b8d2ef36c7f54b1acfafa7c316f86d1607d6030200fd3bd66bd531505ac1022001c5a32b88ee2d6618a815993fd948da10b7f7047cdd18cf510be3363dc897ed41",
+    "0x41 0x0479be667ef9dcbbac55a06295ce870b07029bfcdb2dce28d959f2815b16f81798483ada7726a3c4655da4fbfc0e1108a8fd17b448a68554199c47d08ffb10d4b8 CHECKSIG",
+    "",
+    "EVAL_FALSE",
+    "P2PK, bad sig"
+],
+[
+    "0x47 0x304402201513700f80296cdfd57229c6a0630a4171cacec6d5ff031f5b2861ba58855cdd0220296d8af347790f4ba54cae49341a05326842aa9b818fe2a730fae95440ca0a1041 0x21 0x038282263212c609d9ea2a6e3e172de238d8c39cabd5ac1ca10646e23fd5f51508",
+    "DUP HASH160 0x14 0x1018853670f9f3b0582c5b9ee8ce93764ac32b93 EQUALVERIFY CHECKSIG",
+    "",
+    "OK",
+    "P2PKH"
+],
+[
+    "0x47 0x304402205e1b722fa530ecdfaa393e364bf9e58b49188429ff06ad41e710be816bb9518002204e80cbf4c4e745b116e10fcd22f13f439f9d2d4205add70bdc594a10e3ec5de041 0x21 0x03363d90d446b00c9c99ceac05b6262ee053441c7e55552ffe526bad8f83ff4640",
+    "DUP HASH160 0x14 0xc0834c0c158f53be706d234c38fd52de7eece656 EQUALVERIFY CHECKSIG",
+    "",
+    "EQUALVERIFY",
+    "P2PKH, bad pubkey"
+],
+[
+    "0x47 0x304402207c6d47a298383446e05e2309f5b7e45243563eb1fdad6ceb6f616627856f7cd5022035f158dd6d898058e38e5421723cf64c285d999d38cadc736281451a9d76a7aec1",
+    "0x41 0x048282263212c609d9ea2a6e3e172de238d8c39cabd5ac1ca10646e23fd5f5150811f8a8098557dfe45e8256e830b60ace62d613ac2f7b17bed31b6eaff6e26caf CHECKSIG",
+    "",
+    "OK",
+    "P2PK anyonecanpay"
+],
+[
+    "0x47 0x304402207c6d47a298383446e05e2309f5b7e45243563eb1fdad6ceb6f616627856f7cd5022035f158dd6d898058e38e5421723cf64c285d999d38cadc736281451a9d76a7ae01",
+    "0x41 0x048282263212c609d9ea2a6e3e172de238d8c39cabd5ac1ca10646e23fd5f5150811f8a8098557dfe45e8256e830b60ace62d613ac2f7b17bed31b6eaff6e26caf CHECKSIG",
+    "",
+    "EVAL_FALSE",
+    "P2PK anyonecanpay marked with normal hashtype"
+],
+[
+    "0x47 0x304402206f673745dd16d8557d1eca212e49356ff21c8a8a90b5162aeee2f361383f503102202dc67da227e920b87b08ccbcac7fd8a3515ee670c65a710717a319ea356d412c41 0x23 0x210279be667ef9dcbbac55a06295ce870b07029bfcdb2dce28d959f2815b16f81798ac",
+    "HASH160 0x14 0x23b0ad3477f2178bc0b3eed26e4e6316f4e83aa1 EQUAL",
+    "P2SH",
+    "OK",
+    "P2SH(P2PK)"
+],
+[
+    "0x47 0x304402206f673745dd16d8557d1eca212e49356ff21c8a8a90b5162aeee2f361383f503102202dc67da227e920b87b08ccbcac7fd8a3515ee670c65a710717a319ea356d412c41 0x23 0x210279be667ef9dcbbac54a06295ce870b07029bfcdb2dce28d959f2815b16f81798ac",
+    "HASH160 0x14 0x23b0ad3477f2178bc0b3eed26e4e6316f4e83aa1 EQUAL",
+    "P2SH",
+    "EVAL_FALSE",
+    "P2SH(P2PK), bad redeemscript"
+],
+[
+    "0x47 0x30440220246b29b505f87be56d84b12307a5b5f8b5afda153600f0a94842d6cd7994dd1702203c27b239ab564b07f9e7e4eac3b487ea7fdce71abb9b7c57839f80d22d73a7b041 0x41 0x0479be667ef9dcbbac55a06295ce870b07029bfcdb2dce28d959f2815b16f81798483ada7726a3c4655da4fbfc0e1108a8fd17b448a68554199c47d08ffb10d4b8 0x19 0x76a91491b24bf9f5288532960ac687abb035127b1d28a588ac",
+    "HASH160 0x14 0x7f67f0521934a57d3039f77f9f32cf313f3ac74b EQUAL",
+    "P2SH",
+    "OK",
+    "P2SH(P2PKH)"
+],
+[
+    "0x47 0x3044022072ab5ab69ac44347f223aa5719c6e837909f36b7587384fc7d57a7bfb8e62254022055b1559a8af27beb6b8bd8f49a49c8304f9a22c3623cd1b03ebcc917784aad8441 0x19 0x76a9147cf9c846cd4882efec4bf07e44ebdad495c94f4b88ac",
+    "HASH160 0x14 0x2df519943d5acc0ef5222091f9dfe3543f489a82 EQUAL",
+    "",
+    "OK",
+    "P2SH(P2PKH), bad sig but no VERIFY_P2SH"
+],
+[
+    "0x47 0x3044022072ab5ab69ac44347f223aa5719c6e837909f36b7587384fc7d57a7bfb8e62254022055b1559a8af27beb6b8bd8f49a49c8304f9a22c3623cd1b03ebcc917784aad8441 0x19 0x76a9147cf9c846cd4882efec4bf07e44ebdad495c94f4b88ac",
+    "HASH160 0x14 0x2df519943d5acc0ef5222091f9dfe3543f489a82 EQUAL",
+    "P2SH",
+    "EQUALVERIFY",
+    "P2SH(P2PKH), bad sig"
+],
+[
+    "0 0x47 0x3044022034dd7f155193576663e7c1396813ca3ac58058df3bfeb74f97559ea1e34a7fb802200f46f725489c92fe9da9973caa9757a350d0d6f2628356c2fb507e5d9f4a5feb41 0x47 0x304402204d2ce278405df96b9e4265de64755b92cddb677f8cdba2f9ba8980d7967c0f7f022041ebcf32443c31814ed3e004343b2a78aac69cbc0cca8893287e200a857222d841 0x47 0x3044022042e160378023b6ed55300d689722084d062972023101eaccfe98ae510f7a7d5202205e0fa85d286f03bf7df0e48ec753340a62493e4a1333bf0a525f6524b786a2a141",
+    "3 0x21 0x0279be667ef9dcbbac55a06295ce870b07029bfcdb2dce28d959f2815b16f81798 0x21 0x038282263212c609d9ea2a6e3e172de238d8c39cabd5ac1ca10646e23fd5f51508 0x21 0x03363d90d447b00c9c99ceac05b6262ee053441c7e55552ffe526bad8f83ff4640 3 CHECKMULTISIG",
+    "",
+    "OK",
+    "3-of-3"
+],
+[
+    "0 0x47 0x3044022034dd7f155193576663e7c1396813ca3ac58058df3bfeb74f97559ea1e34a7fb802200f46f725489c92fe9da9973caa9757a350d0d6f2628356c2fb507e5d9f4a5feb41 0x47 0x304402204d2ce278405df96b9e4265de64755b92cddb677f8cdba2f9ba8980d7967c0f7f022041ebcf32443c31814ed3e004343b2a78aac69cbc0cca8893287e200a857222d841 0",
+    "3 0x21 0x0279be667ef9dcbbac55a06295ce870b07029bfcdb2dce28d959f2815b16f81798 0x21 0x038282263212c609d9ea2a6e3e172de238d8c39cabd5ac1ca10646e23fd5f51508 0x21 0x03363d90d447b00c9c99ceac05b6262ee053441c7e55552ffe526bad8f83ff4640 3 CHECKMULTISIG",
+    "",
+    "EVAL_FALSE",
+    "3-of-3, 2 sigs"
+],
+[
+    "0 0x47 0x3044022013c7569a12e79c94de9f040f5006f17af920e52c374d33cf3be3d82c6d0c89640220570f592fb0c9d263e3aa26657a56875662bf843ac034f8b171ec5153b88299fe41 0x47 0x3044022037ac32dd0ab9c4a5e9ec645565bee27fd81bf8314cc8363ed3c37c82e579cd9d022053bc3dfce8207850c34d14e1803ec0bb54cafc1701f405b1262289ab129eb43a41 0x4c69 0x52210279be667ef9dcbbac55a06295ce870b07029bfcdb2dce28d959f2815b16f8179821038282263212c609d9ea2a6e3e172de238d8c39cabd5ac1ca10646e23fd5f515082103363d90d447b00c9c99ceac05b6262ee053441c7e55552ffe526bad8f83ff464053ae",
+    "HASH160 0x14 0xc9e4a896d149702d0d1695434feddd52e24ad78d EQUAL",
+    "P2SH",
+    "OK",
+    "P2SH(2-of-3)"
+],
+[
+    "0 0x47 0x3044022013c7569a12e79c94de9f040f5006f17af920e52c374d33cf3be3d82c6d0c89640220570f592fb0c9d263e3aa26657a56875662bf843ac034f8b171ec5153b88299fe41 0 0x4c69 0x52210279be667ef9dcbbac55a06295ce870b07029bfcdb2dce28d959f2815b16f8179821038282263212c609d9ea2a6e3e172de238d8c39cabd5ac1ca10646e23fd5f515082103363d90d447b00c9c99ceac05b6262ee053441c7e55552ffe526bad8f83ff464053ae",
+    "HASH160 0x14 0xc9e4a896d149702d0d1695434feddd52e24ad78d EQUAL",
+    "P2SH",
+    "EVAL_FALSE",
+    "P2SH(2-of-3), 1 sig"
+],
+[
+    "0x47 0x304402200055b17d16c3fc692afcd6653860d80a45258b98f4980a7f8c4f32d65b84dd6802207a766825feb62126d663bff8f3dfe149c2b75152829a0eeb65a456919f3a96ad41",
+    "0x21 0x038282263212c609d9ea2a6e3e172de238d8c39cabd5ac1ca10646e23fd5f51508 CHECKSIG",
+    "",
+    "OK",
+    "P2PK with too much R padding but no DERSIG"
+],
+[
+    "0x47 0x304402200055b17d16c3fc692afcd6653860d80a45258b98f4980a7f8c4f32d65b84dd6802207a766825feb62126d663bff8f3dfe149c2b75152829a0eeb65a456919f3a96ad41",
+    "0x21 0x038282263212c609d9ea2a6e3e172de238d8c39cabd5ac1ca10646e23fd5f51508 CHECKSIG",
+    "DERSIG",
+    "SIG_DER",
+    "P2PK with too much R padding"
+],
+[
+    "0x48 0x304502201b9d55fd7a4f134fcdea4f877865f164891cd39cc3842da999aac3614973f4c50221002a0753831b94b079045f06770643f129c014031de7046252ce518f2eb0bc9b2241",
+    "0x21 0x038282263212c609d9ea2a6e3e172de238d8c39cabd5ac1ca10646e23fd5f51508 CHECKSIG",
+    "",
+    "OK",
+    "P2PK with too much S padding but no DERSIG"
+],
+[
+    "0x48 0x304502201b9d55fd7a4f134fcdea4f877865f164891cd39cc3842da999aac3614973f4c50221002a0753831b94b079045f06770643f129c014031de7046252ce518f2eb0bc9b2241",
+    "0x21 0x038282263212c609d9ea2a6e3e172de238d8c39cabd5ac1ca10646e23fd5f51508 CHECKSIG",
+    "DERSIG",
+    "SIG_DER",
+    "P2PK with too much S padding"
+],
+[
+    "0x47 0x30440220859f5ffc16c1d750797f87896bd921a12465912fe309b0195d0c10cd1ead5d870220547b519cb937cb1f54e79cfa07aa588bd04d4b0da2fc933f2e469376252d666441",
+    "0x21 0x038282263212c609d9ea2a6e3e172de238d8c39cabd5ac1ca10646e23fd5f51508 CHECKSIG",
+    "",
+    "OK",
+    "P2PK with too little R padding but no DERSIG"
+],
+[
+    "0x47 0x30440220859f5ffc16c1d750797f87896bd921a12465912fe309b0195d0c10cd1ead5d870220547b519cb937cb1f54e79cfa07aa588bd04d4b0da2fc933f2e469376252d666441",
+    "0x21 0x038282263212c609d9ea2a6e3e172de238d8c39cabd5ac1ca10646e23fd5f51508 CHECKSIG",
+    "DERSIG",
+    "SIG_DER",
+    "P2PK with too little R padding"
+],
+[
+    "0x47 0x30440220005392be0f7abc19dace69f360577ba89328808bacda79bea3037b4b55dfa35502202fe50268b892677b75d6fabd6d2bbf79fd7cbb329ad8bcd722515944c5f8039a41",
+    "0x21 0x03363d90d447b00c9c99ceac05b6262ee053441c7e55552ffe526bad8f83ff4640 CHECKSIG NOT",
+    "",
+    "OK",
+    "P2PK NOT with bad sig with too much R padding but no DERSIG"
+],
+[
+    "0x47 0x30440220005392be0f7abc19dace69f360577ba89328808bacda79bea3037b4b55dfa35502202fe50268b892677b75d6fabd6d2bbf79fd7cbb329ad8bcd722515944c5f8039a41",
+    "0x21 0x03363d90d447b00c9c99ceac05b6262ee053441c7e55552ffe526bad8f83ff4640 CHECKSIG NOT",
+    "DERSIG",
+    "SIG_DER",
+    "P2PK NOT with bad sig with too much R padding"
+],
+[
+    "0x47 0x30440220005392be0f7abd19dace69f360577ba89328808bacda79bea3037b4b55dfa35502202fe50268b892677b75d6fabd6d2bbf79fd7cbb329ad8bcd722515944c5f8039a41",
+    "0x21 0x03363d90d447b00c9c99ceac05b6262ee053441c7e55552ffe526bad8f83ff4640 CHECKSIG NOT",
+    "",
+    "EVAL_FALSE",
+    "P2PK NOT with too much R padding but no DERSIG"
+],
+[
+    "0x47 0x30440220005392be0f7abd19dace69f360577ba89328808bacda79bea3037b4b55dfa35502202fe50268b892677b75d6fabd6d2bbf79fd7cbb329ad8bcd722515944c5f8039a41",
+    "0x21 0x03363d90d447b00c9c99ceac05b6262ee053441c7e55552ffe526bad8f83ff4640 CHECKSIG NOT",
+    "DERSIG",
+    "SIG_DER",
+    "P2PK NOT with too much R padding"
+],
+[
+    "0x47 0x30440220859f5ffc16c1d750797f87896bd921a12465912fe309b0195d0c10cd1ead5d870220547b519cb937cb1f54e79cfa07aa588bd04d4b0da2fc933f2e469376252d666441",
+    "0x21 0x038282263212c609d9ea2a6e3e172de238d8c39cabd5ac1ca10646e23fd5f51508 CHECKSIG",
+    "",
+    "OK",
+    "BIP66 example 1, without DERSIG"
+],
+[
+    "0x47 0x30440220859f5ffc16c1d750797f87896bd921a12465912fe309b0195d0c10cd1ead5d870220547b519cb937cb1f54e79cfa07aa588bd04d4b0da2fc933f2e469376252d666441",
+    "0x21 0x038282263212c609d9ea2a6e3e172de238d8c39cabd5ac1ca10646e23fd5f51508 CHECKSIG",
+    "DERSIG",
+    "SIG_DER",
+    "BIP66 example 1, with DERSIG"
+],
+[
+    "0x47 0x30440220cf08afd6e7557158295f57bfc7a08d3e974177cf8e8006341f46aebf606ca30b02205464c0e0d854617ff3bf129ba735cf446436239a3b6258e0707ebac5c9db205d41",
+    "0x21 0x038282263212c609d9ea2a6e3e172de238d8c39cabd5ac1ca10646e23fd5f51508 CHECKSIG NOT",
+    "",
+    "EVAL_FALSE",
+    "BIP66 example 2, without DERSIG"
+],
+[
+    "0x47 0x30440220cf08afd6e7557158295f57bfc7a08d3e974177cf8e8006341f46aebf606ca30b02205464c0e0d854617ff3bf129ba735cf446436239a3b6258e0707ebac5c9db205d41",
+    "0x21 0x038282263212c609d9ea2a6e3e172de238d8c39cabd5ac1ca10646e23fd5f51508 CHECKSIG NOT",
+    "DERSIG",
+    "SIG_DER",
+    "BIP66 example 2, with DERSIG"
+],
+[
+    "0",
+    "0x21 0x038282263212c609d9ea2a6e3e172de238d8c39cabd5ac1ca10646e23fd5f51508 CHECKSIG",
+    "",
+    "EVAL_FALSE",
+    "BIP66 example 3, without DERSIG"
+],
+[
+    "0",
+    "0x21 0x038282263212c609d9ea2a6e3e172de238d8c39cabd5ac1ca10646e23fd5f51508 CHECKSIG",
+    "DERSIG",
+    "EVAL_FALSE",
+    "BIP66 example 3, with DERSIG"
+],
+[
+    "0",
+    "0x21 0x038282263212c609d9ea2a6e3e172de238d8c39cabd5ac1ca10646e23fd5f51508 CHECKSIG NOT",
+    "",
+    "OK",
+    "BIP66 example 4, without DERSIG"
+],
+[
+    "0",
+    "0x21 0x038282263212c609d9ea2a6e3e172de238d8c39cabd5ac1ca10646e23fd5f51508 CHECKSIG NOT",
+    "DERSIG",
+    "OK",
+    "BIP66 example 4, with DERSIG"
+],
+[
+    "0x09 0x300602010102010101",
+    "0x21 0x038282263212c609d9ea2a6e3e172de238d8c39cabd5ac1ca10646e23fd5f51508 CHECKSIG NOT",
+    "DERSIG",
+    "OK",
+    "BIP66 example 4, with DERSIG, non-null DER-compliant signature"
+],
+[
+    "0",
+    "0x21 0x038282263212c609d9ea2a6e3e172de238d8c39cabd5ac1ca10646e23fd5f51508 CHECKSIG NOT",
+    "DERSIG,NULLFAIL",
+    "OK",
+    "BIP66 example 4, with DERSIG and NULLFAIL"
+],
+[
+    "0x09 0x300602010102010101",
+    "0x21 0x038282263212c609d9ea2a6e3e172de238d8c39cabd5ac1ca10646e23fd5f51508 CHECKSIG NOT",
+    "DERSIG,NULLFAIL",
+    "NULLFAIL",
+    "BIP66 example 4, with DERSIG and NULLFAIL, non-null DER-compliant signature"
+],
+[
+    "1",
+    "0x21 0x038282263212c609d9ea2a6e3e172de238d8c39cabd5ac1ca10646e23fd5f51508 CHECKSIG",
+    "",
+    "EVAL_FALSE",
+    "BIP66 example 5, without DERSIG"
+],
+[
+    "1",
+    "0x21 0x038282263212c609d9ea2a6e3e172de238d8c39cabd5ac1ca10646e23fd5f51508 CHECKSIG",
+    "DERSIG",
+    "SIG_DER",
+    "BIP66 example 5, with DERSIG"
+],
+[
+    "1",
+    "0x21 0x038282263212c609d9ea2a6e3e172de238d8c39cabd5ac1ca10646e23fd5f51508 CHECKSIG NOT",
+    "",
+    "OK",
+    "BIP66 example 6, without DERSIG"
+],
+[
+    "1",
+    "0x21 0x038282263212c609d9ea2a6e3e172de238d8c39cabd5ac1ca10646e23fd5f51508 CHECKSIG NOT",
+    "DERSIG",
+    "SIG_DER",
+    "BIP66 example 6, with DERSIG"
+],
+[
+    "0 0x47 0x30440220e3c83f22c4c32dd877f2681f354233ee3fa599bab0895b07a8c701e7e1f897cd022012b5f34c96d4008870e6ee4641a672a176453787c7790ff4f1844d9531fcd86a41 0x47 0x304402200e90e94a4c2d9860368a85cedc7cb4ea2077c307faf16b313dbe18c01743746e022039ab7c9ec4fd6439a94fcfe8f140458c181a4f1d69780cd9b488c1bdfc5c29e641",
+    "2 0x21 0x038282263212c609d9ea2a6e3e172de238d8c39cabd5ac1ca10646e23fd5f51508 0x21 0x03363d90d447b00c9c99ceac05b6262ee053441c7e55552ffe526bad8f83ff4640 2 CHECKMULTISIG",
+    "",
+    "OK",
+    "BIP66 example 7, without DERSIG"
+],
+[
+    "0 0x47 0x30440220e3c83f22c4c32dd877f2681f354233ee3fa599bab0895b07a8c701e7e1f897cd022012b5f34c96d4008870e6ee4641a672a176453787c7790ff4f1844d9531fcd86a41 0x47 0x304402200e90e94a4c2d9860368a85cedc7cb4ea2077c307faf16b313dbe18c01743746e022039ab7c9ec4fd6439a94fcfe8f140458c181a4f1d69780cd9b488c1bdfc5c29e641",
+    "2 0x21 0x038282263212c609d9ea2a6e3e172de238d8c39cabd5ac1ca10646e23fd5f51508 0x21 0x03363d90d447b00c9c99ceac05b6262ee053441c7e55552ffe526bad8f83ff4640 2 CHECKMULTISIG",
+    "DERSIG",
+    "SIG_DER",
+    "BIP66 example 7, with DERSIG"
+],
+[
+    "0 0x47 0x3044022089e46893f54ef4804a3b204865ee0fc1d3871f91990e36968729e075533ee043022033b34a13eef05cf8695bf5ac3756837bad4a38624e51ad1673411887c5d835cf41 0x47 0x304402201c799f03edd0bdebd6c2ff2e239121b8ac45b2e0ca8e7c2a698533a7070266af022024d4f5ab72e6c7a7e3af985182d28f9dec2100cdc54f3c0aeb94c25012343ebf41",
+    "2 0x21 0x038282263212c609d9ea2a6e3e172de238d8c39cabd5ac1ca10646e23fd5f51508 0x21 0x03363d90d447b00c9c99ceac05b6262ee053441c7e55552ffe526bad8f83ff4640 2 CHECKMULTISIG NOT",
+    "",
+    "EVAL_FALSE",
+    "BIP66 example 8, without DERSIG"
+],
+[
+    "0 0x47 0x3044022089e46893f54ef4804a3b204865ee0fc1d3871f91990e36968729e075533ee043022033b34a13eef05cf8695bf5ac3756837bad4a38624e51ad1673411887c5d835cf41 0x47 0x304402201c799f03edd0bdebd6c2ff2e239121b8ac45b2e0ca8e7c2a698533a7070266af022024d4f5ab72e6c7a7e3af985182d28f9dec2100cdc54f3c0aeb94c25012343ebf41",
+    "2 0x21 0x038282263212c609d9ea2a6e3e172de238d8c39cabd5ac1ca10646e23fd5f51508 0x21 0x03363d90d447b00c9c99ceac05b6262ee053441c7e55552ffe526bad8f83ff4640 2 CHECKMULTISIG NOT",
+    "DERSIG",
+    "SIG_DER",
+    "BIP66 example 8, with DERSIG"
+],
+[
+    "0 0 0x47 0x304402209116badc8d5114194ce3f69152956ae76b6a599b7e47c738eab262eff1f5bad1022001fce80fdaae2f0c56be6e7c9b7adb462497177ef0f719c3de83343b473f749e41",
+    "2 0x21 0x038282263212c609d9ea2a6e3e172de238d8c39cabd5ac1ca10646e23fd5f51508 0x21 0x03363d90d447b00c9c99ceac05b6262ee053441c7e55552ffe526bad8f83ff4640 2 CHECKMULTISIG",
+    "",
+    "EVAL_FALSE",
+    "BIP66 example 9, without DERSIG"
+],
+[
+    "0 0 0x47 0x304402209116badc8d5114194ce3f69152956ae76b6a599b7e47c738eab262eff1f5bad1022001fce80fdaae2f0c56be6e7c9b7adb462497177ef0f719c3de83343b473f749e41",
+    "2 0x21 0x038282263212c609d9ea2a6e3e172de238d8c39cabd5ac1ca10646e23fd5f51508 0x21 0x03363d90d447b00c9c99ceac05b6262ee053441c7e55552ffe526bad8f83ff4640 2 CHECKMULTISIG",
+    "DERSIG",
+    "SIG_DER",
+    "BIP66 example 9, with DERSIG"
+],
+[
+    "0 0 0x47 0x3044022092d8ddb10f363c1226e816b9c092736cc8416554d2b36975671e773f424a02a8022004be0964d572605b5641a73b7d2ec1d0219b63b67e61b3a7825eb857a045936d41",
+    "2 0x21 0x038282263212c609d9ea2a6e3e172de238d8c39cabd5ac1ca10646e23fd5f51508 0x21 0x03363d90d447b00c9c99ceac05b6262ee053441c7e55552ffe526bad8f83ff4640 2 CHECKMULTISIG NOT",
+    "",
+    "OK",
+    "BIP66 example 10, without DERSIG"
+],
+[
+    "0 0 0x47 0x3044022092d8ddb10f363c1226e816b9c092736cc8416554d2b36975671e773f424a02a8022004be0964d572605b5641a73b7d2ec1d0219b63b67e61b3a7825eb857a045936d41",
+    "2 0x21 0x038282263212c609d9ea2a6e3e172de238d8c39cabd5ac1ca10646e23fd5f51508 0x21 0x03363d90d447b00c9c99ceac05b6262ee053441c7e55552ffe526bad8f83ff4640 2 CHECKMULTISIG NOT",
+    "DERSIG",
+    "SIG_DER",
+    "BIP66 example 10, with DERSIG"
+],
+[
+    "0 0x47 0x30440220e3c83f22c4c32dd877f2681f354233ee3fa599bab0895b07a8c701e7e1f897cd022012b5f34c96d4008870e6ee4641a672a176453787c7790ff4f1844d9531fcd86a41 0",
+    "2 0x21 0x038282263212c609d9ea2a6e3e172de238d8c39cabd5ac1ca10646e23fd5f51508 0x21 0x03363d90d447b00c9c99ceac05b6262ee053441c7e55552ffe526bad8f83ff4640 2 CHECKMULTISIG",
+    "",
+    "EVAL_FALSE",
+    "BIP66 example 11, without DERSIG"
+],
+[
+    "0 0x47 0x30440220e3c83f22c4c32dd877f2681f354233ee3fa599bab0895b07a8c701e7e1f897cd022012b5f34c96d4008870e6ee4641a672a176453787c7790ff4f1844d9531fcd86a41 0",
+    "2 0x21 0x038282263212c609d9ea2a6e3e172de238d8c39cabd5ac1ca10646e23fd5f51508 0x21 0x03363d90d447b00c9c99ceac05b6262ee053441c7e55552ffe526bad8f83ff4640 2 CHECKMULTISIG",
+    "DERSIG",
+    "EVAL_FALSE",
+    "BIP66 example 11, with DERSIG"
+],
+[
+    "0 0x47 0x3044022089e46893f54ef4804a3b204865ee0fc1d3871f91990e36968729e075533ee043022033b34a13eef05cf8695bf5ac3756837bad4a38624e51ad1673411887c5d835cf41 0",
+    "2 0x21 0x038282263212c609d9ea2a6e3e172de238d8c39cabd5ac1ca10646e23fd5f51508 0x21 0x03363d90d447b00c9c99ceac05b6262ee053441c7e55552ffe526bad8f83ff4640 2 CHECKMULTISIG NOT",
+    "",
+    "OK",
+    "BIP66 example 12, without DERSIG"
+],
+[
+    "0 0x47 0x3044022089e46893f54ef4804a3b204865ee0fc1d3871f91990e36968729e075533ee043022033b34a13eef05cf8695bf5ac3756837bad4a38624e51ad1673411887c5d835cf41 0",
+    "2 0x21 0x038282263212c609d9ea2a6e3e172de238d8c39cabd5ac1ca10646e23fd5f51508 0x21 0x03363d90d447b00c9c99ceac05b6262ee053441c7e55552ffe526bad8f83ff4640 2 CHECKMULTISIG NOT",
+    "DERSIG",
+    "OK",
+    "BIP66 example 12, with DERSIG"
+],
+[
+    "0x48 0x304402205659b54e9b93447d5f2506c2e7d236ca1d434a5c37bb113e928d04ba08e173dc022015f337190d8b06450816d1a3fc5c889661d26777c097607e0a4de0d6b2178d7b4141",
+    "0x21 0x03363d90d447b00c9c99ceac05b6262ee053441c7e55552ffe526bad8f83ff4640 CHECKSIG",
+    "",
+    "OK",
+    "P2PK with multi-byte hashtype, without DERSIG"
+],
+[
+    "0x48 0x304402205659b54e9b93447d5f2506c2e7d236ca1d434a5c37bb113e928d04ba08e173dc022015f337190d8b06450816d1a3fc5c889661d26777c097607e0a4de0d6b2178d7b4141",
+    "0x21 0x03363d90d447b00c9c99ceac05b6262ee053441c7e55552ffe526bad8f83ff4640 CHECKSIG",
+    "DERSIG",
+    "SIG_DER",
+    "P2PK with multi-byte hashtype, with DERSIG"
+],
+[
+    "0x48 0x304502205659b54e9b93447d5f2506c2e7d236ca1d434a5c37bb113e928d04ba08e173dc022100ea0cc8e6f274f9baf7e92e5c03a3776858dc756eeeb13fbdb5847db61e1eb3c641",
+    "0x21 0x03363d90d447b00c9c99ceac05b6262ee053441c7e55552ffe526bad8f83ff4640 CHECKSIG",
+    "",
+    "OK",
+    "P2PK with high S but no LOW_S"
+],
+[
+    "0x48 0x304502205659b54e9b93447d5f2506c2e7d236ca1d434a5c37bb113e928d04ba08e173dc022100ea0cc8e6f274f9baf7e92e5c03a3776858dc756eeeb13fbdb5847db61e1eb3c641",
+    "0x21 0x03363d90d447b00c9c99ceac05b6262ee053441c7e55552ffe526bad8f83ff4640 CHECKSIG",
+    "LOW_S",
+    "SIG_HIGH_S",
+    "P2PK with high S"
+],
+[
+    "0x47 0x30440220733c1a6219226a7c405dedbf062a60ba2947cb0f2651ba2ececce35eaa6cb619022018412d4960d2e99c02373f72ecd565157d743a832efd8286eed5050cc38f44b041",
+    "0x41 0x0679be667ef9dcbbac55a06295ce870b07029bfcdb2dce28d959f2815b16f81798483ada7726a3c4655da4fbfc0e1108a8fd17b448a68554199c47d08ffb10d4b8 CHECKSIG",
+    "",
+    "OK",
+    "P2PK with hybrid pubkey but no STRICTENC"
+],
+[
+    "0x47 0x30440220733c1a6219226a7c405dedbf062a60ba2947cb0f2651ba2ececce35eaa6cb619022018412d4960d2e99c02373f72ecd565157d743a832efd8286eed5050cc38f44b041",
+    "0x41 0x0679be667ef9dcbbac55a06295ce870b07029bfcdb2dce28d959f2815b16f81798483ada7726a3c4655da4fbfc0e1108a8fd17b448a68554199c47d08ffb10d4b8 CHECKSIG",
+    "STRICTENC",
+    "PUBKEYTYPE",
+    "P2PK with hybrid pubkey"
+],
+[
+    "0x47 0x304402201477f0b84a0a41362a15be4aa61bf7fddef11988365c5a4e989e0a43eb71837c02201452833974ebc50cb0865ce6eb8b2b5bfaa6f922deeb27101543370cab08bf2c41",
+    "0x41 0x0679be667ef9dcbbac55a06295ce870b07029bfcdb2dce28d959f2815b16f81798483ada7726a3c4655da4fbfc0e1108a8fd17b448a68554199c47d08ffb10d4b8 CHECKSIG NOT",
+    "",
+    "EVAL_FALSE",
+    "P2PK NOT with hybrid pubkey but no STRICTENC"
+],
+[
+    "0x47 0x304402201477f0b84a0a41362a15be4aa61bf7fddef11988365c5a4e989e0a43eb71837c02201452833974ebc50cb0865ce6eb8b2b5bfaa6f922deeb27101543370cab08bf2c41",
+    "0x41 0x0679be667ef9dcbbac55a06295ce870b07029bfcdb2dce28d959f2815b16f81798483ada7726a3c4655da4fbfc0e1108a8fd17b448a68554199c47d08ffb10d4b8 CHECKSIG NOT",
+    "STRICTENC",
+    "PUBKEYTYPE",
+    "P2PK NOT with hybrid pubkey"
+],
+[
+    "0x47 0x304402201477f0b84a0a40362a15be4aa61bf7fddef11988365c5a4e989e0a43eb71837c02201452833974ebc50cb0865ce6eb8b2b5bfaa6f922deeb27101543370cab08bf2c41",
+    "0x41 0x0679be667ef9dcbbac55a06295ce870b07029bfcdb2dce28d959f2815b16f81798483ada7726a3c4655da4fbfc0e1108a8fd17b448a68554199c47d08ffb10d4b8 CHECKSIG NOT",
+    "",
+    "OK",
+    "P2PK NOT with invalid hybrid pubkey but no STRICTENC"
+],
+[
+    "0x47 0x304402201477f0b84a0a40362a15be4aa61bf7fddef11988365c5a4e989e0a43eb71837c02201452833974ebc50cb0865ce6eb8b2b5bfaa6f922deeb27101543370cab08bf2c41",
+    "0x41 0x0679be667ef9dcbbac55a06295ce870b07029bfcdb2dce28d959f2815b16f81798483ada7726a3c4655da4fbfc0e1108a8fd17b448a68554199c47d08ffb10d4b8 CHECKSIG NOT",
+    "STRICTENC",
+    "PUBKEYTYPE",
+    "P2PK NOT with invalid hybrid pubkey"
+],
+[
+    "0 0x47 0x304402205f1be6f4dcc79a269ac66d814fe41b325d8be28dcb8459cdad79740c91309c7e022007acdaac1d1497d559bd22f3ce13882958b4955abdf0d873c8fa24e75e03292741",
+    "1 0x41 0x0679be667ef9dcbbac55a06295ce870b07029bfcdb2dce28d959f2815b16f81798483ada7726a3c4655da4fbfc0e1108a8fd17b448a68554199c47d08ffb10d4b8 0x21 0x038282263212c609d9ea2a6e3e172de238d8c39cabd5ac1ca10646e23fd5f51508 2 CHECKMULTISIG",
+    "",
+    "OK",
+    "1-of-2 with the second 1 hybrid pubkey and no STRICTENC"
+],
+[
+    "0 0x47 0x304402205f1be6f4dcc79a269ac66d814fe41b325d8be28dcb8459cdad79740c91309c7e022007acdaac1d1497d559bd22f3ce13882958b4955abdf0d873c8fa24e75e03292741",
+    "1 0x41 0x0679be667ef9dcbbac55a06295ce870b07029bfcdb2dce28d959f2815b16f81798483ada7726a3c4655da4fbfc0e1108a8fd17b448a68554199c47d08ffb10d4b8 0x21 0x038282263212c609d9ea2a6e3e172de238d8c39cabd5ac1ca10646e23fd5f51508 2 CHECKMULTISIG",
+    "STRICTENC",
+    "OK",
+    "1-of-2 with the second 1 hybrid pubkey"
+],
+[
+    "0 0x47 0x30440220298b62a2fe782f44cb9d5200280df734622a1888a33981d404a5b9b260a920c402204d999d14eeeabb44a7b276520b3ca139e355d309d7658fae1fe9fae327871f3341",
+    "1 0x21 0x038282263212c609d9ea2a6e3e172de238d8c39cabd5ac1ca10646e23fd5f51508 0x41 0x0679be667ef9dcbbac55a06295ce870b07029bfcdb2dce28d959f2815b16f81798483ada7726a3c4655da4fbfc0e1108a8fd17b448a68554199c47d08ffb10d4b8 2 CHECKMULTISIG",
+    "STRICTENC",
+    "PUBKEYTYPE",
+    "1-of-2 with the first 1 hybrid pubkey"
+],
+[
+    "0x47 0x304402206177d513ec2cda444c021a1f4f656fc4c72ba108ae063e157eb86dc3575784940220666fc66702815d0e5413bb9b1df22aed44f5f1efb8b99d41dd5dc9a5be6d205205",
+    "0x41 0x048282263212c609d9ea2a6e3e172de238d8c39cabd5ac1ca10646e23fd5f5150811f8a8098557dfe45e8256e830b60ace62d613ac2f7b17bed31b6eaff6e26caf CHECKSIG",
+    "",
+    "OK",
+    "P2PK with undefined hashtype but no STRICTENC"
+],
+[
+    "0x47 0x304402206177d513ec2cda444c021a1f4f656fc4c72ba108ae063e157eb86dc3575784940220666fc66702815d0e5413bb9b1df22aed44f5f1efb8b99d41dd5dc9a5be6d205205",
+    "0x41 0x048282263212c609d9ea2a6e3e172de238d8c39cabd5ac1ca10646e23fd5f5150811f8a8098557dfe45e8256e830b60ace62d613ac2f7b17bed31b6eaff6e26caf CHECKSIG",
+    "STRICTENC",
+    "SIG_HASHTYPE",
+    "P2PK with undefined hashtype"
+],
+[
+    "0x47 0x304402207409b5b320296e5e2136a7b281a7f803028ca4ca44e2b83eebd46932677725de02202d4eea1c8d3c98e6f42614f54764e6e5e6542e213eb4d079737e9a8b6e9812ec05",
+    "0x41 0x048282263212c609d9ea2a6e3e172de238d8c39cabd5ac1ca10646e23fd5f5150811f8a8098557dfe45e8256e830b60ace62d613ac2f7b17bed31b6eaff6e26caf CHECKSIG NOT",
+    "",
+    "OK",
+    "P2PK NOT with invalid sig and undefined hashtype but no STRICTENC"
+],
+[
+    "0x47 0x304402207409b5b320296e5e2136a7b281a7f803028ca4ca44e2b83eebd46932677725de02202d4eea1c8d3c98e6f42614f54764e6e5e6542e213eb4d079737e9a8b6e9812ec05",
+    "0x41 0x048282263212c609d9ea2a6e3e172de238d8c39cabd5ac1ca10646e23fd5f5150811f8a8098557dfe45e8256e830b60ace62d613ac2f7b17bed31b6eaff6e26caf CHECKSIG NOT",
+    "STRICTENC",
+    "SIG_HASHTYPE",
+    "P2PK NOT with invalid sig and undefined hashtype"
+],
+[
+    "1 0x47 0x3044022034dd7f155193576663e7c1396813ca3ac58058df3bfeb74f97559ea1e34a7fb802200f46f725489c92fe9da9973caa9757a350d0d6f2628356c2fb507e5d9f4a5feb41 0x47 0x304402204d2ce278405df96b9e4265de64755b92cddb677f8cdba2f9ba8980d7967c0f7f022041ebcf32443c31814ed3e004343b2a78aac69cbc0cca8893287e200a857222d841 0x47 0x3044022042e160378023b6ed55300d689722084d062972023101eaccfe98ae510f7a7d5202205e0fa85d286f03bf7df0e48ec753340a62493e4a1333bf0a525f6524b786a2a141",
+    "3 0x21 0x0279be667ef9dcbbac55a06295ce870b07029bfcdb2dce28d959f2815b16f81798 0x21 0x038282263212c609d9ea2a6e3e172de238d8c39cabd5ac1ca10646e23fd5f51508 0x21 0x03363d90d447b00c9c99ceac05b6262ee053441c7e55552ffe526bad8f83ff4640 3 CHECKMULTISIG",
+    "",
+    "OK",
+    "3-of-3 with nonzero dummy but no NULLDUMMY"
+],
+[
+    "1 0x47 0x3044022034dd7f155193576663e7c1396813ca3ac58058df3bfeb74f97559ea1e34a7fb802200f46f725489c92fe9da9973caa9757a350d0d6f2628356c2fb507e5d9f4a5feb41 0x47 0x304402204d2ce278405df96b9e4265de64755b92cddb677f8cdba2f9ba8980d7967c0f7f022041ebcf32443c31814ed3e004343b2a78aac69cbc0cca8893287e200a857222d841 0x47 0x3044022042e160378023b6ed55300d689722084d062972023101eaccfe98ae510f7a7d5202205e0fa85d286f03bf7df0e48ec753340a62493e4a1333bf0a525f6524b786a2a141",
+    "3 0x21 0x0279be667ef9dcbbac55a06295ce870b07029bfcdb2dce28d959f2815b16f81798 0x21 0x038282263212c609d9ea2a6e3e172de238d8c39cabd5ac1ca10646e23fd5f51508 0x21 0x03363d90d447b00c9c99ceac05b6262ee053441c7e55552ffe526bad8f83ff4640 3 CHECKMULTISIG",
+    "NULLDUMMY",
+    "SIG_NULLDUMMY",
+    "3-of-3 with nonzero dummy"
+],
+[
+    "1 0x47 0x304402203651b21c538ae5bc1c211a6f46dec7e48e9aa6ef75c2bb62fa2be5dc6e8fd92202203769b4d3062a6b505f15da304f6e478e973c94438e55438359a76b9f5dd0a91641 0x47 0x304402200335a7aaec421d2f8c9af761ccc69e27f84bff47b3fb2533b0d3c85db43ad053022076303c5e2d39684a70fda8ba1feead9c710c8dc809ace66ace70d8813006d59b41 0x47 0x304402207c12aead784438bdfb614cc78e6d2a754f19a025f4cf3370f9e1ebb3ee154b8102205688cd55708346d4a51c3f08577f98b63ae2d54de8fff9384315e4a1135e234641",
+    "3 0x21 0x0279be667ef9dcbbac55a06295ce870b07029bfcdb2dce28d959f2815b16f81798 0x21 0x038282263212c609d9ea2a6e3e172de238d8c39cabd5ac1ca10646e23fd5f51508 0x21 0x03363d90d447b00c9c99ceac05b6262ee053441c7e55552ffe526bad8f83ff4640 3 CHECKMULTISIG NOT",
+    "",
+    "OK",
+    "3-of-3 NOT with invalid sig and nonzero dummy but no NULLDUMMY"
+],
+[
+    "1 0x47 0x304402203651b21c538ae5bc1c211a6f46dec7e48e9aa6ef75c2bb62fa2be5dc6e8fd92202203769b4d3062a6b505f15da304f6e478e973c94438e55438359a76b9f5dd0a91641 0x47 0x304402200335a7aaec421d2f8c9af761ccc69e27f84bff47b3fb2533b0d3c85db43ad053022076303c5e2d39684a70fda8ba1feead9c710c8dc809ace66ace70d8813006d59b41 0x47 0x304402207c12aead784438bdfb614cc78e6d2a754f19a025f4cf3370f9e1ebb3ee154b8102205688cd55708346d4a51c3f08577f98b63ae2d54de8fff9384315e4a1135e234641",
+    "3 0x21 0x0279be667ef9dcbbac55a06295ce870b07029bfcdb2dce28d959f2815b16f81798 0x21 0x038282263212c609d9ea2a6e3e172de238d8c39cabd5ac1ca10646e23fd5f51508 0x21 0x03363d90d447b00c9c99ceac05b6262ee053441c7e55552ffe526bad8f83ff4640 3 CHECKMULTISIG NOT",
+    "NULLDUMMY",
+    "SIG_NULLDUMMY",
+    "3-of-3 NOT with invalid sig with nonzero dummy"
+],
+[
+    "0 0x47 0x3044022054a4531523af77b8939e43defc0ee59f9f4cf31bc59f6a9cb9c61ece7f42e12d02207d736d1de31b0815b7c197ab4402b06fdd59981f157a1bb2c9059b443d924f2741 DUP",
+    "2 0x21 0x038282263212c609d9ea2a6e3e172de238d8c39cabd5ac1ca10646e23fd5f51508 0x21 0x038282263212c609d9ea2a6e3e172de238d8c39cabd5ac1ca10646e23fd5f51508 2 CHECKMULTISIG",
+    "",
+    "OK",
+    "2-of-2 with two identical keys and sigs pushed using OP_DUP but no SIGPUSHONLY"
+],
+[
+    "0 0x47 0x3044022054a4531523af77b8939e43defc0ee59f9f4cf31bc59f6a9cb9c61ece7f42e12d02207d736d1de31b0815b7c197ab4402b06fdd59981f157a1bb2c9059b443d924f2741 DUP",
+    "2 0x21 0x038282263212c609d9ea2a6e3e172de238d8c39cabd5ac1ca10646e23fd5f51508 0x21 0x038282263212c609d9ea2a6e3e172de238d8c39cabd5ac1ca10646e23fd5f51508 2 CHECKMULTISIG",
+    "SIGPUSHONLY",
+    "SIG_PUSHONLY",
+    "2-of-2 with two identical keys and sigs pushed using OP_DUP"
+],
+[
+    "0x47 0x30440220631f9c4032129407f34b6117c47c66ad2380f34cbe4debb38c8cbca1157c72dc022014e754c00aaf5eeb737112b52345c5251e89d1a0db98adea6fea94a844de087a41 NOP8 0x23 0x2103363d90d447b00c9c99ceac05b6262ee053441c7e55552ffe526bad8f83ff4640ac",
+    "HASH160 0x14 0x215640c2f72f0d16b4eced26762035a42ffed39a EQUAL",
+    "",
+    "OK",
+    "P2SH(P2PK) with non-push scriptSig but no P2SH or SIGPUSHONLY"
+],
+[
+    "0x47 0x304402205659b54e9b93447d5f2506c2e7d236ca1d434a5c37bb113e928d04ba08e173dc022015f337190d8b06450816d1a3fc5c889661d26777c097607e0a4de0d6b2178d7b41 NOP8",
+    "0x21 0x03363d90d447b00c9c99ceac05b6262ee053441c7e55552ffe526bad8f83ff4640 CHECKSIG",
+    "",
+    "OK",
+    "P2PK with non-push scriptSig but with P2SH validation"
+],
+[
+    "0x47 0x30440220631f9c4032129407f34b6117c47c66ad2380f34cbe4debb38c8cbca1157c72dc022014e754c00aaf5eeb737112b52345c5251e89d1a0db98adea6fea94a844de087a41 NOP8 0x23 0x2103363d90d447b00c9c99ceac05b6262ee053441c7e55552ffe526bad8f83ff4640ac",
+    "HASH160 0x14 0x215640c2f72f0d16b4eced26762035a42ffed39a EQUAL",
+    "P2SH",
+    "SIG_PUSHONLY",
+    "P2SH(P2PK) with non-push scriptSig but no SIGPUSHONLY"
+],
+[
+    "0x47 0x30440220631f9c4032129407f34b6117c47c66ad2380f34cbe4debb38c8cbca1157c72dc022014e754c00aaf5eeb737112b52345c5251e89d1a0db98adea6fea94a844de087a41 NOP8 0x23 0x2103363d90d447b00c9c99ceac05b6262ee053441c7e55552ffe526bad8f83ff4640ac",
+    "HASH160 0x14 0x215640c2f72f0d16b4eced26762035a42ffed39a EQUAL",
+    "SIGPUSHONLY",
+    "SIG_PUSHONLY",
+    "P2SH(P2PK) with non-push scriptSig but not P2SH"
+],
+[
+    "0 0x47 0x3044022054a4531523af77b8939e43defc0ee59f9f4cf31bc59f6a9cb9c61ece7f42e12d02207d736d1de31b0815b7c197ab4402b06fdd59981f157a1bb2c9059b443d924f2741 0x47 0x3044022054a4531523af77b8939e43defc0ee59f9f4cf31bc59f6a9cb9c61ece7f42e12d02207d736d1de31b0815b7c197ab4402b06fdd59981f157a1bb2c9059b443d924f2741",
+    "2 0x21 0x038282263212c609d9ea2a6e3e172de238d8c39cabd5ac1ca10646e23fd5f51508 0x21 0x038282263212c609d9ea2a6e3e172de238d8c39cabd5ac1ca10646e23fd5f51508 2 CHECKMULTISIG",
+    "SIGPUSHONLY",
+    "OK",
+    "2-of-2 with two identical keys and sigs pushed"
+],
+[
+    "11 0x47 0x304402202726b8d2ef36c6f54b1acfafa7c316f86d1607d6030200fd3bd66bd531505ac1022001c5a32b88ee2d6618a815993fd948da10b7f7047cdd18cf510be3363dc897ed41",
+    "0x41 0x0479be667ef9dcbbac55a06295ce870b07029bfcdb2dce28d959f2815b16f81798483ada7726a3c4655da4fbfc0e1108a8fd17b448a68554199c47d08ffb10d4b8 CHECKSIG",
+    "P2SH",
+    "OK",
+    "P2PK with unnecessary input but no CLEANSTACK"
+],
+[
+    "11 0x47 0x304402202726b8d2ef36c6f54b1acfafa7c316f86d1607d6030200fd3bd66bd531505ac1022001c5a32b88ee2d6618a815993fd948da10b7f7047cdd18cf510be3363dc897ed41",
+    "0x41 0x0479be667ef9dcbbac55a06295ce870b07029bfcdb2dce28d959f2815b16f81798483ada7726a3c4655da4fbfc0e1108a8fd17b448a68554199c47d08ffb10d4b8 CHECKSIG",
+    "CLEANSTACK,P2SH",
+    "CLEANSTACK",
+    "P2PK with unnecessary input"
+],
+[
+    "11 0x47 0x30440220767cefc78f1d3390cc5cec2da91e6696868f1040e89945687d7ecaaf1a2913ad022015d3d709bd978b64cc814796f4074e1d2f1acb9577cd07793db77ee8126e4f0241 0x43 0x410479be667ef9dcbbac55a06295ce870b07029bfcdb2dce28d959f2815b16f81798483ada7726a3c4655da4fbfc0e1108a8fd17b448a68554199c47d08ffb10d4b8ac",
+    "HASH160 0x14 0x31edc23bdafda4639e669f89ad6b2318dd79d032 EQUAL",
+    "P2SH",
+    "OK",
+    "P2SH with unnecessary input but no CLEANSTACK"
+],
+[
+    "11 0x47 0x30440220767cefc78f1d3390cc5cec2da91e6696868f1040e89945687d7ecaaf1a2913ad022015d3d709bd978b64cc814796f4074e1d2f1acb9577cd07793db77ee8126e4f0241 0x43 0x410479be667ef9dcbbac55a06295ce870b07029bfcdb2dce28d959f2815b16f81798483ada7726a3c4655da4fbfc0e1108a8fd17b448a68554199c47d08ffb10d4b8ac",
+    "HASH160 0x14 0x31edc23bdafda4639e669f89ad6b2318dd79d032 EQUAL",
+    "CLEANSTACK,P2SH",
+    "CLEANSTACK",
+    "P2SH with unnecessary input"
+],
+[
+    "0x47 0x30440220767cefc78f1d3390cc5cec2da91e6696868f1040e89945687d7ecaaf1a2913ad022015d3d709bd978b64cc814796f4074e1d2f1acb9577cd07793db77ee8126e4f0241 0x43 0x410479be667ef9dcbbac55a06295ce870b07029bfcdb2dce28d959f2815b16f81798483ada7726a3c4655da4fbfc0e1108a8fd17b448a68554199c47d08ffb10d4b8ac",
+    "HASH160 0x14 0x31edc23bdafda4639e669f89ad6b2318dd79d032 EQUAL",
+    "CLEANSTACK,P2SH",
+    "OK",
+    "P2SH with CLEANSTACK"
+],
+[
+    [
+        "3044022047c3402baa4a51fc32e1729099dc1b120b1be264db6afa109211be9c1549ecbd02203481460ec6d593c45aecfcf0a57b5105fa849f04898988ba1e5d98c8c336cf1e41",
+        "410479be667ef9dcbbac55a06295ce870b07029bfcdb2dce28d959f2815b16f81798483ada7726a3c4655da4fbfc0e1108a8fd17b448a68554199c47d08ffb10d4b8ac",
+        0.00000001
+    ],
+    "",
+    "0 0x20 0xb95237b48faaa69eb078e1170be3b5cbb3fddf16d0a991e14ad274f7b33a4f64",
+    "P2SH,WITNESS",
+    "OK",
+    "Basic P2WSH"
+],
+[
+    [
+        "304402201c82e5e46966fc12b87dc36ee882b706fcf811cb66ab77ef60934790b91f0cd50220252989a53b82310713a144b61dee067ecfbbf827bfba1196c5cf69603d4d60ab41",
+        "0479be667ef9dcbbac55a06295ce870b07029bfcdb2dce28d959f2815b16f81798483ada7726a3c4655da4fbfc0e1108a8fd17b448a68554199c47d08ffb10d4b8",
+        0.00000001
+    ],
+    "",
+    "0 0x14 0x91b24bf9f5288532960ac687abb035127b1d28a5",
+    "P2SH,WITNESS",
+    "OK",
+    "Basic P2WPKH"
+],
+[
+    [
+        "30440220538c1f9859051094f64bb07658c3d07c5bd930a75308ef607990e48ec84c60e702200c263607605d5f1ce8e3f68a2c2db68d1adcbfc31b07250058e1acb027c59f3f41",
+        "410479be667ef9dcbbac55a06295ce870b07029bfcdb2dce28d959f2815b16f81798483ada7726a3c4655da4fbfc0e1108a8fd17b448a68554199c47d08ffb10d4b8ac",
+        0.00000001
+    ],
+    "0x22 0x0020b95237b48faaa69eb078e1170be3b5cbb3fddf16d0a991e14ad274f7b33a4f64",
+    "HASH160 0x14 0xf386c2ba255cc56d20cfa6ea8b062f8b59945518 EQUAL",
+    "P2SH,WITNESS",
+    "OK",
+    "Basic P2SH(P2WSH)"
+],
+[
+    [
+        "30440220674fe24f6596109ae04a25c5cfee224fc33f78c1b6ed69e0917d76b25e4a12d30220277e26dfbda8267baca8f1a6e3650d65a4dfcac0323a7a718384398c8e6332d141",
+        "0479be667ef9dcbbac55a06295ce870b07029bfcdb2dce28d959f2815b16f81798483ada7726a3c4655da4fbfc0e1108a8fd17b448a68554199c47d08ffb10d4b8",
+        0.00000001
+    ],
+    "0x16 0x001491b24bf9f5288532960ac687abb035127b1d28a5",
+    "HASH160 0x14 0x17743beb429c55c942d2ec703b98c4d57c2df5c6 EQUAL",
+    "P2SH,WITNESS",
+    "OK",
+    "Basic P2SH(P2WPKH)"
+],
+[
+    [
+        "3044022030928f01af975b0391a45b88a7322582ec679fd01fab5cc809123f416d90a8a802203bba82fcf62d74d63bec8e6bb2021f6558c1a0f9767a524df076e2a452b2d8d941",
+        "41048282263212c609d9ea2a6e3e172de238d8c39cabd5ac1ca10646e23fd5f5150811f8a8098557dfe45e8256e830b60ace62d613ac2f7b17bed31b6eaff6e26cafac",
+        0.00000000
+    ],
+    "",
+    "0 0x20 0xac8ebd9e52c17619a381fa4f71aebb696087c6ef17c960fd0587addad99c0610",
+    "P2SH,WITNESS",
+    "EVAL_FALSE",
+    "Basic P2WSH with the wrong key"
+],
+[
+    [
+        "3044022071cbce269e6425418e419830ca9744494487773d9d5423de6a2fff27501c63c0022036ef8c6d14cd10c92dcd296585639c54d15f53090dae6e02be48194b0403528341",
+        "048282263212c609d9ea2a6e3e172de238d8c39cabd5ac1ca10646e23fd5f5150811f8a8098557dfe45e8256e830b60ace62d613ac2f7b17bed31b6eaff6e26caf",
+        0.00000000
+    ],
+    "",
+    "0 0x14 0x7cf9c846cd4882efec4bf07e44ebdad495c94f4b",
+    "P2SH,WITNESS",
+    "EVAL_FALSE",
+    "Basic P2WPKH with the wrong key"
+],
+[
+    [
+        "304402207c06e5854dafc38de67d84a39cf9760a1ecd1e5360f3105e9f34c07c8830bdf7022068e3de566d339b15c5695ef41fd59d265daab533ccb949ac8665a84d389f5abf41",
+        "41048282263212c609d9ea2a6e3e172de238d8c39cabd5ac1ca10646e23fd5f5150811f8a8098557dfe45e8256e830b60ace62d613ac2f7b17bed31b6eaff6e26cafac",
+        0.00000000
+    ],
+    "0x22 0x0020ac8ebd9e52c17619a381fa4f71aebb696087c6ef17c960fd0587addad99c0610",
+    "HASH160 0x14 0x61039a003883787c0d6ebc66d97fdabe8e31449d EQUAL",
+    "P2SH,WITNESS",
+    "EVAL_FALSE",
+    "Basic P2SH(P2WSH) with the wrong key"
+],
+[
+    [
+        "30440220037b21efae70d8edad7a175a87de9241f867511d8602f565de18d10640e1ad8c0220246baedbeb7eb5dfebd3d01d2c0fce1d8c7c794fd6b10477f968443ac4ad710341",
+        "048282263212c609d9ea2a6e3e172de238d8c39cabd5ac1ca10646e23fd5f5150811f8a8098557dfe45e8256e830b60ace62d613ac2f7b17bed31b6eaff6e26caf",
+        0.00000000
+    ],
+    "0x16 0x00147cf9c846cd4882efec4bf07e44ebdad495c94f4b",
+    "HASH160 0x14 0x4e0c2aed91315303fc6a1dc4c7bc21c88f75402e EQUAL",
+    "P2SH,WITNESS",
+    "EVAL_FALSE",
+    "Basic P2SH(P2WPKH) with the wrong key"
+],
+[
+    [
+        "3044022030928f01af975b0391a45b88a7322582ec679fd01fab5cc809123f416d90a8a802203bba82fcf62d74d63bec8e6bb2021f6558c1a0f9767a524df076e2a452b2d8d941",
+        "41048282263212c609d9ea2a6e3e172de238d8c39cabd5ac1ca10646e23fd5f5150811f8a8098557dfe45e8256e830b60ace62d613ac2f7b17bed31b6eaff6e26cafac",
+        0.00000000
+    ],
+    "",
+    "0 0x20 0xac8ebd9e52c17619a381fa4f71aebb696087c6ef17c960fd0587addad99c0610",
+    "P2SH",
+    "OK",
+    "Basic P2WSH with the wrong key but no WITNESS"
+],
+[
+    [
+        "3044022071cbce269e6425418e419830ca9744494487773d9d5423de6a2fff27501c63c0022036ef8c6d14cd10c92dcd296585639c54d15f53090dae6e02be48194b0403528341",
+        "048282263212c609d9ea2a6e3e172de238d8c39cabd5ac1ca10646e23fd5f5150811f8a8098557dfe45e8256e830b60ace62d613ac2f7b17bed31b6eaff6e26caf",
+        0.00000000
+    ],
+    "",
+    "0 0x14 0x7cf9c846cd4882efec4bf07e44ebdad495c94f4b",
+    "P2SH",
+    "OK",
+    "Basic P2WPKH with the wrong key but no WITNESS"
+],
+[
+    [
+        "304402207c06e5854dafc38de67d84a39cf9760a1ecd1e5360f3105e9f34c07c8830bdf7022068e3de566d339b15c5695ef41fd59d265daab533ccb949ac8665a84d389f5abf41",
+        "41048282263212c609d9ea2a6e3e172de238d8c39cabd5ac1ca10646e23fd5f5150811f8a8098557dfe45e8256e830b60ace62d613ac2f7b17bed31b6eaff6e26cafac",
+        0.00000000
+    ],
+    "0x22 0x0020ac8ebd9e52c17619a381fa4f71aebb696087c6ef17c960fd0587addad99c0610",
+    "HASH160 0x14 0x61039a003883787c0d6ebc66d97fdabe8e31449d EQUAL",
+    "P2SH",
+    "OK",
+    "Basic P2SH(P2WSH) with the wrong key but no WITNESS"
+],
+[
+    [
+        "30440220037b21efae70d8edad7a175a87de9241f867511d8602f565de18d10640e1ad8c0220246baedbeb7eb5dfebd3d01d2c0fce1d8c7c794fd6b10477f968443ac4ad710341",
+        "048282263212c609d9ea2a6e3e172de238d8c39cabd5ac1ca10646e23fd5f5150811f8a8098557dfe45e8256e830b60ace62d613ac2f7b17bed31b6eaff6e26caf",
+        0.00000000
+    ],
+    "0x16 0x00147cf9c846cd4882efec4bf07e44ebdad495c94f4b",
+    "HASH160 0x14 0x4e0c2aed91315303fc6a1dc4c7bc21c88f75402e EQUAL",
+    "P2SH",
+    "OK",
+    "Basic P2SH(P2WPKH) with the wrong key but no WITNESS"
+],
+[
+    [
+        "3044022013d81ccf53c4e22070469f277ce409a898769862d913517892dc31bbb32ad46f02202381f8bad35ef229fcad9f924be9f60b4288f202a7de0a4efed6942e1bcf26fe41",
+        "410479be667ef9dcbbac55a06295ce870b07029bfcdb2dce28d959f2815b16f81798483ada7726a3c4655da4fbfc0e1108a8fd17b448a68554199c47d08ffb10d4b8ac",
+        0.00000000
+    ],
+    "",
+    "0 0x20 0xb95237b48faaa69eb078e1170be3b5cbb3fddf16d0a991e14ad274f7b33a4f64",
+    "P2SH,WITNESS",
+    "EVAL_FALSE",
+    "Basic P2WSH with wrong value"
+],
+[
+    [
+        "304402207f8450bded2468cca09ef82a5191f31d8fe76f230f15772feb05fa8b525157da02202b172892ecbb4768110fa82049dd3b30ed88f2271b7c784e6380541b96f5f0a341",
+        "0479be667ef9dcbbac55a06295ce870b07029bfcdb2dce28d959f2815b16f81798483ada7726a3c4655da4fbfc0e1108a8fd17b448a68554199c47d08ffb10d4b8",
+        0.00000000
+    ],
+    "",
+    "0 0x14 0x91b24bf9f5288532960ac687abb035127b1d28a5",
+    "P2SH,WITNESS",
+    "EVAL_FALSE",
+    "Basic P2WPKH with wrong value"
+],
+[
+    [
+        "3044022013854409be790e0d6d642fe465789645f182d61ef7e2283845e10593f5706c66022022da7eb6097d99fee0bb455402a9b5c3c186ca9e59c4c7afad6cdc545655cd8541",
+        "410479be667ef9dcbbac55a06295ce870b07029bfcdb2dce28d959f2815b16f81798483ada7726a3c4655da4fbfc0e1108a8fd17b448a68554199c47d08ffb10d4b8ac",
+        0.00000000
+    ],
+    "0x22 0x0020b95237b48faaa69eb078e1170be3b5cbb3fddf16d0a991e14ad274f7b33a4f64",
+    "HASH160 0x14 0xf386c2ba255cc56d20cfa6ea8b062f8b59945518 EQUAL",
+    "P2SH,WITNESS",
+    "EVAL_FALSE",
+    "Basic P2SH(P2WSH) with wrong value"
+],
+[
+    [
+        "304402204446696fa0b0f99d200cdc894738c142c6a551d37e5a5da57e137a54d3eac0b40220657e5e4a74d23303901d0c25fcfba84cbf87a3a9a58cc4bea6ede69d9b60998f41",
+        "0479be667ef9dcbbac55a06295ce870b07029bfcdb2dce28d959f2815b16f81798483ada7726a3c4655da4fbfc0e1108a8fd17b448a68554199c47d08ffb10d4b8",
+        0.00000000
+    ],
+    "0x16 0x001491b24bf9f5288532960ac687abb035127b1d28a5",
+    "HASH160 0x14 0x17743beb429c55c942d2ec703b98c4d57c2df5c6 EQUAL",
+    "P2SH,WITNESS",
+    "EVAL_FALSE",
+    "Basic P2SH(P2WPKH) with wrong value"
+],
+[
+    [
+        "30440220326a91c12713f18f597e60683ddd991c64055f11c8372b46c17857ead4ef59820220451af851996fd2e688f4b0cf2f9e8a7be4cc17d0d805d08c7166404910d421f241",
+        "0479be667ef9dcbbac55a06295ce870b07029bfcdb2dce28d959f2815b16f81798483ada7726a3c4655da4fbfc0e1108a8fd17b448a68554199c47d08ffb10d4b8",
+        0.00000000
+    ],
+    "",
+    "1 0x14 0x91b24bf9f5288532960ac687abb035127b1d28a5",
+    "DISCOURAGE_UPGRADABLE_WITNESS_PROGRAM,P2SH,WITNESS",
+    "DISCOURAGE_UPGRADABLE_WITNESS_PROGRAM",
+    "P2WPKH with future witness version"
+],
+[
+    [
+        "304402200d9f5d68b7522eece843cc75ac7881d59c86b8225e8438fdbd3e9219d1f64238022024dc9e4eaaa1ec372bfc754a0389a89ed69f078227662e671e5936d88e7973d541",
+        "0479be667ef9dcbbac55a06295ce870b07029bfcdb2dce28d959f2815b16f81798483ada7726a3c4655da4fbfc0e1108a8fd17b448a68554199c47d08ffb10d4b8",
+        0.00000000
+    ],
+    "",
+    "0 0x1f 0xb34b78da162751647974d5cb7410aa428ad339dbf7d1e16e833f68a0cbf1c3",
+    "P2SH,WITNESS",
+    "WITNESS_PROGRAM_WRONG_LENGTH",
+    "P2WPKH with wrong witness program length"
+],
+[
+    "",
+    "0 0x20 0xb95237b48faaa69eb078e1170be3b5cbb3fddf16d0a991e14ad274f7b33a4f64",
+    "P2SH,WITNESS",
+    "WITNESS_PROGRAM_WITNESS_EMPTY",
+    "P2WSH with empty witness"
+],
+[
+    [
+        "304402207d7b5072918560e15e57a97319b3544a5b2aed43c0355f4aa62fec16250a3fc902207d7b1f8dd1a8c065cf2d9bcbf7fc6d05a7289ab1ee4e2ffdc30f9f6f60747c6b41",
+        "400479be667ef9dcbbac55a06295ce870b07029bfcdb2dce28d959f2815b16f81798483ada7726a3c4655da4fbfc0e1108a8fd17b448a68554199c47d08ffb10d4b8ac",
+        0.00000000
+    ],
+    "",
+    "0 0x20 0xb95237b48faaa69eb078e1170be3b5cbb3fddf16d0a991e14ad274f7b33a4f64",
+    "P2SH,WITNESS",
+    "WITNESS_PROGRAM_MISMATCH",
+    "P2WSH with witness program mismatch"
+],
+[
+    [
+        "3044022067fd339d34a41924325b9f27ca65e41b5782c09c5cc59d13dc1a4ff27c8128630220794ddbc3baf2022196442e1332a8c01042f958925f74c68f6f255dca338497a341",
+        "0479be667ef9dcbbac55a06295ce870b07029bfcdb2dce28d959f2815b16f81798483ada7726a3c4655da4fbfc0e1108a8fd17b448a68554199c47d08ffb10d4b8",
+        "",
+        0.00000000
+    ],
+    "",
+    "0 0x14 0x91b24bf9f5288532960ac687abb035127b1d28a5",
+    "P2SH,WITNESS",
+    "WITNESS_PROGRAM_MISMATCH",
+    "P2WPKH with witness program mismatch"
+],
+[
+    [
+        "3044022067fd339d34a41924325b9f27ca65e41b5782c09c5cc59d13dc1a4ff27c8128630220794ddbc3baf2022196442e1332a8c01042f958925f74c68f6f255dca338497a341",
+        "0479be667ef9dcbbac55a06295ce870b07029bfcdb2dce28d959f2815b16f81798483ada7726a3c4655da4fbfc0e1108a8fd17b448a68554199c47d08ffb10d4b8",
+        0.00000000
+    ],
+    "11",
+    "0 0x14 0x91b24bf9f5288532960ac687abb035127b1d28a5",
+    "P2SH,WITNESS",
+    "WITNESS_MALLEATED",
+    "P2WPKH with non-empty scriptSig"
+],
+[
+    [
+        "30440220037b21efae70d8edad7a175a87de9241f867511d8602f565de18d10640e1ad8c0220246baedbeb7eb5dfebd3d01d2c0fce1d8c7c794fd6b10477f968443ac4ad710341",
+        "048282263212c609d9ea2a6e3e172de238d8c39cabd5ac1ca10646e23fd5f5150811f8a8098557dfe45e8256e830b60ace62d613ac2f7b17bed31b6eaff6e26caf",
+        0.00000000
+    ],
+    "11 0x16 0x00147cf9c846cd4882efec4bf07e44ebdad495c94f4b",
+    "HASH160 0x14 0x4e0c2aed91315303fc6a1dc4c7bc21c88f75402e EQUAL",
+    "P2SH,WITNESS",
+    "WITNESS_MALLEATED_P2SH",
+    "P2SH(P2WPKH) with superfluous push in scriptSig"
+],
+[
+    [
+        "",
+        0.00000000
+    ],
+    "0x47 0x304402202726b8d2ef36c6f54b1acfafa7c316f86d1607d6030200fd3bd66bd531505ac1022001c5a32b88ee2d6618a815993fd948da10b7f7047cdd18cf510be3363dc897ed41",
+    "0x41 0x0479be667ef9dcbbac55a06295ce870b07029bfcdb2dce28d959f2815b16f81798483ada7726a3c4655da4fbfc0e1108a8fd17b448a68554199c47d08ffb10d4b8 CHECKSIG",
+    "P2SH,WITNESS",
+    "WITNESS_UNEXPECTED",
+    "P2PK with witness"
+],
+[
+    [
+        "304402207ed05b4c72737a42b89264cf21917273c9cbfc082e24d7d6493f80d05338e33302204d1776188523c400996b87f8bc2e1cbf3847866965662e6cf7fd6e78df5acb4741",
+        "210279be667ef9dcbbac55a06295ce870b07029bfcdb2dce28d959f2815b16f81798ac",
+        0.00000001
+    ],
+    "",
+    "0 0x20 0x1863143c14c5166804bd19203356da136c985678cd4d27a1b8c6329604903262",
+    "P2SH,WITNESS,WITNESS_PUBKEYTYPE",
+    "OK",
+    "Basic P2WSH with compressed key"
+],
+[
+    [
+        "304402202fbe452f4b2d9502c2271242754cf2cea375072f7e3320042e4546e1d6a152c502200be7b6545c757dc7ccd181f6865e7f0964ef2c4cb05876d5e848b1d7eba3367441",
+        "0279be667ef9dcbbac55a06295ce870b07029bfcdb2dce28d959f2815b16f81798",
+        0.00000001
+    ],
+    "",
+    "0 0x14 0x751e76e8199196d454941c45d1b3a323f1433bd6",
+    "P2SH,WITNESS,WITNESS_PUBKEYTYPE",
+    "OK",
+    "Basic P2WPKH with compressed key"
+],
+[
+    [
+        "3044022019d93b9ee72c150e27d19ef3899e847ca94916e89ac337820257d570388227db022064504bd18670a893c2cb8143f286fdbcdceba6e0ee1b22e618ccee0e20fc97fd41",
+        "210279be667ef9dcbbac55a06295ce870b07029bfcdb2dce28d959f2815b16f81798ac",
+        0.00000001
+    ],
+    "0x22 0x00201863143c14c5166804bd19203356da136c985678cd4d27a1b8c6329604903262",
+    "HASH160 0x14 0xe4300531190587e3880d4c3004f5355d88ff928d EQUAL",
+    "P2SH,WITNESS,WITNESS_PUBKEYTYPE",
+    "OK",
+    "Basic P2SH(P2WSH) with compressed key"
+],
+[
+    [
+        "3044022041630ba89218acca3c968e6a17ae8bc4bf49405c3716f1ba2de4ecc30142c64702206098e62b5c17ce6ca62b2228582c5dd6d0d67f1708b7f729562aebc8ee746c1541",
+        "0279be667ef9dcbbac55a06295ce870b07029bfcdb2dce28d959f2815b16f81798",
+        0.00000001
+    ],
+    "0x16 0x0014751e76e8199196d454941c45d1b3a323f1433bd6",
+    "HASH160 0x14 0xbcfeb728b584253d5f3f70bcb780e9ef218a68f4 EQUAL",
+    "P2SH,WITNESS,WITNESS_PUBKEYTYPE",
+    "OK",
+    "Basic P2SH(P2WPKH) with compressed key"
+],
+[
+    [
+        "3044022047c3402baa4a51fc32e1729099dc1b120b1be264db6afa109211be9c1549ecbd02203481460ec6d593c45aecfcf0a57b5105fa849f04898988ba1e5d98c8c336cf1e41",
+        "410479be667ef9dcbbac55a06295ce870b07029bfcdb2dce28d959f2815b16f81798483ada7726a3c4655da4fbfc0e1108a8fd17b448a68554199c47d08ffb10d4b8ac",
+        0.00000001
+    ],
+    "",
+    "0 0x20 0xb95237b48faaa69eb078e1170be3b5cbb3fddf16d0a991e14ad274f7b33a4f64",
+    "P2SH,WITNESS,WITNESS_PUBKEYTYPE",
+    "WITNESS_PUBKEYTYPE",
+    "Basic P2WSH"
+],
+[
+    [
+        "304402201c82e5e46966fc12b87dc36ee882b706fcf811cb66ab77ef60934790b91f0cd50220252989a53b82310713a144b61dee067ecfbbf827bfba1196c5cf69603d4d60ab41",
+        "0479be667ef9dcbbac55a06295ce870b07029bfcdb2dce28d959f2815b16f81798483ada7726a3c4655da4fbfc0e1108a8fd17b448a68554199c47d08ffb10d4b8",
+        0.00000001
+    ],
+    "",
+    "0 0x14 0x91b24bf9f5288532960ac687abb035127b1d28a5",
+    "P2SH,WITNESS,WITNESS_PUBKEYTYPE",
+    "WITNESS_PUBKEYTYPE",
+    "Basic P2WPKH"
+],
+[
+    [
+        "30440220538c1f9859051094f64bb07658c3d07c5bd930a75308ef607990e48ec84c60e702200c263607605d5f1ce8e3f68a2c2db68d1adcbfc31b07250058e1acb027c59f3f41",
+        "410479be667ef9dcbbac55a06295ce870b07029bfcdb2dce28d959f2815b16f81798483ada7726a3c4655da4fbfc0e1108a8fd17b448a68554199c47d08ffb10d4b8ac",
+        0.00000001
+    ],
+    "0x22 0x0020b95237b48faaa69eb078e1170be3b5cbb3fddf16d0a991e14ad274f7b33a4f64",
+    "HASH160 0x14 0xf386c2ba255cc56d20cfa6ea8b062f8b59945518 EQUAL",
+    "P2SH,WITNESS,WITNESS_PUBKEYTYPE",
+    "WITNESS_PUBKEYTYPE",
+    "Basic P2SH(P2WSH)"
+],
+[
+    [
+        "30440220674fe24f6596109ae04a25c5cfee224fc33f78c1b6ed69e0917d76b25e4a12d30220277e26dfbda8267baca8f1a6e3650d65a4dfcac0323a7a718384398c8e6332d141",
+        "0479be667ef9dcbbac55a06295ce870b07029bfcdb2dce28d959f2815b16f81798483ada7726a3c4655da4fbfc0e1108a8fd17b448a68554199c47d08ffb10d4b8",
+        0.00000001
+    ],
+    "0x16 0x001491b24bf9f5288532960ac687abb035127b1d28a5",
+    "HASH160 0x14 0x17743beb429c55c942d2ec703b98c4d57c2df5c6 EQUAL",
+    "P2SH,WITNESS,WITNESS_PUBKEYTYPE",
+    "WITNESS_PUBKEYTYPE",
+    "Basic P2SH(P2WPKH)"
+],
+[
+    [
+        "",
+        "3044022005d76a9c4117c93c4cdef1347645105a8f164c4fc5966d5675caf0dbafa2712d0220748fee7c3f2820ef2067eb15b9d2ac69f83c16bf84cea42bd3d38bc145282c0141",
+        "5121038282263212c609d9ea2a6e3e172de238d8c39cabd5ac1ca10646e23fd5f51508210279be667ef9dcbbac55a06295ce870b07029bfcdb2dce28d959f2815b16f8179852ae",
+        0.00000001
+    ],
+    "",
+    "0 0x20 0x06c24420938f0fa3c1cb2707d867154220dca365cdbfa0dd2a83854730221460",
+    "P2SH,WITNESS,WITNESS_PUBKEYTYPE",
+    "OK",
+    "P2WSH CHECKMULTISIG with compressed keys"
+],
+[
+    [
+        "",
+        "30440220469622ecc934ce020d8939652d7bcee30a330adb14307aa5af5747c14d1b49cc0220289d0dbd4eda9a9b6d5b684731499c66063687e7501dd4a172ee126683d14f5f41",
+        "5121038282263212c609d9ea2a6e3e172de238d8c39cabd5ac1ca10646e23fd5f51508210279be667ef9dcbbac55a06295ce870b07029bfcdb2dce28d959f2815b16f8179852ae",
+        0.00000001
+    ],
+    "0x22 0x002006c24420938f0fa3c1cb2707d867154220dca365cdbfa0dd2a83854730221460",
+    "HASH160 0x14 0x26282aad7c29369d15fed062a778b6100d31a340 EQUAL",
+    "P2SH,WITNESS,WITNESS_PUBKEYTYPE",
+    "OK",
+    "P2SH(P2WSH) CHECKMULTISIG with compressed keys"
+],
+[
+    [
+        "",
+        "304402207ef715967f25c241f2b6c84c8b281f8a10ed684540a5be5bf7710ee47aeba20c022078e6ae9f4a3ddccc6c3a129ec4661da6dc907a0cee001a600655e286e9b8c13a41",
+        "5121038282263212c609d9ea2a6e3e172de238d8c39cabd5ac1ca10646e23fd5f51508210279be667ef9dcbbac55a06295ce870b07029bfcdb2dce28d959f2815b16f8179852ae",
+        0.00000001
+    ],
+    "",
+    "0 0x20 0x06c24420938f0fa3c1cb2707d867154220dca365cdbfa0dd2a83854730221460",
+    "P2SH,WITNESS,WITNESS_PUBKEYTYPE",
+    "OK",
+    "P2WSH CHECKMULTISIG with compressed keys"
+],
+[
+    [
+        "",
+        "304402203d1095986735f9f9f916abf9929c6d532de5ea781844823f903e69343a9ce71c0220749785618460672ff549c3eb579f20bbbb00168944ca77e289d028e059ee6cb141",
+        "5121038282263212c609d9ea2a6e3e172de238d8c39cabd5ac1ca10646e23fd5f51508210279be667ef9dcbbac55a06295ce870b07029bfcdb2dce28d959f2815b16f8179852ae",
+        0.00000001
+    ],
+    "0x22 0x002006c24420938f0fa3c1cb2707d867154220dca365cdbfa0dd2a83854730221460",
+    "HASH160 0x14 0x26282aad7c29369d15fed062a778b6100d31a340 EQUAL",
+    "P2SH,WITNESS,WITNESS_PUBKEYTYPE",
+    "OK",
+    "P2SH(P2WSH) CHECKMULTISIG with compressed keys"
+],
+[
+    [
+        "",
+        "3044022040789de7f8738130a9a504cfff083a86055cbf79878943a3c03593e199b5c40d02207a641b1672a01ec7d5c140c97e46ca08cd3d698d57bc8c6c89142f3a79791df241",
+        "5121038282263212c609d9ea2a6e3e172de238d8c39cabd5ac1ca10646e23fd5f51508410479be667ef9dcbbac55a06295ce870b07029bfcdb2dce28d959f2815b16f81798483ada7726a3c4655da4fbfc0e1108a8fd17b448a68554199c47d08ffb10d4b852ae",
+        0.00000001
+    ],
+    "",
+    "0 0x20 0x08a6665ebfd43b02323423e764e185d98d1587f903b81507dbb69bfc41005efa",
+    "P2SH,WITNESS",
+    "OK",
+    "P2WSH CHECKMULTISIG with first key uncompressed and signing with the first key"
+],
+[
+    [
+        "",
+        "3044022032571cf6d37053a9cb90dffe43ac72bcb8d091e13016062dbec4f76ed071112f0220234bc694d458825beac91303cfe0fc8221e6f50b91ecc3b600c8cf0e445e72f941",
+        "5121038282263212c609d9ea2a6e3e172de238d8c39cabd5ac1ca10646e23fd5f51508410479be667ef9dcbbac55a06295ce870b07029bfcdb2dce28d959f2815b16f81798483ada7726a3c4655da4fbfc0e1108a8fd17b448a68554199c47d08ffb10d4b852ae",
+        0.00000001
+    ],
+    "0x22 0x002008a6665ebfd43b02323423e764e185d98d1587f903b81507dbb69bfc41005efa",
+    "HASH160 0x14 0x6f5ecd4b83b77f3c438f5214eff96454934fc5d1 EQUAL",
+    "P2SH,WITNESS",
+    "OK",
+    "P2SH(P2WSH) CHECKMULTISIG first key uncompressed and signing with the first key"
+],
+[
+    [
+        "",
+        "3044022040789de7f8738130a9a504cfff083a86055cbf79878943a3c03593e199b5c40d02207a641b1672a01ec7d5c140c97e46ca08cd3d698d57bc8c6c89142f3a79791df241",
+        "5121038282263212c609d9ea2a6e3e172de238d8c39cabd5ac1ca10646e23fd5f51508410479be667ef9dcbbac55a06295ce870b07029bfcdb2dce28d959f2815b16f81798483ada7726a3c4655da4fbfc0e1108a8fd17b448a68554199c47d08ffb10d4b852ae",
+        0.00000001
+    ],
+    "",
+    "0 0x20 0x08a6665ebfd43b02323423e764e185d98d1587f903b81507dbb69bfc41005efa",
+    "P2SH,WITNESS,WITNESS_PUBKEYTYPE",
+    "WITNESS_PUBKEYTYPE",
+    "P2WSH CHECKMULTISIG with first key uncompressed and signing with the first key"
+],
+[
+    [
+        "",
+        "3044022032571cf6d37053a9cb90dffe43ac72bcb8d091e13016062dbec4f76ed071112f0220234bc694d458825beac91303cfe0fc8221e6f50b91ecc3b600c8cf0e445e72f941",
+        "5121038282263212c609d9ea2a6e3e172de238d8c39cabd5ac1ca10646e23fd5f51508410479be667ef9dcbbac55a06295ce870b07029bfcdb2dce28d959f2815b16f81798483ada7726a3c4655da4fbfc0e1108a8fd17b448a68554199c47d08ffb10d4b852ae",
+        0.00000001
+    ],
+    "0x22 0x002008a6665ebfd43b02323423e764e185d98d1587f903b81507dbb69bfc41005efa",
+    "HASH160 0x14 0x6f5ecd4b83b77f3c438f5214eff96454934fc5d1 EQUAL",
+    "P2SH,WITNESS,WITNESS_PUBKEYTYPE",
+    "WITNESS_PUBKEYTYPE",
+    "P2SH(P2WSH) CHECKMULTISIG with first key uncompressed and signing with the first key"
+],
+[
+    [
+        "",
+        "304402202b2e020aa8d21684488e674037ccf25ea5ee95cd4d88890d5816654b1bdeb73a02202c075bd50041a39af4e3f4ed6a97a6f3083f48324de3d9e97c45905724c6bf2641",
+        "5121038282263212c609d9ea2a6e3e172de238d8c39cabd5ac1ca10646e23fd5f51508410479be667ef9dcbbac55a06295ce870b07029bfcdb2dce28d959f2815b16f81798483ada7726a3c4655da4fbfc0e1108a8fd17b448a68554199c47d08ffb10d4b852ae",
+        0.00000001
+    ],
+    "",
+    "0 0x20 0x08a6665ebfd43b02323423e764e185d98d1587f903b81507dbb69bfc41005efa",
+    "P2SH,WITNESS",
+    "OK",
+    "P2WSH CHECKMULTISIG with first key uncompressed and signing with the second key"
+],
+[
+    [
+        "",
+        "3044022077c04f2c6e97fa4dad9eea821d9b0935b6b317eea2653488ec56a50fe936dbb802206c51ac11c7c639e88366500a6d45357584ea237d79eee545370cd6d8a016c9ba41",
+        "5121038282263212c609d9ea2a6e3e172de238d8c39cabd5ac1ca10646e23fd5f51508410479be667ef9dcbbac55a06295ce870b07029bfcdb2dce28d959f2815b16f81798483ada7726a3c4655da4fbfc0e1108a8fd17b448a68554199c47d08ffb10d4b852ae",
+        0.00000001
+    ],
+    "0x22 0x002008a6665ebfd43b02323423e764e185d98d1587f903b81507dbb69bfc41005efa",
+    "HASH160 0x14 0x6f5ecd4b83b77f3c438f5214eff96454934fc5d1 EQUAL",
+    "P2SH,WITNESS",
+    "OK",
+    "P2SH(P2WSH) CHECKMULTISIG with first key uncompressed and signing with the second key"
+],
+[
+    [
+        "",
+        "304402202b2e020aa8d21684488e674037ccf25ea5ee95cd4d88890d5816654b1bdeb73a02202c075bd50041a39af4e3f4ed6a97a6f3083f48324de3d9e97c45905724c6bf2641",
+        "5121038282263212c609d9ea2a6e3e172de238d8c39cabd5ac1ca10646e23fd5f51508410479be667ef9dcbbac55a06295ce870b07029bfcdb2dce28d959f2815b16f81798483ada7726a3c4655da4fbfc0e1108a8fd17b448a68554199c47d08ffb10d4b852ae",
+        0.00000001
+    ],
+    "",
+    "0 0x20 0x08a6665ebfd43b02323423e764e185d98d1587f903b81507dbb69bfc41005efa",
+    "P2SH,WITNESS,WITNESS_PUBKEYTYPE",
+    "WITNESS_PUBKEYTYPE",
+    "P2WSH CHECKMULTISIG with first key uncompressed and signing with the second key"
+],
+[
+    [
+        "",
+        "3044022077c04f2c6e97fa4dad9eea821d9b0935b6b317eea2653488ec56a50fe936dbb802206c51ac11c7c639e88366500a6d45357584ea237d79eee545370cd6d8a016c9ba41",
+        "5121038282263212c609d9ea2a6e3e172de238d8c39cabd5ac1ca10646e23fd5f51508410479be667ef9dcbbac55a06295ce870b07029bfcdb2dce28d959f2815b16f81798483ada7726a3c4655da4fbfc0e1108a8fd17b448a68554199c47d08ffb10d4b852ae",
+        0.00000001
+    ],
+    "0x22 0x002008a6665ebfd43b02323423e764e185d98d1587f903b81507dbb69bfc41005efa",
+    "HASH160 0x14 0x6f5ecd4b83b77f3c438f5214eff96454934fc5d1 EQUAL",
+    "P2SH,WITNESS,WITNESS_PUBKEYTYPE",
+    "WITNESS_PUBKEYTYPE",
+    "P2SH(P2WSH) CHECKMULTISIG with first key uncompressed and signing with the second key"
+],
+[
+    [
+        "",
+        "304402201ad6f9a516be7c718cc009231ca8e5dfcdcd213fdb7ac5e08ba5890725663c9502203fc7b9be87a49e8b868fc733df81f98f50bd8e0f26f8804c664571ba9fa5696341",
+        "5141048282263212c609d9ea2a6e3e172de238d8c39cabd5ac1ca10646e23fd5f5150811f8a8098557dfe45e8256e830b60ace62d613ac2f7b17bed31b6eaff6e26caf210279be667ef9dcbbac55a06295ce870b07029bfcdb2dce28d959f2815b16f8179852ae",
+        0.00000001
+    ],
+    "",
+    "0 0x20 0x230828ed48871f0f362ce9432aa52f620f442cc8d9ce7a8b5e798365595a38bb",
+    "P2SH,WITNESS",
+    "OK",
+    "P2WSH CHECKMULTISIG with second key uncompressed and signing with the first key"
+],
+[
+    [
+        "",
+        "304402200331bda18fef935c2665a0e60fa6e1aadb34048505c8cffeaf0c37ad3014150f022068c96fd0df0cd9f91f1d5398121bee362390d512524f886cb544531bd75c206041",
+        "5141048282263212c609d9ea2a6e3e172de238d8c39cabd5ac1ca10646e23fd5f5150811f8a8098557dfe45e8256e830b60ace62d613ac2f7b17bed31b6eaff6e26caf210279be667ef9dcbbac55a06295ce870b07029bfcdb2dce28d959f2815b16f8179852ae",
+        0.00000001
+    ],
+    "0x22 0x0020230828ed48871f0f362ce9432aa52f620f442cc8d9ce7a8b5e798365595a38bb",
+    "HASH160 0x14 0x3478e7019ce61a68148f87549579b704cbe4c393 EQUAL",
+    "P2SH,WITNESS",
+    "OK",
+    "P2SH(P2WSH) CHECKMULTISIG second key uncompressed and signing with the first key"
+],
+[
+    [
+        "",
+        "304402201ad6f9a516be7c718cc009231ca8e5dfcdcd213fdb7ac5e08ba5890725663c9502203fc7b9be87a49e8b868fc733df81f98f50bd8e0f26f8804c664571ba9fa5696341",
+        "5141048282263212c609d9ea2a6e3e172de238d8c39cabd5ac1ca10646e23fd5f5150811f8a8098557dfe45e8256e830b60ace62d613ac2f7b17bed31b6eaff6e26caf210279be667ef9dcbbac55a06295ce870b07029bfcdb2dce28d959f2815b16f8179852ae",
+        0.00000001
+    ],
+    "",
+    "0 0x20 0x230828ed48871f0f362ce9432aa52f620f442cc8d9ce7a8b5e798365595a38bb",
+    "P2SH,WITNESS,WITNESS_PUBKEYTYPE",
+    "OK",
+    "P2WSH CHECKMULTISIG with second key uncompressed and signing with the first key should pass as the uncompressed key is not used"
+],
+[
+    [
+        "",
+        "304402200331bda18fef935c2665a0e60fa6e1aadb34048505c8cffeaf0c37ad3014150f022068c96fd0df0cd9f91f1d5398121bee362390d512524f886cb544531bd75c206041",
+        "5141048282263212c609d9ea2a6e3e172de238d8c39cabd5ac1ca10646e23fd5f5150811f8a8098557dfe45e8256e830b60ace62d613ac2f7b17bed31b6eaff6e26caf210279be667ef9dcbbac55a06295ce870b07029bfcdb2dce28d959f2815b16f8179852ae",
+        0.00000001
+    ],
+    "0x22 0x0020230828ed48871f0f362ce9432aa52f620f442cc8d9ce7a8b5e798365595a38bb",
+    "HASH160 0x14 0x3478e7019ce61a68148f87549579b704cbe4c393 EQUAL",
+    "P2SH,WITNESS,WITNESS_PUBKEYTYPE",
+    "OK",
+    "P2SH(P2WSH) CHECKMULTISIG with second key uncompressed and signing with the first key should pass as the uncompressed key is not used"
+],
+[
+    [
+        "",
+        "304402201e09a2a5702eb3c9cf2da0af7a0b66c3c62ba6245cac79eb29d4d753d7bcf0fc02201c654f1b4f0fc4bef5de293b718ee604b283e8192ff2d0f09b28fcbfb11b14ca41",
+        "5141048282263212c609d9ea2a6e3e172de238d8c39cabd5ac1ca10646e23fd5f5150811f8a8098557dfe45e8256e830b60ace62d613ac2f7b17bed31b6eaff6e26caf210279be667ef9dcbbac55a06295ce870b07029bfcdb2dce28d959f2815b16f8179852ae",
+        0.00000001
+    ],
+    "",
+    "0 0x20 0x230828ed48871f0f362ce9432aa52f620f442cc8d9ce7a8b5e798365595a38bb",
+    "P2SH,WITNESS",
+    "OK",
+    "P2WSH CHECKMULTISIG with second key uncompressed and signing with the second key"
+],
+[
+    [
+        "",
+        "3044022048b7171feb9bf4fad36e9cad5115fb60083c281a341af25aa94f81e0cdafa89802201da33b76efd77551839297a67119c0cd7155c1a8c305e49abd32cba89319819241",
+        "5141048282263212c609d9ea2a6e3e172de238d8c39cabd5ac1ca10646e23fd5f5150811f8a8098557dfe45e8256e830b60ace62d613ac2f7b17bed31b6eaff6e26caf210279be667ef9dcbbac55a06295ce870b07029bfcdb2dce28d959f2815b16f8179852ae",
+        0.00000001
+    ],
+    "0x22 0x0020230828ed48871f0f362ce9432aa52f620f442cc8d9ce7a8b5e798365595a38bb",
+    "HASH160 0x14 0x3478e7019ce61a68148f87549579b704cbe4c393 EQUAL",
+    "P2SH,WITNESS",
+    "OK",
+    "P2SH(P2WSH) CHECKMULTISIG with second key uncompressed and signing with the second key"
+],
+[
+    [
+        "",
+        "304402201e09a2a5702eb3c9cf2da0af7a0b66c3c62ba6245cac79eb29d4d753d7bcf0fc02201c654f1b4f0fc4bef5de293b718ee604b283e8192ff2d0f09b28fcbfb11b14ca41",
+        "5141048282263212c609d9ea2a6e3e172de238d8c39cabd5ac1ca10646e23fd5f5150811f8a8098557dfe45e8256e830b60ace62d613ac2f7b17bed31b6eaff6e26caf210279be667ef9dcbbac55a06295ce870b07029bfcdb2dce28d959f2815b16f8179852ae",
+        0.00000001
+    ],
+    "",
+    "0 0x20 0x230828ed48871f0f362ce9432aa52f620f442cc8d9ce7a8b5e798365595a38bb",
+    "P2SH,WITNESS,WITNESS_PUBKEYTYPE",
+    "WITNESS_PUBKEYTYPE",
+    "P2WSH CHECKMULTISIG with second key uncompressed and signing with the second key"
+],
+[
+    [
+        "",
+        "3044022048b7171feb9bf4fad36e9cad5115fb60083c281a341af25aa94f81e0cdafa89802201da33b76efd77551839297a67119c0cd7155c1a8c305e49abd32cba89319819241",
+        "5141048282263212c609d9ea2a6e3e172de238d8c39cabd5ac1ca10646e23fd5f5150811f8a8098557dfe45e8256e830b60ace62d613ac2f7b17bed31b6eaff6e26caf210279be667ef9dcbbac55a06295ce870b07029bfcdb2dce28d959f2815b16f8179852ae",
+        0.00000001
+    ],
+    "0x22 0x0020230828ed48871f0f362ce9432aa52f620f442cc8d9ce7a8b5e798365595a38bb",
+    "HASH160 0x14 0x3478e7019ce61a68148f87549579b704cbe4c393 EQUAL",
+    "P2SH,WITNESS,WITNESS_PUBKEYTYPE",
+    "WITNESS_PUBKEYTYPE",
+    "P2SH(P2WSH) CHECKMULTISIG with second key uncompressed and signing with the second key"
+],
+
+["Testing with uncompressed keys in witness v0 without WITNESS_PUBKEYTYPE"],
+[
+    [
+        "304402200d461c140cfdfcf36b94961db57ae8c18d1cb80e9d95a9e47ac22470c1bf125502201c8dc1cbfef6a3ef90acbbb992ca22fe9466ee6f9d4898eda277a7ac3ab4b25101",
+        "410479be667ef9dcbbac55a06295ce870b07029bfcdb2dce28d959f2815b16f81798483ada7726a3c4655da4fbfc0e1108a8fd17b448a68554199c47d08ffb10d4b8ac",
+        0.00000001
+    ],
+    "",
+    "0 0x20 0xb95237b48faaa69eb078e1170be3b5cbb3fddf16d0a991e14ad274f7b33a4f64",
+    "P2SH,WITNESS",
+    "OK",
+    "Basic P2WSH"
+],
+[
+    [
+        "304402201e7216e5ccb3b61d46946ec6cc7e8c4e0117d13ac2fd4b152197e4805191c74202203e9903e33e84d9ee1dd13fb057afb7ccfb47006c23f6a067185efbc9dd780fc501",
+        "0479be667ef9dcbbac55a06295ce870b07029bfcdb2dce28d959f2815b16f81798483ada7726a3c4655da4fbfc0e1108a8fd17b448a68554199c47d08ffb10d4b8",
+        0.00000001
+    ],
+    "",
+    "0 0x14 0x91b24bf9f5288532960ac687abb035127b1d28a5",
+    "P2SH,WITNESS",
+    "OK",
+    "Basic P2WPKH"
+],
+[
+    [
+        "3044022066e02c19a513049d49349cf5311a1b012b7c4fae023795a18ab1d91c23496c22022025e216342c8e07ce8ef51e8daee88f84306a9de66236cab230bb63067ded1ad301",
+        "410479be667ef9dcbbac55a06295ce870b07029bfcdb2dce28d959f2815b16f81798483ada7726a3c4655da4fbfc0e1108a8fd17b448a68554199c47d08ffb10d4b8ac",
+        0.00000001
+    ],
+    "0x22 0x0020b95237b48faaa69eb078e1170be3b5cbb3fddf16d0a991e14ad274f7b33a4f64",
+    "HASH160 0x14 0xf386c2ba255cc56d20cfa6ea8b062f8b59945518 EQUAL",
+    "P2SH,WITNESS",
+    "OK",
+    "Basic P2SH(P2WSH)"
+],
+[
+    [
+        "304402200929d11561cd958460371200f82e9cae64c727a495715a31828e27a7ad57b36d0220361732ced04a6f97351ecca21a56d0b8cd4932c1da1f8f569a2b68e5e48aed7801",
+        "0479be667ef9dcbbac55a06295ce870b07029bfcdb2dce28d959f2815b16f81798483ada7726a3c4655da4fbfc0e1108a8fd17b448a68554199c47d08ffb10d4b8",
+        0.00000001
+    ],
+    "0x16 0x001491b24bf9f5288532960ac687abb035127b1d28a5",
+    "HASH160 0x14 0x17743beb429c55c942d2ec703b98c4d57c2df5c6 EQUAL",
+    "P2SH,WITNESS",
+    "OK",
+    "Basic P2SH(P2WPKH)"
+],
+[
+    [
+        "304402202589f0512cb2408fb08ed9bd24f85eb3059744d9e4f2262d0b7f1338cff6e8b902206c0978f449693e0578c71bc543b11079fd0baae700ee5e9a6bee94db490af9fc01",
+        "41048282263212c609d9ea2a6e3e172de238d8c39cabd5ac1ca10646e23fd5f5150811f8a8098557dfe45e8256e830b60ace62d613ac2f7b17bed31b6eaff6e26cafac",
+        0.00000000
+    ],
+    "",
+    "0 0x20 0xac8ebd9e52c17619a381fa4f71aebb696087c6ef17c960fd0587addad99c0610",
+    "P2SH,WITNESS",
+    "EVAL_FALSE",
+    "Basic P2WSH with the wrong key"
+],
+[
+    [
+        "304402206ef7fdb2986325d37c6eb1a8bb24aeb46dede112ed8fc76c7d7500b9b83c0d3d02201edc2322c794fe2d6b0bd73ed319e714aa9b86d8891961530d5c9b7156b60d4e01",
+        "048282263212c609d9ea2a6e3e172de238d8c39cabd5ac1ca10646e23fd5f5150811f8a8098557dfe45e8256e830b60ace62d613ac2f7b17bed31b6eaff6e26caf",
+        0.00000000
+    ],
+    "",
+    "0 0x14 0x7cf9c846cd4882efec4bf07e44ebdad495c94f4b",
+    "P2SH,WITNESS",
+    "EVAL_FALSE",
+    "Basic P2WPKH with the wrong key"
+],
+[
+    [
+        "30440220069ea3581afaf8187f63feee1fd2bd1f9c0dc71ea7d6e8a8b07ee2ebcf824bf402201a4fdef4c532eae59223be1eda6a397fc835142d4ddc6c74f4aa85b766a5c16f01",
+        "41048282263212c609d9ea2a6e3e172de238d8c39cabd5ac1ca10646e23fd5f5150811f8a8098557dfe45e8256e830b60ace62d613ac2f7b17bed31b6eaff6e26cafac",
+        0.00000000
+    ],
+    "0x22 0x0020ac8ebd9e52c17619a381fa4f71aebb696087c6ef17c960fd0587addad99c0610",
+    "HASH160 0x14 0x61039a003883787c0d6ebc66d97fdabe8e31449d EQUAL",
+    "P2SH,WITNESS",
+    "EVAL_FALSE",
+    "Basic P2SH(P2WSH) with the wrong key"
+],
+[
+    [
+        "304402204209e49457c2358f80d0256bc24535b8754c14d08840fc4be762d6f5a0aed80b02202eaf7d8fc8d62f60c67adcd99295528d0e491ae93c195cec5a67e7a09532a88001",
+        "048282263212c609d9ea2a6e3e172de238d8c39cabd5ac1ca10646e23fd5f5150811f8a8098557dfe45e8256e830b60ace62d613ac2f7b17bed31b6eaff6e26caf",
+        0.00000000
+    ],
+    "0x16 0x00147cf9c846cd4882efec4bf07e44ebdad495c94f4b",
+    "HASH160 0x14 0x4e0c2aed91315303fc6a1dc4c7bc21c88f75402e EQUAL",
+    "P2SH,WITNESS",
+    "EVAL_FALSE",
+    "Basic P2SH(P2WPKH) with the wrong key"
+],
+[
+    [
+        "304402202589f0512cb2408fb08ed9bd24f85eb3059744d9e4f2262d0b7f1338cff6e8b902206c0978f449693e0578c71bc543b11079fd0baae700ee5e9a6bee94db490af9fc01",
+        "41048282263212c609d9ea2a6e3e172de238d8c39cabd5ac1ca10646e23fd5f5150811f8a8098557dfe45e8256e830b60ace62d613ac2f7b17bed31b6eaff6e26cafac",
+        0.00000000
+    ],
+    "",
+    "0 0x20 0xac8ebd9e52c17619a381fa4f71aebb696087c6ef17c960fd0587addad99c0610",
+    "P2SH",
+    "OK",
+    "Basic P2WSH with the wrong key but no WITNESS"
+],
+[
+    [
+        "304402206ef7fdb2986325d37c6eb1a8bb24aeb46dede112ed8fc76c7d7500b9b83c0d3d02201edc2322c794fe2d6b0bd73ed319e714aa9b86d8891961530d5c9b7156b60d4e01",
+        "048282263212c609d9ea2a6e3e172de238d8c39cabd5ac1ca10646e23fd5f5150811f8a8098557dfe45e8256e830b60ace62d613ac2f7b17bed31b6eaff6e26caf",
+        0.00000000
+    ],
+    "",
+    "0 0x14 0x7cf9c846cd4882efec4bf07e44ebdad495c94f4b",
+    "P2SH",
+    "OK",
+    "Basic P2WPKH with the wrong key but no WITNESS"
+],
+[
+    [
+        "30440220069ea3581afaf8187f63feee1fd2bd1f9c0dc71ea7d6e8a8b07ee2ebcf824bf402201a4fdef4c532eae59223be1eda6a397fc835142d4ddc6c74f4aa85b766a5c16f01",
+        "41048282263212c609d9ea2a6e3e172de238d8c39cabd5ac1ca10646e23fd5f5150811f8a8098557dfe45e8256e830b60ace62d613ac2f7b17bed31b6eaff6e26cafac",
+        0.00000000
+    ],
+    "0x22 0x0020ac8ebd9e52c17619a381fa4f71aebb696087c6ef17c960fd0587addad99c0610",
+    "HASH160 0x14 0x61039a003883787c0d6ebc66d97fdabe8e31449d EQUAL",
+    "P2SH",
+    "OK",
+    "Basic P2SH(P2WSH) with the wrong key but no WITNESS"
+],
+[
+    [
+        "304402204209e49457c2358f80d0256bc24535b8754c14d08840fc4be762d6f5a0aed80b02202eaf7d8fc8d62f60c67adcd99295528d0e491ae93c195cec5a67e7a09532a88001",
+        "048282263212c609d9ea2a6e3e172de238d8c39cabd5ac1ca10646e23fd5f5150811f8a8098557dfe45e8256e830b60ace62d613ac2f7b17bed31b6eaff6e26caf",
+        0.00000000
+    ],
+    "0x16 0x00147cf9c846cd4882efec4bf07e44ebdad495c94f4b",
+    "HASH160 0x14 0x4e0c2aed91315303fc6a1dc4c7bc21c88f75402e EQUAL",
+    "P2SH",
+    "OK",
+    "Basic P2SH(P2WPKH) with the wrong key but no WITNESS"
+],
+[
+    [
+        "3044022066faa86e74e8b30e82691b985b373de4f9e26dc144ec399c4f066aa59308e7c202204712b86f28c32503faa051dbeabff2c238ece861abc36c5e0b40b1139ca222f001",
+        "410479be667ef9dcbbac55a06295ce870b07029bfcdb2dce28d959f2815b16f81798483ada7726a3c4655da4fbfc0e1108a8fd17b448a68554199c47d08ffb10d4b8ac",
+        0.00000000
+    ],
+    "",
+    "0 0x20 0xb95237b48faaa69eb078e1170be3b5cbb3fddf16d0a991e14ad274f7b33a4f64",
+    "P2SH,WITNESS",
+    "EVAL_FALSE",
+    "Basic P2WSH with wrong value"
+],
+[
+    [
+        "304402203b3389b87448d7dfdb5e82fb854fcf92d7925f9938ea5444e36abef02c3d6a9602202410bc3265049abb07fd2e252c65ab7034d95c9d5acccabe9fadbdc63a52712601",
+        "0479be667ef9dcbbac55a06295ce870b07029bfcdb2dce28d959f2815b16f81798483ada7726a3c4655da4fbfc0e1108a8fd17b448a68554199c47d08ffb10d4b8",
+        0.00000000
+    ],
+    "",
+    "0 0x14 0x91b24bf9f5288532960ac687abb035127b1d28a5",
+    "P2SH,WITNESS",
+    "EVAL_FALSE",
+    "Basic P2WPKH with wrong value"
+],
+[
+    [
+        "3044022000a30c4cfc10e4387be528613575434826ad3c15587475e0df8ce3b1746aa210022008149265e4f8e9dafe1f3ea50d90cb425e9e40ea7ebdd383069a7cfa2b77004701",
+        "410479be667ef9dcbbac55a06295ce870b07029bfcdb2dce28d959f2815b16f81798483ada7726a3c4655da4fbfc0e1108a8fd17b448a68554199c47d08ffb10d4b8ac",
+        0.00000000
+    ],
+    "0x22 0x0020b95237b48faaa69eb078e1170be3b5cbb3fddf16d0a991e14ad274f7b33a4f64",
+    "HASH160 0x14 0xf386c2ba255cc56d20cfa6ea8b062f8b59945518 EQUAL",
+    "P2SH,WITNESS",
+    "EVAL_FALSE",
+    "Basic P2SH(P2WSH) with wrong value"
+],
+[
+    [
+        "304402204fc3a2cd61a47913f2a5f9107d0ad4a504c7b31ee2d6b3b2f38c2b10ee031e940220055d58b7c3c281aaa381d8f486ac0f3e361939acfd568046cb6a311cdfa974cf01",
+        "0479be667ef9dcbbac55a06295ce870b07029bfcdb2dce28d959f2815b16f81798483ada7726a3c4655da4fbfc0e1108a8fd17b448a68554199c47d08ffb10d4b8",
+        0.00000000
+    ],
+    "0x16 0x001491b24bf9f5288532960ac687abb035127b1d28a5",
+    "HASH160 0x14 0x17743beb429c55c942d2ec703b98c4d57c2df5c6 EQUAL",
+    "P2SH,WITNESS",
+    "EVAL_FALSE",
+    "Basic P2SH(P2WPKH) with wrong value"
+],
+[
+    [
+        "304402205ae57ae0534c05ca9981c8a6cdf353b505eaacb7375f96681a2d1a4ba6f02f84022056248e68643b7d8ce7c7d128c9f1f348bcab8be15d094ad5cadd24251a28df8001",
+        "0479be667ef9dcbbac55a06295ce870b07029bfcdb2dce28d959f2815b16f81798483ada7726a3c4655da4fbfc0e1108a8fd17b448a68554199c47d08ffb10d4b8",
+        0.00000000
+    ],
+    "",
+    "1 0x14 0x91b24bf9f5288532960ac687abb035127b1d28a5",
+    "DISCOURAGE_UPGRADABLE_WITNESS_PROGRAM,P2SH,WITNESS",
+    "DISCOURAGE_UPGRADABLE_WITNESS_PROGRAM",
+    "P2WPKH with future witness version"
+],
+[
+    [
+        "3044022064100ca0e2a33332136775a86cd83d0230e58b9aebb889c5ac952abff79a46ef02205f1bf900e022039ad3091bdaf27ac2aef3eae9ed9f190d821d3e508405b9513101",
+        "0479be667ef9dcbbac55a06295ce870b07029bfcdb2dce28d959f2815b16f81798483ada7726a3c4655da4fbfc0e1108a8fd17b448a68554199c47d08ffb10d4b8",
+        0.00000000
+    ],
+    "",
+    "0 0x1f 0xb34b78da162751647974d5cb7410aa428ad339dbf7d1e16e833f68a0cbf1c3",
+    "P2SH,WITNESS",
+    "WITNESS_PROGRAM_WRONG_LENGTH",
+    "P2WPKH with wrong witness program length"
+],
+[
+    "",
+    "0 0x20 0xb95237b48faaa69eb078e1170be3b5cbb3fddf16d0a991e14ad274f7b33a4f64",
+    "P2SH,WITNESS",
+    "WITNESS_PROGRAM_WITNESS_EMPTY",
+    "P2WSH with empty witness"
+],
+[
+    [
+        "3044022039105b995a5f448639a997a5c90fda06f50b49df30c3bdb6663217bf79323db002206fecd54269dec569fcc517178880eb58bb40f381a282bb75766ff3637d5f4b4301",
+        "400479be667ef9dcbbac55a06295ce870b07029bfcdb2dce28d959f2815b16f81798483ada7726a3c4655da4fbfc0e1108a8fd17b448a68554199c47d08ffb10d4b8ac",
+        0.00000000
+    ],
+    "",
+    "0 0x20 0xb95237b48faaa69eb078e1170be3b5cbb3fddf16d0a991e14ad274f7b33a4f64",
+    "P2SH,WITNESS",
+    "WITNESS_PROGRAM_MISMATCH",
+    "P2WSH with witness program mismatch"
+],
+[
+    [
+        "304402201a96950593cb0af32d080b0f193517f4559241a8ebd1e95e414533ad64a3f423022047f4f6d3095c23235bdff3aeff480d0529c027a3f093cb265b7cbf148553b85101",
+        "0479be667ef9dcbbac55a06295ce870b07029bfcdb2dce28d959f2815b16f81798483ada7726a3c4655da4fbfc0e1108a8fd17b448a68554199c47d08ffb10d4b8",
+        "",
+        0.00000000
+    ],
+    "",
+    "0 0x14 0x91b24bf9f5288532960ac687abb035127b1d28a5",
+    "P2SH,WITNESS",
+    "WITNESS_PROGRAM_MISMATCH",
+    "P2WPKH with witness program mismatch"
+],
+[
+    [
+        "304402201a96950593cb0af32d080b0f193517f4559241a8ebd1e95e414533ad64a3f423022047f4f6d3095c23235bdff3aeff480d0529c027a3f093cb265b7cbf148553b85101",
+        "0479be667ef9dcbbac55a06295ce870b07029bfcdb2dce28d959f2815b16f81798483ada7726a3c4655da4fbfc0e1108a8fd17b448a68554199c47d08ffb10d4b8",
+        0.00000000
+    ],
+    "11",
+    "0 0x14 0x91b24bf9f5288532960ac687abb035127b1d28a5",
+    "P2SH,WITNESS",
+    "WITNESS_MALLEATED",
+    "P2WPKH with non-empty scriptSig"
+],
+[
+    [
+        "304402204209e49457c2358f80d0256bc24535b8754c14d08840fc4be762d6f5a0aed80b02202eaf7d8fc8d62f60c67adcd99295528d0e491ae93c195cec5a67e7a09532a88001",
+        "048282263212c609d9ea2a6e3e172de238d8c39cabd5ac1ca10646e23fd5f5150811f8a8098557dfe45e8256e830b60ace62d613ac2f7b17bed31b6eaff6e26caf",
+        0.00000000
+    ],
+    "11 0x16 0x00147cf9c846cd4882efec4bf07e44ebdad495c94f4b",
+    "HASH160 0x14 0x4e0c2aed91315303fc6a1dc4c7bc21c88f75402e EQUAL",
+    "P2SH,WITNESS",
+    "WITNESS_MALLEATED_P2SH",
+    "P2SH(P2WPKH) with superfluous push in scriptSig"
+],
+[
+    [
+        "",
+        0.00000000
+    ],
+    "0x47 0x304402200a5c6163f07b8d3b013c4d1d6dba25e780b39658d79ba37af7057a3b7f15ffa102201fd9b4eaa9943f734928b99a83592c2e7bf342ea2680f6a2bb705167966b742001",
+    "0x41 0x0479be667ef9dcbbac55a06295ce870b07029bfcdb2dce28d959f2815b16f81798483ada7726a3c4655da4fbfc0e1108a8fd17b448a68554199c47d08ffb10d4b8 CHECKSIG",
+    "P2SH,WITNESS",
+    "WITNESS_UNEXPECTED",
+    "P2PK with witness"
+],
+
+["Testing with compressed keys in witness v0 with WITNESS_PUBKEYTYPE"],
+[
+    [
+        "304402204256146fcf8e73b0fd817ffa2a4e408ff0418ff987dd08a4f485b62546f6c43c02203f3c8c3e2febc051e1222867f5f9d0eaf039d6792911c10940aa3cc74123378e01",
+        "210279be667ef9dcbbac55a06295ce870b07029bfcdb2dce28d959f2815b16f81798ac",
+        0.00000001
+    ],
+    "",
+    "0 0x20 0x1863143c14c5166804bd19203356da136c985678cd4d27a1b8c6329604903262",
+    "P2SH,WITNESS,WITNESS_PUBKEYTYPE",
+    "OK",
+    "Basic P2WSH with compressed key"
+],
+[
+    [
+        "304402204edf27486f11432466b744df533e1acac727e0c83e5f912eb289a3df5bf8035f022075809fdd876ede40ad21667eba8b7e96394938f9c9c50f11b6a1280cce2cea8601",
+        "0279be667ef9dcbbac55a06295ce870b07029bfcdb2dce28d959f2815b16f81798",
+        0.00000001
+    ],
+    "",
+    "0 0x14 0x751e76e8199196d454941c45d1b3a323f1433bd6",
+    "P2SH,WITNESS,WITNESS_PUBKEYTYPE",
+    "OK",
+    "Basic P2WPKH with compressed key"
+],
+[
+    [
+        "304402203a549090cc46bce1e5e95c4922ea2c12747988e0207b04c42f81cdbe87bb1539022050f57a245b875fd5119c419aaf050bcdf41384f0765f04b809e5bced1fe7093d01",
+        "210279be667ef9dcbbac55a06295ce870b07029bfcdb2dce28d959f2815b16f81798ac",
+        0.00000001
+    ],
+    "0x22 0x00201863143c14c5166804bd19203356da136c985678cd4d27a1b8c6329604903262",
+    "HASH160 0x14 0xe4300531190587e3880d4c3004f5355d88ff928d EQUAL",
+    "P2SH,WITNESS,WITNESS_PUBKEYTYPE",
+    "OK",
+    "Basic P2SH(P2WSH) with compressed key"
+],
+[
+    [
+        "304402201bc0d53046827f4a35a3166e33e3b3366c4085540dc383b95d21ed2ab11e368a0220333e78c6231214f5f8e59621e15d7eeab0d4e4d0796437e00bfbd2680c5f9c1701",
+        "0279be667ef9dcbbac55a06295ce870b07029bfcdb2dce28d959f2815b16f81798",
+        0.00000001
+    ],
+    "0x16 0x0014751e76e8199196d454941c45d1b3a323f1433bd6",
+    "HASH160 0x14 0xbcfeb728b584253d5f3f70bcb780e9ef218a68f4 EQUAL",
+    "P2SH,WITNESS,WITNESS_PUBKEYTYPE",
+    "OK",
+    "Basic P2SH(P2WPKH) with compressed key"
+],
+
+["Testing with uncompressed keys in witness v0 with WITNESS_PUBKEYTYPE"],
+[
+    [
+        "304402200d461c140cfdfcf36b94961db57ae8c18d1cb80e9d95a9e47ac22470c1bf125502201c8dc1cbfef6a3ef90acbbb992ca22fe9466ee6f9d4898eda277a7ac3ab4b25101",
+        "410479be667ef9dcbbac55a06295ce870b07029bfcdb2dce28d959f2815b16f81798483ada7726a3c4655da4fbfc0e1108a8fd17b448a68554199c47d08ffb10d4b8ac",
+        0.00000001
+    ],
+    "",
+    "0 0x20 0xb95237b48faaa69eb078e1170be3b5cbb3fddf16d0a991e14ad274f7b33a4f64",
+    "P2SH,WITNESS,WITNESS_PUBKEYTYPE",
+    "WITNESS_PUBKEYTYPE",
+    "Basic P2WSH"
+],
+[
+    [
+        "304402201e7216e5ccb3b61d46946ec6cc7e8c4e0117d13ac2fd4b152197e4805191c74202203e9903e33e84d9ee1dd13fb057afb7ccfb47006c23f6a067185efbc9dd780fc501",
+        "0479be667ef9dcbbac55a06295ce870b07029bfcdb2dce28d959f2815b16f81798483ada7726a3c4655da4fbfc0e1108a8fd17b448a68554199c47d08ffb10d4b8",
+        0.00000001
+    ],
+    "",
+    "0 0x14 0x91b24bf9f5288532960ac687abb035127b1d28a5",
+    "P2SH,WITNESS,WITNESS_PUBKEYTYPE",
+    "WITNESS_PUBKEYTYPE",
+    "Basic P2WPKH"
+],
+[
+    [
+        "3044022066e02c19a513049d49349cf5311a1b012b7c4fae023795a18ab1d91c23496c22022025e216342c8e07ce8ef51e8daee88f84306a9de66236cab230bb63067ded1ad301",
+        "410479be667ef9dcbbac55a06295ce870b07029bfcdb2dce28d959f2815b16f81798483ada7726a3c4655da4fbfc0e1108a8fd17b448a68554199c47d08ffb10d4b8ac",
+        0.00000001
+    ],
+    "0x22 0x0020b95237b48faaa69eb078e1170be3b5cbb3fddf16d0a991e14ad274f7b33a4f64",
+    "HASH160 0x14 0xf386c2ba255cc56d20cfa6ea8b062f8b59945518 EQUAL",
+    "P2SH,WITNESS,WITNESS_PUBKEYTYPE",
+    "WITNESS_PUBKEYTYPE",
+    "Basic P2SH(P2WSH)"
+],
+[
+    [
+        "304402200929d11561cd958460371200f82e9cae64c727a495715a31828e27a7ad57b36d0220361732ced04a6f97351ecca21a56d0b8cd4932c1da1f8f569a2b68e5e48aed7801",
+        "0479be667ef9dcbbac55a06295ce870b07029bfcdb2dce28d959f2815b16f81798483ada7726a3c4655da4fbfc0e1108a8fd17b448a68554199c47d08ffb10d4b8",
+        0.00000001
+    ],
+    "0x16 0x001491b24bf9f5288532960ac687abb035127b1d28a5",
+    "HASH160 0x14 0x17743beb429c55c942d2ec703b98c4d57c2df5c6 EQUAL",
+    "P2SH,WITNESS,WITNESS_PUBKEYTYPE",
+    "WITNESS_PUBKEYTYPE",
+    "Basic P2SH(P2WPKH)"
+],
+
+["Testing P2WSH multisig with compressed keys"],
+[
+    [
+        "",
+        "304402207eb8a59b5c65fc3f6aeef77066556ed5c541948a53a3ba7f7c375b8eed76ee7502201e036a7a9a98ff919ff94dc905d67a1ec006f79ef7cff0708485c8bb79dce38e01",
+        "5121038282263212c609d9ea2a6e3e172de238d8c39cabd5ac1ca10646e23fd5f51508210279be667ef9dcbbac55a06295ce870b07029bfcdb2dce28d959f2815b16f8179852ae",
+        0.00000001
+    ],
+    "",
+    "0 0x20 0x06c24420938f0fa3c1cb2707d867154220dca365cdbfa0dd2a83854730221460",
+    "P2SH,WITNESS,WITNESS_PUBKEYTYPE",
+    "OK",
+    "P2WSH CHECKMULTISIG with compressed keys"
+],
+[
+    [
+        "",
+        "3044022033706aed33b8155d5486df3b9bca8cdd3bd4bdb5436dce46d72cdaba51d22b4002203626e94fe53a178af46624f17315c6931f20a30b103f5e044e1eda0c3fe185c601",
+        "5121038282263212c609d9ea2a6e3e172de238d8c39cabd5ac1ca10646e23fd5f51508210279be667ef9dcbbac55a06295ce870b07029bfcdb2dce28d959f2815b16f8179852ae",
+        0.00000001
+    ],
+    "0x22 0x002006c24420938f0fa3c1cb2707d867154220dca365cdbfa0dd2a83854730221460",
+    "HASH160 0x14 0x26282aad7c29369d15fed062a778b6100d31a340 EQUAL",
+    "P2SH,WITNESS,WITNESS_PUBKEYTYPE",
+    "OK",
+    "P2SH(P2WSH) CHECKMULTISIG with compressed keys"
+],
+[
+    [
+        "",
+        "304402204048b7371ab1c544362efb89af0c80154747d665aa4fcfb2edfd2d161e57b42e02207e043748e96637080ffc3acbd4dcc6fee1e58d30f6d1269535f32188e5ddae7301",
+        "5121038282263212c609d9ea2a6e3e172de238d8c39cabd5ac1ca10646e23fd5f51508210279be667ef9dcbbac55a06295ce870b07029bfcdb2dce28d959f2815b16f8179852ae",
+        0.00000001
+    ],
+    "",
+    "0 0x20 0x06c24420938f0fa3c1cb2707d867154220dca365cdbfa0dd2a83854730221460",
+    "P2SH,WITNESS,WITNESS_PUBKEYTYPE",
+    "OK",
+    "P2WSH CHECKMULTISIG with compressed keys"
+],
+[
+    [
+        "",
+        "3044022073902ef0b8a554c36c44cc03c1b64df96ce2914ebcf946f5bb36078fd5245cdf02205b148f1ba127065fb8c83a5a9576f2dcd111739788ed4bb3ee08b2bd3860c91c01",
+        "5121038282263212c609d9ea2a6e3e172de238d8c39cabd5ac1ca10646e23fd5f51508210279be667ef9dcbbac55a06295ce870b07029bfcdb2dce28d959f2815b16f8179852ae",
+        0.00000001
+    ],
+    "0x22 0x002006c24420938f0fa3c1cb2707d867154220dca365cdbfa0dd2a83854730221460",
+    "HASH160 0x14 0x26282aad7c29369d15fed062a778b6100d31a340 EQUAL",
+    "P2SH,WITNESS,WITNESS_PUBKEYTYPE",
+    "OK",
+    "P2SH(P2WSH) CHECKMULTISIG with compressed keys"
+],
+
+["Testing P2WSH multisig with compressed and uncompressed keys (first key being the key closer to the top of stack)"],
+[
+    [
+        "",
+        "304402202d092ededd1f060609dbf8cb76950634ff42b3e62cf4adb69ab92397b07d742302204ff886f8d0817491a96d1daccdcc820f6feb122ee6230143303100db37dfa79f01",
+        "5121038282263212c609d9ea2a6e3e172de238d8c39cabd5ac1ca10646e23fd5f51508410479be667ef9dcbbac55a06295ce870b07029bfcdb2dce28d959f2815b16f81798483ada7726a3c4655da4fbfc0e1108a8fd17b448a68554199c47d08ffb10d4b852ae",
+        0.00000001
+    ],
+    "",
+    "0 0x20 0x08a6665ebfd43b02323423e764e185d98d1587f903b81507dbb69bfc41005efa",
+    "P2SH,WITNESS",
+    "OK",
+    "P2WSH CHECKMULTISIG with first key uncompressed and signing with the first key"
+],
+[
+    [
+        "",
+        "304402202dd7e91243f2235481ffb626c3b7baf2c859ae3a5a77fb750ef97b99a8125dc002204960de3d3c3ab9496e218ec57e5240e0e10a6f9546316fe240c216d45116d29301",
+        "5121038282263212c609d9ea2a6e3e172de238d8c39cabd5ac1ca10646e23fd5f51508410479be667ef9dcbbac55a06295ce870b07029bfcdb2dce28d959f2815b16f81798483ada7726a3c4655da4fbfc0e1108a8fd17b448a68554199c47d08ffb10d4b852ae",
+        0.00000001
+    ],
+    "0x22 0x002008a6665ebfd43b02323423e764e185d98d1587f903b81507dbb69bfc41005efa",
+    "HASH160 0x14 0x6f5ecd4b83b77f3c438f5214eff96454934fc5d1 EQUAL",
+    "P2SH,WITNESS",
+    "OK",
+    "P2SH(P2WSH) CHECKMULTISIG first key uncompressed and signing with the first key"
+],
+[
+    [
+        "",
+        "304402202d092ededd1f060609dbf8cb76950634ff42b3e62cf4adb69ab92397b07d742302204ff886f8d0817491a96d1daccdcc820f6feb122ee6230143303100db37dfa79f01",
+        "5121038282263212c609d9ea2a6e3e172de238d8c39cabd5ac1ca10646e23fd5f51508410479be667ef9dcbbac55a06295ce870b07029bfcdb2dce28d959f2815b16f81798483ada7726a3c4655da4fbfc0e1108a8fd17b448a68554199c47d08ffb10d4b852ae",
+        0.00000001
+    ],
+    "",
+    "0 0x20 0x08a6665ebfd43b02323423e764e185d98d1587f903b81507dbb69bfc41005efa",
+    "P2SH,WITNESS,WITNESS_PUBKEYTYPE",
+    "WITNESS_PUBKEYTYPE",
+    "P2WSH CHECKMULTISIG with first key uncompressed and signing with the first key"
+],
+[
+    [
+        "",
+        "304402202dd7e91243f2235481ffb626c3b7baf2c859ae3a5a77fb750ef97b99a8125dc002204960de3d3c3ab9496e218ec57e5240e0e10a6f9546316fe240c216d45116d29301",
+        "5121038282263212c609d9ea2a6e3e172de238d8c39cabd5ac1ca10646e23fd5f51508410479be667ef9dcbbac55a06295ce870b07029bfcdb2dce28d959f2815b16f81798483ada7726a3c4655da4fbfc0e1108a8fd17b448a68554199c47d08ffb10d4b852ae",
+        0.00000001
+    ],
+    "0x22 0x002008a6665ebfd43b02323423e764e185d98d1587f903b81507dbb69bfc41005efa",
+    "HASH160 0x14 0x6f5ecd4b83b77f3c438f5214eff96454934fc5d1 EQUAL",
+    "P2SH,WITNESS,WITNESS_PUBKEYTYPE",
+    "WITNESS_PUBKEYTYPE",
+    "P2SH(P2WSH) CHECKMULTISIG with first key uncompressed and signing with the first key"
+],
+[
+    [
+        "",
+        "304402201e9e6f7deef5b2f21d8223c5189b7d5e82d237c10e97165dd08f547c4e5ce6ed02206796372eb1cc6acb52e13ee2d7f45807780bf96b132cb6697f69434be74b1af901",
+        "5121038282263212c609d9ea2a6e3e172de238d8c39cabd5ac1ca10646e23fd5f51508410479be667ef9dcbbac55a06295ce870b07029bfcdb2dce28d959f2815b16f81798483ada7726a3c4655da4fbfc0e1108a8fd17b448a68554199c47d08ffb10d4b852ae",
+        0.00000001
+    ],
+    "",
+    "0 0x20 0x08a6665ebfd43b02323423e764e185d98d1587f903b81507dbb69bfc41005efa",
+    "P2SH,WITNESS",
+    "OK",
+    "P2WSH CHECKMULTISIG with first key uncompressed and signing with the second key"
+],
+[
+    [
+        "",
+        "3044022045e667f3f0f3147b95597a24babe9afecea1f649fd23637dfa7ed7e9f3ac18440220295748e81005231135289fe3a88338dabba55afa1bdb4478691337009d82b68d01",
+        "5121038282263212c609d9ea2a6e3e172de238d8c39cabd5ac1ca10646e23fd5f51508410479be667ef9dcbbac55a06295ce870b07029bfcdb2dce28d959f2815b16f81798483ada7726a3c4655da4fbfc0e1108a8fd17b448a68554199c47d08ffb10d4b852ae",
+        0.00000001
+    ],
+    "0x22 0x002008a6665ebfd43b02323423e764e185d98d1587f903b81507dbb69bfc41005efa",
+    "HASH160 0x14 0x6f5ecd4b83b77f3c438f5214eff96454934fc5d1 EQUAL",
+    "P2SH,WITNESS",
+    "OK",
+    "P2SH(P2WSH) CHECKMULTISIG with first key uncompressed and signing with the second key"
+],
+[
+    [
+        "",
+        "304402201e9e6f7deef5b2f21d8223c5189b7d5e82d237c10e97165dd08f547c4e5ce6ed02206796372eb1cc6acb52e13ee2d7f45807780bf96b132cb6697f69434be74b1af901",
+        "5121038282263212c609d9ea2a6e3e172de238d8c39cabd5ac1ca10646e23fd5f51508410479be667ef9dcbbac55a06295ce870b07029bfcdb2dce28d959f2815b16f81798483ada7726a3c4655da4fbfc0e1108a8fd17b448a68554199c47d08ffb10d4b852ae",
+        0.00000001
+    ],
+    "",
+    "0 0x20 0x08a6665ebfd43b02323423e764e185d98d1587f903b81507dbb69bfc41005efa",
+    "P2SH,WITNESS,WITNESS_PUBKEYTYPE",
+    "WITNESS_PUBKEYTYPE",
+    "P2WSH CHECKMULTISIG with first key uncompressed and signing with the second key"
+],
+[
+    [
+        "",
+        "3044022045e667f3f0f3147b95597a24babe9afecea1f649fd23637dfa7ed7e9f3ac18440220295748e81005231135289fe3a88338dabba55afa1bdb4478691337009d82b68d01",
+        "5121038282263212c609d9ea2a6e3e172de238d8c39cabd5ac1ca10646e23fd5f51508410479be667ef9dcbbac55a06295ce870b07029bfcdb2dce28d959f2815b16f81798483ada7726a3c4655da4fbfc0e1108a8fd17b448a68554199c47d08ffb10d4b852ae",
+        0.00000001
+    ],
+    "0x22 0x002008a6665ebfd43b02323423e764e185d98d1587f903b81507dbb69bfc41005efa",
+    "HASH160 0x14 0x6f5ecd4b83b77f3c438f5214eff96454934fc5d1 EQUAL",
+    "P2SH,WITNESS,WITNESS_PUBKEYTYPE",
+    "WITNESS_PUBKEYTYPE",
+    "P2SH(P2WSH) CHECKMULTISIG with first key uncompressed and signing with the second key"
+],
+[
+    [
+        "",
+        "3044022046f5367a261fd8f8d7de6eb390491344f8ec2501638fb9a1095a0599a21d3f4c02205c1b3b51d20091c5f1020841bbca87b44ebe25405c64e4acf758f2eae8665f8401",
+        "5141048282263212c609d9ea2a6e3e172de238d8c39cabd5ac1ca10646e23fd5f5150811f8a8098557dfe45e8256e830b60ace62d613ac2f7b17bed31b6eaff6e26caf210279be667ef9dcbbac55a06295ce870b07029bfcdb2dce28d959f2815b16f8179852ae",
+        0.00000001
+    ],
+    "",
+    "0 0x20 0x230828ed48871f0f362ce9432aa52f620f442cc8d9ce7a8b5e798365595a38bb",
+    "P2SH,WITNESS",
+    "OK",
+    "P2WSH CHECKMULTISIG with second key uncompressed and signing with the first key"
+],
+[
+    [
+        "",
+        "3044022053e210e4fb1881e6092fd75c3efc5163105599e246ded661c0ee2b5682cc2d6c02203a26b7ada8682a095b84c6d1b881637000b47d761fc837c4cee33555296d63f101",
+        "5141048282263212c609d9ea2a6e3e172de238d8c39cabd5ac1ca10646e23fd5f5150811f8a8098557dfe45e8256e830b60ace62d613ac2f7b17bed31b6eaff6e26caf210279be667ef9dcbbac55a06295ce870b07029bfcdb2dce28d959f2815b16f8179852ae",
+        0.00000001
+    ],
+    "0x22 0x0020230828ed48871f0f362ce9432aa52f620f442cc8d9ce7a8b5e798365595a38bb",
+    "HASH160 0x14 0x3478e7019ce61a68148f87549579b704cbe4c393 EQUAL",
+    "P2SH,WITNESS",
+    "OK",
+    "P2SH(P2WSH) CHECKMULTISIG second key uncompressed and signing with the first key"
+],
+[
+    [
+        "",
+        "3044022046f5367a261fd8f8d7de6eb390491344f8ec2501638fb9a1095a0599a21d3f4c02205c1b3b51d20091c5f1020841bbca87b44ebe25405c64e4acf758f2eae8665f8401",
+        "5141048282263212c609d9ea2a6e3e172de238d8c39cabd5ac1ca10646e23fd5f5150811f8a8098557dfe45e8256e830b60ace62d613ac2f7b17bed31b6eaff6e26caf210279be667ef9dcbbac55a06295ce870b07029bfcdb2dce28d959f2815b16f8179852ae",
+        0.00000001
+    ],
+    "",
+    "0 0x20 0x230828ed48871f0f362ce9432aa52f620f442cc8d9ce7a8b5e798365595a38bb",
+    "P2SH,WITNESS,WITNESS_PUBKEYTYPE",
+    "OK",
+    "P2WSH CHECKMULTISIG with second key uncompressed and signing with the first key should pass as the uncompressed key is not used"
+],
+[
+    [
+        "",
+        "3044022053e210e4fb1881e6092fd75c3efc5163105599e246ded661c0ee2b5682cc2d6c02203a26b7ada8682a095b84c6d1b881637000b47d761fc837c4cee33555296d63f101",
+        "5141048282263212c609d9ea2a6e3e172de238d8c39cabd5ac1ca10646e23fd5f5150811f8a8098557dfe45e8256e830b60ace62d613ac2f7b17bed31b6eaff6e26caf210279be667ef9dcbbac55a06295ce870b07029bfcdb2dce28d959f2815b16f8179852ae",
+        0.00000001
+    ],
+    "0x22 0x0020230828ed48871f0f362ce9432aa52f620f442cc8d9ce7a8b5e798365595a38bb",
+    "HASH160 0x14 0x3478e7019ce61a68148f87549579b704cbe4c393 EQUAL",
+    "P2SH,WITNESS,WITNESS_PUBKEYTYPE",
+    "OK",
+    "P2SH(P2WSH) CHECKMULTISIG with second key uncompressed and signing with the first key should pass as the uncompressed key is not used"
+],
+[
+    [
+        "",
+        "304402206c6d9f5daf85b54af2a93ec38b15ab27f205dbf5c735365ff12451e43613d1f40220736a44be63423ed5ebf53491618b7cc3d8a5093861908da853739c73717938b701",
+        "5141048282263212c609d9ea2a6e3e172de238d8c39cabd5ac1ca10646e23fd5f5150811f8a8098557dfe45e8256e830b60ace62d613ac2f7b17bed31b6eaff6e26caf210279be667ef9dcbbac55a06295ce870b07029bfcdb2dce28d959f2815b16f8179852ae",
+        0.00000001
+    ],
+    "",
+    "0 0x20 0x230828ed48871f0f362ce9432aa52f620f442cc8d9ce7a8b5e798365595a38bb",
+    "P2SH,WITNESS",
+    "OK",
+    "P2WSH CHECKMULTISIG with second key uncompressed and signing with the second key"
+],
+[
+    [
+        "",
+        "30440220687871bc6144012d75baf585bb26ce13997f7d8c626f4d8825b069c3b2d064470220108936fe1c57327764782253e99090b09c203ec400ed35ce9e026ce2ecf842a001",
+        "5141048282263212c609d9ea2a6e3e172de238d8c39cabd5ac1ca10646e23fd5f5150811f8a8098557dfe45e8256e830b60ace62d613ac2f7b17bed31b6eaff6e26caf210279be667ef9dcbbac55a06295ce870b07029bfcdb2dce28d959f2815b16f8179852ae",
+        0.00000001
+    ],
+    "0x22 0x0020230828ed48871f0f362ce9432aa52f620f442cc8d9ce7a8b5e798365595a38bb",
+    "HASH160 0x14 0x3478e7019ce61a68148f87549579b704cbe4c393 EQUAL",
+    "P2SH,WITNESS",
+    "OK",
+    "P2SH(P2WSH) CHECKMULTISIG with second key uncompressed and signing with the second key"
+],
+[
+    [
+        "",
+        "304402206c6d9f5daf85b54af2a93ec38b15ab27f205dbf5c735365ff12451e43613d1f40220736a44be63423ed5ebf53491618b7cc3d8a5093861908da853739c73717938b701",
+        "5141048282263212c609d9ea2a6e3e172de238d8c39cabd5ac1ca10646e23fd5f5150811f8a8098557dfe45e8256e830b60ace62d613ac2f7b17bed31b6eaff6e26caf210279be667ef9dcbbac55a06295ce870b07029bfcdb2dce28d959f2815b16f8179852ae",
+        0.00000001
+    ],
+    "",
+    "0 0x20 0x230828ed48871f0f362ce9432aa52f620f442cc8d9ce7a8b5e798365595a38bb",
+    "P2SH,WITNESS,WITNESS_PUBKEYTYPE",
+    "WITNESS_PUBKEYTYPE",
+    "P2WSH CHECKMULTISIG with second key uncompressed and signing with the second key"
+],
+[
+    [
+        "",
+        "30440220687871bc6144012d75baf585bb26ce13997f7d8c626f4d8825b069c3b2d064470220108936fe1c57327764782253e99090b09c203ec400ed35ce9e026ce2ecf842a001",
+        "5141048282263212c609d9ea2a6e3e172de238d8c39cabd5ac1ca10646e23fd5f5150811f8a8098557dfe45e8256e830b60ace62d613ac2f7b17bed31b6eaff6e26caf210279be667ef9dcbbac55a06295ce870b07029bfcdb2dce28d959f2815b16f8179852ae",
+        0.00000001
+    ],
+    "0x22 0x0020230828ed48871f0f362ce9432aa52f620f442cc8d9ce7a8b5e798365595a38bb",
+    "HASH160 0x14 0x3478e7019ce61a68148f87549579b704cbe4c393 EQUAL",
+    "P2SH,WITNESS,WITNESS_PUBKEYTYPE",
+    "WITNESS_PUBKEYTYPE",
+    "P2SH(P2WSH) CHECKMULTISIG with second key uncompressed and signing with the second key"
+],
+
+["CHECKSEQUENCEVERIFY tests"],
+["", "CHECKSEQUENCEVERIFY", "CHECKSEQUENCEVERIFY", "INVALID_STACK_OPERATION", "CSV automatically fails on an empty stack"],
+["-1", "CHECKSEQUENCEVERIFY", "CHECKSEQUENCEVERIFY", "NEGATIVE_LOCKTIME", "CSV automatically fails if stack top is negative"],
+["0x0100", "CHECKSEQUENCEVERIFY", "CHECKSEQUENCEVERIFY,MINIMALDATA", "UNKNOWN_ERROR", "CSV fails if stack top is not minimally encoded"],
+["0", "CHECKSEQUENCEVERIFY", "CHECKSEQUENCEVERIFY", "UNSATISFIED_LOCKTIME", "CSV fails if stack top bit 1 << 31 is set and the tx version < 2"],
+["4294967296", "CHECKSEQUENCEVERIFY", "CHECKSEQUENCEVERIFY", "UNSATISFIED_LOCKTIME",
+  "CSV fails if stack top bit 1 << 31 is not set, and tx version < 2"],
+
+["MINIMALIF tests"],
+["MINIMALIF is not applied to non-segwit scripts"],
+["1", "IF 1 ENDIF", "P2SH,WITNESS,MINIMALIF", "OK"],
+["2", "IF 1 ENDIF", "P2SH,WITNESS,MINIMALIF", "OK"],
+["0x02 0x0100", "IF 1 ENDIF", "P2SH,WITNESS,MINIMALIF", "OK"],
+["0", "IF 1 ENDIF", "P2SH,WITNESS,MINIMALIF", "EVAL_FALSE"],
+["0x01 0x00", "IF 1 ENDIF", "P2SH,WITNESS,MINIMALIF", "EVAL_FALSE"],
+["1", "NOTIF 1 ENDIF", "P2SH,WITNESS,MINIMALIF", "EVAL_FALSE"],
+["2", "NOTIF 1 ENDIF", "P2SH,WITNESS,MINIMALIF", "EVAL_FALSE"],
+["0x02 0x0100", "NOTIF 1 ENDIF", "P2SH,WITNESS,MINIMALIF", "EVAL_FALSE"],
+["0", "NOTIF 1 ENDIF", "P2SH,WITNESS,MINIMALIF", "OK"],
+["0x01 0x00", "NOTIF 1 ENDIF", "P2SH,WITNESS,MINIMALIF", "OK"],
+["Normal P2SH IF 1 ENDIF"],
+["1 0x03 0x635168", "HASH160 0x14 0xe7309652a8e3f600f06f5d8d52d6df03d2176cc3 EQUAL", "P2SH,WITNESS,MINIMALIF", "OK"],
+["2 0x03 0x635168", "HASH160 0x14 0xe7309652a8e3f600f06f5d8d52d6df03d2176cc3 EQUAL", "P2SH,WITNESS,MINIMALIF", "OK"],
+["0x02 0x0100 0x03 0x635168", "HASH160 0x14 0xe7309652a8e3f600f06f5d8d52d6df03d2176cc3 EQUAL", "P2SH,WITNESS,MINIMALIF", "OK"],
+["0 0x03 0x635168", "HASH160 0x14 0xe7309652a8e3f600f06f5d8d52d6df03d2176cc3 EQUAL", "P2SH,WITNESS,MINIMALIF", "EVAL_FALSE"],
+["0x01 0x00 0x03 0x635168", "HASH160 0x14 0xe7309652a8e3f600f06f5d8d52d6df03d2176cc3 EQUAL", "P2SH,WITNESS,MINIMALIF", "EVAL_FALSE"],
+["0x03 0x635168", "HASH160 0x14 0xe7309652a8e3f600f06f5d8d52d6df03d2176cc3 EQUAL", "P2SH,WITNESS,MINIMALIF", "UNBALANCED_CONDITIONAL"],
+["Normal P2SH NOTIF 1 ENDIF"],
+["1 0x03 0x645168", "HASH160 0x14 0x0c3f8fe3d6ca266e76311ecda544c67d15fdd5b0 EQUAL", "P2SH,WITNESS,MINIMALIF", "EVAL_FALSE"],
+["2 0x03 0x645168", "HASH160 0x14 0x0c3f8fe3d6ca266e76311ecda544c67d15fdd5b0 EQUAL", "P2SH,WITNESS,MINIMALIF", "EVAL_FALSE"],
+["0x02 0x0100 0x03 0x645168", "HASH160 0x14 0x0c3f8fe3d6ca266e76311ecda544c67d15fdd5b0 EQUAL", "P2SH,WITNESS,MINIMALIF", "EVAL_FALSE"],
+["0 0x03 0x645168", "HASH160 0x14 0x0c3f8fe3d6ca266e76311ecda544c67d15fdd5b0 EQUAL", "P2SH,WITNESS,MINIMALIF", "OK"],
+["0x01 0x00 0x03 0x645168", "HASH160 0x14 0x0c3f8fe3d6ca266e76311ecda544c67d15fdd5b0 EQUAL", "P2SH,WITNESS,MINIMALIF", "OK"],
+["0x03 0x645168", "HASH160 0x14 0x0c3f8fe3d6ca266e76311ecda544c67d15fdd5b0 EQUAL", "P2SH,WITNESS,MINIMALIF", "UNBALANCED_CONDITIONAL"],
+["P2WSH IF 1 ENDIF"],
+[["01", "635168", 0.00000001], "", "0 0x20 0xc7eaf06d5ae01a58e376e126eb1e6fab2036076922b96b2711ffbec1e590665d", "P2SH,WITNESS", "OK"],
+[["02", "635168", 0.00000001], "", "0 0x20 0xc7eaf06d5ae01a58e376e126eb1e6fab2036076922b96b2711ffbec1e590665d", "P2SH,WITNESS", "OK"],
+[["0100", "635168", 0.00000001], "", "0 0x20 0xc7eaf06d5ae01a58e376e126eb1e6fab2036076922b96b2711ffbec1e590665d", "P2SH,WITNESS", "OK"],
+[["", "635168", 0.00000001], "", "0 0x20 0xc7eaf06d5ae01a58e376e126eb1e6fab2036076922b96b2711ffbec1e590665d", "P2SH,WITNESS", "EVAL_FALSE"],
+[["00", "635168", 0.00000001], "", "0 0x20 0xc7eaf06d5ae01a58e376e126eb1e6fab2036076922b96b2711ffbec1e590665d", "P2SH,WITNESS", "EVAL_FALSE"],
+[["01", "635168", 0.00000001], "", "0 0x20 0xc7eaf06d5ae01a58e376e126eb1e6fab2036076922b96b2711ffbec1e590665d", "P2SH,WITNESS,MINIMALIF", "OK"],
+[["02", "635168", 0.00000001], "", "0 0x20 0xc7eaf06d5ae01a58e376e126eb1e6fab2036076922b96b2711ffbec1e590665d", "P2SH,WITNESS,MINIMALIF", "MINIMALIF"],
+[["0100", "635168", 0.00000001], "", "0 0x20 0xc7eaf06d5ae01a58e376e126eb1e6fab2036076922b96b2711ffbec1e590665d", "P2SH,WITNESS,MINIMALIF", "MINIMALIF"],
+[["", "635168", 0.00000001], "", "0 0x20 0xc7eaf06d5ae01a58e376e126eb1e6fab2036076922b96b2711ffbec1e590665d", "P2SH,WITNESS,MINIMALIF", "EVAL_FALSE"],
+[["00", "635168", 0.00000001], "", "0 0x20 0xc7eaf06d5ae01a58e376e126eb1e6fab2036076922b96b2711ffbec1e590665d", "P2SH,WITNESS,MINIMALIF", "MINIMALIF"],
+[["635168", 0.00000001], "", "0 0x20 0xc7eaf06d5ae01a58e376e126eb1e6fab2036076922b96b2711ffbec1e590665d", "P2SH,WITNESS", "UNBALANCED_CONDITIONAL"],
+[["635168", 0.00000001], "", "0 0x20 0xc7eaf06d5ae01a58e376e126eb1e6fab2036076922b96b2711ffbec1e590665d", "P2SH,WITNESS,MINIMALIF", "UNBALANCED_CONDITIONAL"],
+["P2WSH NOTIF 1 ENDIF"],
+[["01", "645168", 0.00000001], "", "0 0x20 0xf913eacf2e38a5d6fc3a8311d72ae704cb83866350a984dd3e5eb76d2a8c28e8", "P2SH,WITNESS", "EVAL_FALSE"],
+[["02", "645168", 0.00000001], "", "0 0x20 0xf913eacf2e38a5d6fc3a8311d72ae704cb83866350a984dd3e5eb76d2a8c28e8", "P2SH,WITNESS", "EVAL_FALSE"],
+[["0100", "645168", 0.00000001], "", "0 0x20 0xf913eacf2e38a5d6fc3a8311d72ae704cb83866350a984dd3e5eb76d2a8c28e8", "P2SH,WITNESS", "EVAL_FALSE"],
+[["", "645168", 0.00000001], "", "0 0x20 0xf913eacf2e38a5d6fc3a8311d72ae704cb83866350a984dd3e5eb76d2a8c28e8", "P2SH,WITNESS", "OK"],
+[["00", "645168", 0.00000001], "", "0 0x20 0xf913eacf2e38a5d6fc3a8311d72ae704cb83866350a984dd3e5eb76d2a8c28e8", "P2SH,WITNESS", "OK"],
+[["01", "645168", 0.00000001], "", "0 0x20 0xf913eacf2e38a5d6fc3a8311d72ae704cb83866350a984dd3e5eb76d2a8c28e8", "P2SH,WITNESS,MINIMALIF", "EVAL_FALSE"],
+[["02", "645168", 0.00000001], "", "0 0x20 0xf913eacf2e38a5d6fc3a8311d72ae704cb83866350a984dd3e5eb76d2a8c28e8", "P2SH,WITNESS,MINIMALIF", "MINIMALIF"],
+[["0100", "645168", 0.00000001], "", "0 0x20 0xf913eacf2e38a5d6fc3a8311d72ae704cb83866350a984dd3e5eb76d2a8c28e8", "P2SH,WITNESS,MINIMALIF", "MINIMALIF"],
+[["", "645168", 0.00000001], "", "0 0x20 0xf913eacf2e38a5d6fc3a8311d72ae704cb83866350a984dd3e5eb76d2a8c28e8", "P2SH,WITNESS,MINIMALIF", "OK"],
+[["00", "645168", 0.00000001], "", "0 0x20 0xf913eacf2e38a5d6fc3a8311d72ae704cb83866350a984dd3e5eb76d2a8c28e8", "P2SH,WITNESS,MINIMALIF", "MINIMALIF"],
+[["645168", 0.00000001], "", "0 0x20 0xf913eacf2e38a5d6fc3a8311d72ae704cb83866350a984dd3e5eb76d2a8c28e8", "P2SH,WITNESS", "UNBALANCED_CONDITIONAL"],
+[["645168", 0.00000001], "", "0 0x20 0xf913eacf2e38a5d6fc3a8311d72ae704cb83866350a984dd3e5eb76d2a8c28e8", "P2SH,WITNESS,MINIMALIF", "UNBALANCED_CONDITIONAL"],
+
+
+
+["P2SH-P2WSH IF 1 ENDIF"],
+[["01", "635168", 0.00000001], "0x22 0x0020c7eaf06d5ae01a58e376e126eb1e6fab2036076922b96b2711ffbec1e590665d", "HASH160 0x14 0x9b27ee6d9010c21bf837b334d043be5d150e7ba7 EQUAL", "P2SH,WITNESS", "OK"],
+[["02", "635168", 0.00000001], "0x22 0x0020c7eaf06d5ae01a58e376e126eb1e6fab2036076922b96b2711ffbec1e590665d", "HASH160 0x14 0x9b27ee6d9010c21bf837b334d043be5d150e7ba7 EQUAL", "P2SH,WITNESS", "OK"],
+[["0100", "635168", 0.00000001], "0x22 0x0020c7eaf06d5ae01a58e376e126eb1e6fab2036076922b96b2711ffbec1e590665d", "HASH160 0x14 0x9b27ee6d9010c21bf837b334d043be5d150e7ba7 EQUAL", "P2SH,WITNESS", "OK"],
+[["", "635168", 0.00000001], "0x22 0x0020c7eaf06d5ae01a58e376e126eb1e6fab2036076922b96b2711ffbec1e590665d", "HASH160 0x14 0x9b27ee6d9010c21bf837b334d043be5d150e7ba7 EQUAL", "P2SH,WITNESS", "EVAL_FALSE"],
+[["00", "635168", 0.00000001], "0x22 0x0020c7eaf06d5ae01a58e376e126eb1e6fab2036076922b96b2711ffbec1e590665d", "HASH160 0x14 0x9b27ee6d9010c21bf837b334d043be5d150e7ba7 EQUAL", "P2SH,WITNESS", "EVAL_FALSE"],
+[["01", "635168", 0.00000001], "0x22 0x0020c7eaf06d5ae01a58e376e126eb1e6fab2036076922b96b2711ffbec1e590665d", "HASH160 0x14 0x9b27ee6d9010c21bf837b334d043be5d150e7ba7 EQUAL", "P2SH,WITNESS,MINIMALIF", "OK"],
+[["02", "635168", 0.00000001], "0x22 0x0020c7eaf06d5ae01a58e376e126eb1e6fab2036076922b96b2711ffbec1e590665d", "HASH160 0x14 0x9b27ee6d9010c21bf837b334d043be5d150e7ba7 EQUAL", "P2SH,WITNESS,MINIMALIF", "MINIMALIF"],
+[["0100", "635168", 0.00000001], "0x22 0x0020c7eaf06d5ae01a58e376e126eb1e6fab2036076922b96b2711ffbec1e590665d", "HASH160 0x14 0x9b27ee6d9010c21bf837b334d043be5d150e7ba7 EQUAL", "P2SH,WITNESS,MINIMALIF", "MINIMALIF"],
+[["", "635168", 0.00000001], "0x22 0x0020c7eaf06d5ae01a58e376e126eb1e6fab2036076922b96b2711ffbec1e590665d", "HASH160 0x14 0x9b27ee6d9010c21bf837b334d043be5d150e7ba7 EQUAL", "P2SH,WITNESS,MINIMALIF", "EVAL_FALSE"],
+[["00", "635168", 0.00000001], "0x22 0x0020c7eaf06d5ae01a58e376e126eb1e6fab2036076922b96b2711ffbec1e590665d", "HASH160 0x14 0x9b27ee6d9010c21bf837b334d043be5d150e7ba7 EQUAL", "P2SH,WITNESS,MINIMALIF", "MINIMALIF"],
+[["635168", 0.00000001], "0x22 0x0020c7eaf06d5ae01a58e376e126eb1e6fab2036076922b96b2711ffbec1e590665d", "HASH160 0x14 0x9b27ee6d9010c21bf837b334d043be5d150e7ba7 EQUAL", "P2SH,WITNESS", "UNBALANCED_CONDITIONAL"],
+[["635168", 0.00000001], "0x22 0x0020c7eaf06d5ae01a58e376e126eb1e6fab2036076922b96b2711ffbec1e590665d", "HASH160 0x14 0x9b27ee6d9010c21bf837b334d043be5d150e7ba7 EQUAL", "P2SH,WITNESS,MINIMALIF", "UNBALANCED_CONDITIONAL"],
+["P2SH-P2WSH NOTIF 1 ENDIF"],
+[["01", "645168", 0.00000001], "0x22 0x0020f913eacf2e38a5d6fc3a8311d72ae704cb83866350a984dd3e5eb76d2a8c28e8", "HASH160 0x14 0xdbb7d1c0a56b7a9c423300c8cca6e6e065baf1dc EQUAL", "P2SH,WITNESS", "EVAL_FALSE"],
+[["02", "645168", 0.00000001], "0x22 0x0020f913eacf2e38a5d6fc3a8311d72ae704cb83866350a984dd3e5eb76d2a8c28e8", "HASH160 0x14 0xdbb7d1c0a56b7a9c423300c8cca6e6e065baf1dc EQUAL", "P2SH,WITNESS", "EVAL_FALSE"],
+[["0100", "645168", 0.00000001], "0x22 0x0020f913eacf2e38a5d6fc3a8311d72ae704cb83866350a984dd3e5eb76d2a8c28e8", "HASH160 0x14 0xdbb7d1c0a56b7a9c423300c8cca6e6e065baf1dc EQUAL", "P2SH,WITNESS", "EVAL_FALSE"],
+[["", "645168", 0.00000001], "0x22 0x0020f913eacf2e38a5d6fc3a8311d72ae704cb83866350a984dd3e5eb76d2a8c28e8", "HASH160 0x14 0xdbb7d1c0a56b7a9c423300c8cca6e6e065baf1dc EQUAL", "P2SH,WITNESS", "OK"],
+[["00", "645168", 0.00000001], "0x22 0x0020f913eacf2e38a5d6fc3a8311d72ae704cb83866350a984dd3e5eb76d2a8c28e8", "HASH160 0x14 0xdbb7d1c0a56b7a9c423300c8cca6e6e065baf1dc EQUAL", "P2SH,WITNESS", "OK"],
+[["01", "645168", 0.00000001], "0x22 0x0020f913eacf2e38a5d6fc3a8311d72ae704cb83866350a984dd3e5eb76d2a8c28e8", "HASH160 0x14 0xdbb7d1c0a56b7a9c423300c8cca6e6e065baf1dc EQUAL", "P2SH,WITNESS,MINIMALIF", "EVAL_FALSE"],
+[["02", "645168", 0.00000001], "0x22 0x0020f913eacf2e38a5d6fc3a8311d72ae704cb83866350a984dd3e5eb76d2a8c28e8", "HASH160 0x14 0xdbb7d1c0a56b7a9c423300c8cca6e6e065baf1dc EQUAL", "P2SH,WITNESS,MINIMALIF", "MINIMALIF"],
+[["0100", "645168", 0.00000001], "0x22 0x0020f913eacf2e38a5d6fc3a8311d72ae704cb83866350a984dd3e5eb76d2a8c28e8", "HASH160 0x14 0xdbb7d1c0a56b7a9c423300c8cca6e6e065baf1dc EQUAL", "P2SH,WITNESS,MINIMALIF", "MINIMALIF"],
+[["", "645168", 0.00000001], "0x22 0x0020f913eacf2e38a5d6fc3a8311d72ae704cb83866350a984dd3e5eb76d2a8c28e8", "HASH160 0x14 0xdbb7d1c0a56b7a9c423300c8cca6e6e065baf1dc EQUAL", "P2SH,WITNESS,MINIMALIF", "OK"],
+[["00", "645168", 0.00000001], "0x22 0x0020f913eacf2e38a5d6fc3a8311d72ae704cb83866350a984dd3e5eb76d2a8c28e8", "HASH160 0x14 0xdbb7d1c0a56b7a9c423300c8cca6e6e065baf1dc EQUAL", "P2SH,WITNESS,MINIMALIF", "MINIMALIF"],
+[["645168", 0.00000001], "0x22 0x0020f913eacf2e38a5d6fc3a8311d72ae704cb83866350a984dd3e5eb76d2a8c28e8", "HASH160 0x14 0xdbb7d1c0a56b7a9c423300c8cca6e6e065baf1dc EQUAL", "P2SH,WITNESS", "UNBALANCED_CONDITIONAL"],
+[["645168", 0.00000001], "0x22 0x0020f913eacf2e38a5d6fc3a8311d72ae704cb83866350a984dd3e5eb76d2a8c28e8", "HASH160 0x14 0xdbb7d1c0a56b7a9c423300c8cca6e6e065baf1dc EQUAL", "P2SH,WITNESS,MINIMALIF", "UNBALANCED_CONDITIONAL"],
+
+["NULLFAIL should cover all signatures and signatures only"],
+["0 0 0 0 0 0 0 0 0 0 0 0 0 0 0 0 0 0 0 0 0", "0x01 0x14 1 1 1 1 1 1 1 1 1 1 1 1 1 1 1 1 1 1 1 1 0x01 0x14 CHECKMULTISIG NOT", "DERSIG", "OK", "BIP66 and NULLFAIL-compliant"],
+["0 0 0 0 0 0 0 0 0 0 0 0 0 0 0 0 0 0 0 0 0", "0x01 0x14 1 1 1 1 1 1 1 1 1 1 1 1 1 1 1 1 1 1 1 1 0x01 0x14 CHECKMULTISIG NOT", "DERSIG,NULLFAIL", "OK", "BIP66 and NULLFAIL-compliant"],
+["1 0 0 0 0 0 0 0 0 0 0 0 0 0 0 0 0 0 0 0 0", "0x01 0x14 1 1 1 1 1 1 1 1 1 1 1 1 1 1 1 1 1 1 1 1 0x01 0x14 CHECKMULTISIG NOT", "DERSIG,NULLFAIL", "OK", "BIP66 and NULLFAIL-compliant, not NULLDUMMY-compliant"],
+["1 0 0 0 0 0 0 0 0 0 0 0 0 0 0 0 0 0 0 0 0", "0x01 0x14 1 1 1 1 1 1 1 1 1 1 1 1 1 1 1 1 1 1 1 1 0x01 0x14 CHECKMULTISIG NOT", "DERSIG,NULLFAIL,NULLDUMMY", "SIG_NULLDUMMY", "BIP66 and NULLFAIL-compliant, not NULLDUMMY-compliant"],
+["0 0 0 0 0 0 0 0 0 0 0 0 0 0 0 0 0 0 0 0 0x09 0x300602010102010101", "0x01 0x14 1 1 1 1 1 1 1 1 1 1 1 1 1 1 1 1 1 1 1 1 0x01 0x14 CHECKMULTISIG NOT", "DERSIG", "OK", "BIP66-compliant but not NULLFAIL-compliant"],
+["0 0 0 0 0 0 0 0 0 0 0 0 0 0 0 0 0 0 0 0 0x09 0x300602010102010101", "0x01 0x14 1 1 1 1 1 1 1 1 1 1 1 1 1 1 1 1 1 1 1 1 0x01 0x14 CHECKMULTISIG NOT", "DERSIG,NULLFAIL", "NULLFAIL", "BIP66-compliant but not NULLFAIL-compliant"],
+["0 0x09 0x300602010102010101 0 0 0 0 0 0 0 0 0 0 0 0 0 0 0 0 0 0 0", "0x01 0x14 1 1 1 1 1 1 1 1 1 1 1 1 1 1 1 1 1 1 1 1 0x01 0x14 CHECKMULTISIG NOT", "DERSIG", "OK", "BIP66-compliant but not NULLFAIL-compliant"],
+["0 0x09 0x300602010102010101 0 0 0 0 0 0 0 0 0 0 0 0 0 0 0 0 0 0 0", "0x01 0x14 1 1 1 1 1 1 1 1 1 1 1 1 1 1 1 1 1 1 1 1 0x01 0x14 CHECKMULTISIG NOT", "DERSIG,NULLFAIL", "NULLFAIL", "BIP66-compliant but not NULLFAIL-compliant"],
+
+["The End"]
+]