--- conflicted
+++ resolved
@@ -121,7 +121,7 @@
 bool parseBitcoinURI(const QUrl &uri, SendCoinsRecipient *out)
 {
     // return if URI is not valid or is no bitcoin: URI
-    if(!uri.isValid() || uri.scheme() != QString("bitcoin"))
+    if(!uri.isValid() || uri.scheme() != QString("bitcoingold"))
         return false;
 
     SendCoinsRecipient rv;
@@ -183,7 +183,7 @@
 
 QString formatBitcoinURI(const SendCoinsRecipient &info)
 {
-    QString ret = QString("bitcoin:%1").arg(info.address);
+    QString ret = QString("bitcoingold:%1").arg(info.address);
     int paramCount = 0;
 
     if (info.amount)
@@ -377,13 +377,8 @@
         return false;
 
     configFile.close();
-<<<<<<< HEAD
-    
+
     /* Open bitcoingold.conf with the associated application */
-=======
-
-    /* Open bitcoin.conf with the associated application */
->>>>>>> ef70f9b5
     return QDesktopServices::openUrl(QUrl::fromLocalFile(boostPathToQString(pathConfig)));
 }
 
