<TS language="sr@latin" version="2.1">
<context>
    <name>AddressBookPage</name>
    <message>
        <source>Right-click to edit address or label</source>
        <translation>Klikni desnim tasterom za uređivanje adrese ili oznake</translation>
    </message>
    <message>
        <source>Create a new address</source>
        <translation>Kreiraj novu adresu</translation>
    </message>
    <message>
        <source>&amp;New</source>
        <translation>&amp;Novi</translation>
    </message>
    <message>
        <source>Copy the currently selected address to the system clipboard</source>
        <translation>Kopiraj selektovanu adresu u sistemski klipbord</translation>
    </message>
    <message>
        <source>&amp;Copy</source>
        <translation>&amp;Kopiraj</translation>
    </message>
    <message>
        <source>C&amp;lose</source>
        <translation>Zatvori</translation>
    </message>
    <message>
        <source>Delete the currently selected address from the list</source>
        <translation>Briše trenutno izabranu adresu sa liste</translation>
    </message>
    <message>
        <source>Export the data in the current tab to a file</source>
        <translation>Izvoz podataka iz trenutne kartice u datoteku</translation>
    </message>
    <message>
        <source>&amp;Export</source>
        <translation>&amp;Izvoz</translation>
    </message>
    <message>
        <source>&amp;Delete</source>
        <translation>&amp;Izbrisati</translation>
    </message>
    <message>
        <source>Choose the address to send coins to</source>
        <translation>Izaberite adresu za slanje novčića</translation>
    </message>
    <message>
        <source>Choose the address to receive coins with</source>
        <translation>Izaberite adresu za prijem novčića</translation>
    </message>
    <message>
<<<<<<< HEAD
=======
        <source>C&amp;hoose</source>
        <translation>I&amp;zaberi</translation>
    </message>
    <message>
>>>>>>> 9ea62a3d
        <source>Sending addresses</source>
        <translation>Adresa na koju se šalje</translation>
    </message>
    <message>
        <source>Receiving addresses</source>
        <translation>Adresa na koju se prima</translation>
    </message>
    <message>
        <source>These are your Bitcoin addresses for sending payments. Always check the amount and the receiving address before sending coins.</source>
<<<<<<< HEAD
        <translation>Ovo su Vaše Bitcoin adrese na koju se vrše uplate. Uvek proverite iznos i prijemnu adresu pre slanja novčića</translation>
=======
        <translation>Ovo su Vaše Bitcoin adrese na koju se vrše uplate. Uvek proverite iznos i prijemnu adresu pre slanja novčića.</translation>
>>>>>>> 9ea62a3d
    </message>
    <message>
        <source>These are your Bitcoin addresses for receiving payments. It is recommended to use a new receiving address for each transaction.</source>
        <translation>Ovo su Vaše Bitcoin adrese za primanje uplata. Preporučuje se upotreba nove adrese za svaku transakciju.</translation>
    </message>
    <message>
<<<<<<< HEAD
=======
        <source>&amp;Copy Address</source>
        <translation>&amp;Kopiraj Adresu</translation>
    </message>
    <message>
>>>>>>> 9ea62a3d
        <source>Copy &amp;Label</source>
        <translation>Kopiranje &amp;Oznaka</translation>
    </message>
    <message>
        <source>&amp;Edit</source>
        <translation>&amp;Izmena</translation>
    </message>
<<<<<<< HEAD
    </context>
=======
    <message>
        <source>Export Address List</source>
        <translation>Izvezi Listu Adresa</translation>
    </message>
    <message>
        <source>Comma separated file (*.csv)</source>
        <translation>Zarezom odvojena datoteka (*.csv) </translation>
    </message>
    <message>
        <source>Exporting Failed</source>
        <translation>Izvoz Neuspeo</translation>
    </message>
    <message>
        <source>There was an error trying to save the address list to %1. Please try again.</source>
        <translation>Desila se greška prilikom čuvanja liste adresa u %1. Molimo pokusajte ponovo.</translation>
    </message>
</context>
>>>>>>> 9ea62a3d
<context>
    <name>AddressTableModel</name>
    <message>
        <source>Label</source>
        <translation>Oznaka</translation>
    </message>
    <message>
        <source>Address</source>
        <translation>Adresa</translation>
    </message>
    <message>
        <source>(no label)</source>
        <translation>(bez oznake)</translation>
    </message>
</context>
<context>
    <name>AskPassphraseDialog</name>
    <message>
        <source>Passphrase Dialog</source>
        <translation>Dialog pristupne fraze</translation>
    </message>
    <message>
        <source>Enter passphrase</source>
        <translation>Unesi pristupnu frazu</translation>
    </message>
    <message>
        <source>New passphrase</source>
        <translation>Nova pristupna fraza</translation>
    </message>
    <message>
        <source>Repeat new passphrase</source>
        <translation>Ponovo unesite pristupnu frazu</translation>
    </message>
    <message>
        <source>Enter the new passphrase to the wallet.&lt;br/&gt;Please use a passphrase of &lt;b&gt;ten or more random characters&lt;/b&gt;, or &lt;b&gt;eight or more words&lt;/b&gt;.</source>
        <translation>Unesite novu pristupnu frazu u novčanik. &lt;br/&gt;Molimo, koristite pristupnu frazu koja ima &lt;b&gt; deset ili više nasumičnih znakova&lt;/b&gt;, ili &lt;b&gt;osam ili više reči&lt;/b&gt;.</translation>
    </message>
    <message>
        <source>Encrypt wallet</source>
        <translation>Šifrujte novčanik</translation>
    </message>
    <message>
        <source>This operation needs your wallet passphrase to unlock the wallet.</source>
        <translation>Da biste otključali novčanik potrebno je da unesete svoju pristupnu frazu.</translation>
    </message>
    <message>
        <source>Unlock wallet</source>
        <translation>Otključajte novčanik</translation>
    </message>
    <message>
        <source>This operation needs your wallet passphrase to decrypt the wallet.</source>
        <translation>Da biste dešifrovali novčanik, potrebno je da unesete svoju pristupnu frazu.</translation>
    </message>
    <message>
        <source>Decrypt wallet</source>
        <translation>Dešifrujte novčanik</translation>
    </message>
    <message>
        <source>Change passphrase</source>
        <translation>Promenite pristupnu frazu</translation>
    </message>
    <message>
        <source>Enter the old passphrase and new passphrase to the wallet.</source>
        <translation>Unesite u novčanik staru pristupnu frazu i novu pristupnu frazu.</translation>
    </message>
    <message>
        <source>Confirm wallet encryption</source>
        <translation>Potvrdite šifrovanje novčanika</translation>
    </message>
    <message>
        <source>Warning: If you encrypt your wallet and lose your passphrase, you will &lt;b&gt;LOSE ALL OF YOUR BITCOINS&lt;/b&gt;!</source>
        <translation>Upozorenje: Ako šifrujete svoj novčanik, i potom izgubite svoju pristupnu frazu &lt;b&gt;IZGUBIĆETE SVE SVOJE BITKOINE&lt;/b&gt;!</translation>
    </message>
    <message>
        <source>Are you sure you wish to encrypt your wallet?</source>
        <translation>Da li ste sigurni da želite da šifrujete svoj novčanik?</translation>
    </message>
    <message>
        <source>Wallet encrypted</source>
        <translation>Novčanik je šifrovan</translation>
    </message>
    <message>
        <source>%1 will close now to finish the encryption process. Remember that encrypting your wallet cannot fully protect your bitcoins from being stolen by malware infecting your computer.</source>
        <translation>%1 će se ugasiti da bi dovršio proces enkriptovanja. Imajte u vidu da enkripcija novčanika ne garantuje potpunu zaštitu bitcoina od krađe od strane nekog virusa koji bi zarazio vaš kompjuter.</translation>
    </message>
    <message>
        <source>IMPORTANT: Any previous backups you have made of your wallet file should be replaced with the newly generated, encrypted wallet file. For security reasons, previous backups of the unencrypted wallet file will become useless as soon as you start using the new, encrypted wallet.</source>
        <translation>VAŽNO: Ranije rezervne kopije wallet datoteke trebate zameniti sa novo-kreiranom, enkriptovanom wallet datotekom. Iz sigurnosnih razloga, ranije ne-enkriptovane wallet datoteke će postati neupotrebljive čim počnete koristiti novi, enkriptovani novčanik.</translation>
    </message>
    <message>
        <source>Wallet encryption failed</source>
        <translation>Enkripcija novčanika neuspešna</translation>
    </message>
    <message>
        <source>Wallet encryption failed due to an internal error. Your wallet was not encrypted.</source>
        <translation>Enkripcija novčanika nije uspela zbog greške u programu. Vaš novčanik nije enkriptovan.</translation>
    </message>
    <message>
        <source>The supplied passphrases do not match.</source>
        <translation>Unete pristupne fraze nisu tačne.</translation>
    </message>
    <message>
        <source>Wallet unlock failed</source>
        <translation>Otključavanje novčanika neuspešno</translation>
    </message>
    <message>
        <source>The passphrase entered for the wallet decryption was incorrect.</source>
        <translation>Pristupna fraza za dekriptovanje novčanika nije tačna.</translation>
    </message>
    <message>
        <source>Wallet decryption failed</source>
        <translation>Dekriptovanje novčanika neuspešno</translation>
    </message>
    <message>
        <source>Wallet passphrase was successfully changed.</source>
        <translation>Pristupna fraza novčanika je uspešno promenjena.</translation>
    </message>
    <message>
        <source>Warning: The Caps Lock key is on!</source>
        <translation>Upozorenje: Caps Lock je uključen!</translation>
    </message>
</context>
<context>
    <name>BanTableModel</name>
    <message>
        <source>IP/Netmask</source>
        <translation>IP/Netmask</translation>
    </message>
    <message>
        <source>Banned Until</source>
        <translation>Banovani ste do</translation>
    </message>
</context>
<context>
    <name>BitcoinGUI</name>
    <message>
        <source>Sign &amp;message...</source>
        <translation>Potpišite &amp;poruka...</translation>
    </message>
    <message>
        <source>Synchronizing with network...</source>
        <translation>Usklađivanje sa mrežom...</translation>
    </message>
    <message>
        <source>&amp;Overview</source>
        <translation>&amp;Pregled</translation>
    </message>
    <message>
        <source>Node</source>
        <translation>Čvor</translation>
    </message>
    <message>
        <source>Show general overview of wallet</source>
        <translation>Prikaži opšti pregled novčanika</translation>
    </message>
    <message>
        <source>&amp;Transactions</source>
        <translation>&amp;Transakcije</translation>
    </message>
    <message>
        <source>Browse transaction history</source>
        <translation>Pregled istorije transakcija</translation>
    </message>
    <message>
        <source>E&amp;xit</source>
        <translation>I&amp;zađi</translation>
    </message>
    <message>
        <source>Quit application</source>
        <translation>Isključi aplikaciju</translation>
    </message>
    <message>
        <source>&amp;About %1</source>
        <translation>&amp;Otprilike %1</translation>
    </message>
    <message>
        <source>Show information about %1</source>
        <translation>Prikaži informacije za otprilike %1</translation>
    </message>
    <message>
<<<<<<< HEAD
=======
        <source>About &amp;Qt</source>
        <translation>O &amp;Qt</translation>
    </message>
    <message>
        <source>Show information about Qt</source>
        <translation>Prikaži informacije o Qt</translation>
    </message>
    <message>
>>>>>>> 9ea62a3d
        <source>&amp;Options...</source>
        <translation>&amp;Opcije...</translation>
    </message>
    <message>
        <source>Modify configuration options for %1</source>
        <translation>Izmeni podešavanja za %1</translation>
    </message>
    <message>
        <source>&amp;Encrypt Wallet...</source>
        <translation>&amp;Enkriptuj Novčanik...</translation>
    </message>
    <message>
        <source>&amp;Backup Wallet...</source>
        <translation>&amp;Rezervna Kopija Novčanika...</translation>
    </message>
    <message>
        <source>&amp;Change Passphrase...</source>
        <translation>&amp;Izmeni pristupnu frazu...</translation>
    </message>
    <message>
        <source>&amp;Sending addresses...</source>
        <translation>&amp;Slanje adresa...</translation>
    </message>
    <message>
        <source>&amp;Receiving addresses...</source>
        <translation>&amp;Primanje adresa...</translation>
    </message>
    <message>
        <source>Open &amp;URI...</source>
        <translation>Otvori &amp;URI...</translation>
    </message>
    <message>
        <source>Click to disable network activity.</source>
        <translation>Odaberite za prekid aktivnosti na mreži.</translation>
    </message>
    <message>
        <source>Network activity disabled.</source>
        <translation>Aktivnost na mreži je prekinuta.</translation>
    </message>
    <message>
        <source>Click to enable network activity again.</source>
        <translation>Odaberite da ponovo dozvolite aktivnost na mreži.</translation>
    </message>
    <message>
        <source>Syncing Headers (%1%)...</source>
        <translation>Sinhronizujem Najnovije Blokove (%1%)...</translation>
    </message>
    <message>
        <source>Reindexing blocks on disk...</source>
        <translation>Ponovo obeležavam blokove na disku...</translation>
    </message>
    <message>
        <source>Send coins to a Bitcoin address</source>
        <translation>Pošalji novčiće na Bitcoin adresu</translation>
    </message>
    <message>
        <source>Backup wallet to another location</source>
        <translation>Napravite rezervnu kopiju novčanika na drugom mestu</translation>
    </message>
    <message>
        <source>Change the passphrase used for wallet encryption</source>
        <translation>Promenite pristupnu frazu za enkiptovanje novčanika</translation>
    </message>
    <message>
        <source>&amp;Debug window</source>
        <translation>&amp;Prozor za otklanjanje grešaka</translation>
    </message>
    <message>
        <source>Open debugging and diagnostic console</source>
        <translation>Otvori konzolu za dijagnostiku i otklanjanje grešaka</translation>
    </message>
    <message>
        <source>&amp;Verify message...</source>
        <translation>&amp;Proveri poruku...</translation>
    </message>
    <message>
        <source>Bitcoin</source>
        <translation>Bitcoin</translation>
    </message>
    <message>
        <source>Wallet</source>
        <translation>Novčanik</translation>
    </message>
    <message>
        <source>&amp;Send</source>
        <translation>&amp;Pošalji</translation>
    </message>
    <message>
        <source>&amp;Receive</source>
        <translation>&amp;Primi</translation>
    </message>
    <message>
        <source>&amp;Show / Hide</source>
        <translation>&amp;Prikazati / Sakriti</translation>
    </message>
    <message>
        <source>Show or hide the main Window</source>
        <translation>Prikaži ili sakrij glavni prozor</translation>
    </message>
    <message>
        <source>Encrypt the private keys that belong to your wallet</source>
        <translation>Enkriptuj privatne ključeve novčanika</translation>
    </message>
    <message>
        <source>Sign messages with your Bitcoin addresses to prove you own them</source>
        <translation>Potpišite poruke sa svojim Bitcoin adresama da biste dokazali njihovo vlasništvo</translation>
    </message>
    <message>
        <source>Verify messages to ensure they were signed with specified Bitcoin addresses</source>
        <translation>Proverite poruke da biste utvrdili sa kojim Bitcoin adresama su potpisane</translation>
    </message>
    <message>
        <source>&amp;File</source>
        <translation>&amp;Fajl</translation>
    </message>
    <message>
        <source>&amp;Settings</source>
        <translation>&amp;Podešavanja</translation>
    </message>
    <message>
        <source>&amp;Help</source>
        <translation>&amp;Pomoć</translation>
    </message>
    <message>
        <source>Tabs toolbar</source>
        <translation>Alatke za tabove</translation>
    </message>
    <message>
        <source>Request payments (generates QR codes and bitcoin: URIs)</source>
        <translation>Zatražite plaćanje (generiše QR kodove i bitcoin: URI-e)</translation>
    </message>
    <message>
        <source>Error</source>
        <translation>Greska</translation>
    </message>
    <message>
        <source>Warning</source>
        <translation>Upozorenje</translation>
    </message>
    <message>
        <source>Information</source>
        <translation>Informacije</translation>
    </message>
    <message>
        <source>%1 client</source>
        <translation>%1 klijent</translation>
    </message>
    <message>
        <source>Date: %1
</source>
        <translation>Datum: %1
</translation>
    </message>
    <message>
        <source>Amount: %1
</source>
        <translation>Iznos: %1
</translation>
    </message>
    <message>
        <source>Type: %1
</source>
        <translation>Tip: %1
</translation>
    </message>
    <message>
        <source>Label: %1
</source>
        <translation>Oznaka: %1
</translation>
    </message>
    <message>
        <source>Address: %1
</source>
        <translation>Adresa: %1
</translation>
    </message>
    </context>
<context>
    <name>CoinControlDialog</name>
    <message>
        <source>Quantity:</source>
        <translation>Količina:</translation>
    </message>
    <message>
        <source>Amount:</source>
        <translation>Iznos:</translation>
    </message>
    <message>
        <source>Fee:</source>
        <translation>Naknada:</translation>
    </message>
    <message>
        <source>After Fee:</source>
        <translation>Nakon Naknade:</translation>
    </message>
    <message>
        <source>Amount</source>
        <translation>Kolicina</translation>
    </message>
    <message>
        <source>Date</source>
        <translation>Datum</translation>
    </message>
    <message>
        <source>(no label)</source>
        <translation>(bez oznake)</translation>
    </message>
    </context>
<context>
    <name>EditAddressDialog</name>
    <message>
        <source>Edit Address</source>
        <translation>Izmeni Adresu</translation>
    </message>
    <message>
        <source>&amp;Label</source>
        <translation>&amp;Oznaka</translation>
    </message>
    <message>
        <source>&amp;Address</source>
        <translation>&amp;Adresa</translation>
    </message>
    </context>
<context>
    <name>FreespaceChecker</name>
    </context>
<context>
    <name>HelpMessageDialog</name>
    </context>
<context>
    <name>Intro</name>
    <message>
        <source>Bitcoin</source>
        <translation>Bitcoin</translation>
    </message>
    <message>
        <source>Error</source>
        <translation>Greska</translation>
    </message>
    </context>
<context>
    <name>ModalOverlay</name>
    </context>
<context>
    <name>OpenURIDialog</name>
    </context>
<context>
    <name>OptionsDialog</name>
    <message>
        <source>Error</source>
        <translation>Greska</translation>
    </message>
    </context>
<context>
    <name>OverviewPage</name>
    </context>
<context>
    <name>PaymentServer</name>
    </context>
<context>
    <name>PeerTableModel</name>
    </context>
<context>
    <name>QObject</name>
    <message>
        <source>Amount</source>
        <translation>Kolicina</translation>
    </message>
    <message>
        <source>unknown</source>
        <translation>nepoznato</translation>
    </message>
</context>
<context>
    <name>QObject::QObject</name>
    </context>
<context>
    <name>QRImageWidget</name>
    </context>
<context>
    <name>RPCConsole</name>
    </context>
<context>
    <name>ReceiveCoinsDialog</name>
    </context>
<context>
    <name>ReceiveRequestDialog</name>
    <message>
        <source>Address</source>
        <translation>Adresa</translation>
    </message>
    <message>
        <source>Label</source>
        <translation>Oznaka</translation>
    </message>
    </context>
<context>
    <name>RecentRequestsTableModel</name>
    <message>
        <source>Label</source>
        <translation>Oznaka</translation>
    </message>
    <message>
        <source>(no label)</source>
        <translation>(bez oznake)</translation>
    </message>
    </context>
<context>
    <name>SendCoinsDialog</name>
    <message>
        <source>Quantity:</source>
        <translation>Količina:</translation>
    </message>
    <message>
        <source>Amount:</source>
        <translation>Iznos:</translation>
    </message>
    <message>
        <source>Fee:</source>
        <translation>Naknada:</translation>
    </message>
    <message>
        <source>After Fee:</source>
        <translation>Nakon Naknade:</translation>
    </message>
    <message>
        <source>(no label)</source>
        <translation>(bez oznake)</translation>
    </message>
</context>
<context>
    <name>SendCoinsEntry</name>
    </context>
<context>
    <name>SendConfirmationDialog</name>
    </context>
<context>
    <name>ShutdownWindow</name>
    </context>
<context>
    <name>SignVerifyMessageDialog</name>
    </context>
<context>
    <name>SplashScreen</name>
    </context>
<context>
    <name>TrafficGraphWidget</name>
    </context>
<context>
    <name>TransactionDesc</name>
    </context>
<context>
    <name>TransactionDescDialog</name>
    </context>
<context>
    <name>TransactionTableModel</name>
    <message>
        <source>Label</source>
        <translation>Oznaka</translation>
    </message>
    <message>
        <source>(no label)</source>
        <translation>(bez oznake)</translation>
    </message>
    </context>
<context>
    <name>TransactionView</name>
    <message>
        <source>Comma separated file (*.csv)</source>
        <translation>Zarezom odvojena datoteka (*.csv) </translation>
    </message>
    <message>
        <source>Label</source>
        <translation>Oznaka</translation>
    </message>
    <message>
        <source>Address</source>
        <translation>Adresa</translation>
    </message>
    <message>
        <source>Exporting Failed</source>
        <translation>Izvoz Neuspeo</translation>
    </message>
    </context>
<context>
    <name>UnitDisplayStatusBarControl</name>
    </context>
<context>
    <name>WalletFrame</name>
    </context>
<context>
    <name>WalletModel</name>
    </context>
<context>
    <name>WalletView</name>
    </context>
<context>
    <name>bitcoin-core</name>
    <message>
        <source>Bitcoin Core</source>
        <translation>Bitcoin Core</translation>
    </message>
    <message>
        <source>Information</source>
        <translation>Informacije</translation>
    </message>
    <message>
        <source>Warning</source>
        <translation>Upozorenje</translation>
    </message>
    <message>
        <source>Insufficient funds</source>
        <translation>Nedovoljno sredstava</translation>
    </message>
    <message>
        <source>Loading block index...</source>
        <translation>Ucitavanje indeksa bloka...</translation>
    </message>
    <message>
        <source>Loading wallet...</source>
        <translation>Ucitavanje novcanika...</translation>
    </message>
    <message>
        <source>Rescanning...</source>
        <translation>Ponovno skeniranje...</translation>
    </message>
    <message>
        <source>Done loading</source>
        <translation>Zavrseno ucitavanje</translation>
    </message>
    <message>
        <source>Error</source>
        <translation>Greska</translation>
    </message>
</context>
</TS><|MERGE_RESOLUTION|>--- conflicted
+++ resolved
@@ -50,13 +50,10 @@
         <translation>Izaberite adresu za prijem novčića</translation>
     </message>
     <message>
-<<<<<<< HEAD
-=======
         <source>C&amp;hoose</source>
         <translation>I&amp;zaberi</translation>
     </message>
     <message>
->>>>>>> 9ea62a3d
         <source>Sending addresses</source>
         <translation>Adresa na koju se šalje</translation>
     </message>
@@ -66,24 +63,17 @@
     </message>
     <message>
         <source>These are your Bitcoin addresses for sending payments. Always check the amount and the receiving address before sending coins.</source>
-<<<<<<< HEAD
-        <translation>Ovo su Vaše Bitcoin adrese na koju se vrše uplate. Uvek proverite iznos i prijemnu adresu pre slanja novčića</translation>
-=======
         <translation>Ovo su Vaše Bitcoin adrese na koju se vrše uplate. Uvek proverite iznos i prijemnu adresu pre slanja novčića.</translation>
->>>>>>> 9ea62a3d
     </message>
     <message>
         <source>These are your Bitcoin addresses for receiving payments. It is recommended to use a new receiving address for each transaction.</source>
         <translation>Ovo su Vaše Bitcoin adrese za primanje uplata. Preporučuje se upotreba nove adrese za svaku transakciju.</translation>
     </message>
     <message>
-<<<<<<< HEAD
-=======
         <source>&amp;Copy Address</source>
         <translation>&amp;Kopiraj Adresu</translation>
     </message>
     <message>
->>>>>>> 9ea62a3d
         <source>Copy &amp;Label</source>
         <translation>Kopiranje &amp;Oznaka</translation>
     </message>
@@ -91,9 +81,6 @@
         <source>&amp;Edit</source>
         <translation>&amp;Izmena</translation>
     </message>
-<<<<<<< HEAD
-    </context>
-=======
     <message>
         <source>Export Address List</source>
         <translation>Izvezi Listu Adresa</translation>
@@ -111,7 +98,6 @@
         <translation>Desila se greška prilikom čuvanja liste adresa u %1. Molimo pokusajte ponovo.</translation>
     </message>
 </context>
->>>>>>> 9ea62a3d
 <context>
     <name>AddressTableModel</name>
     <message>
@@ -292,8 +278,6 @@
         <translation>Prikaži informacije za otprilike %1</translation>
     </message>
     <message>
-<<<<<<< HEAD
-=======
         <source>About &amp;Qt</source>
         <translation>O &amp;Qt</translation>
     </message>
@@ -302,7 +286,6 @@
         <translation>Prikaži informacije o Qt</translation>
     </message>
     <message>
->>>>>>> 9ea62a3d
         <source>&amp;Options...</source>
         <translation>&amp;Opcije...</translation>
     </message>
