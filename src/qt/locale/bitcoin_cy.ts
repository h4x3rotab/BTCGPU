--- conflicted
+++ resolved
@@ -42,8 +42,6 @@
         <translation>&amp;Dileu</translation>
     </message>
     <message>
-<<<<<<< HEAD
-=======
         <source>Choose the address to send coins to</source>
         <translation>Dewis y cyfeiriad i yrru'r arian </translation>
     </message>
@@ -56,7 +54,6 @@
         <translation>D&amp;ewis</translation>
     </message>
     <message>
->>>>>>> 9ea62a3d
         <source>Sending addresses</source>
         <translation>Anfon cyfeiriadau</translation>
     </message>
@@ -65,8 +62,6 @@
         <translation>Derbyn cyfeiriadau</translation>
     </message>
     <message>
-<<<<<<< HEAD
-=======
         <source>These are your Bitcoin addresses for sending payments. Always check the amount and the receiving address before sending coins.</source>
         <translation>Rhain ydi eich cyfeiriadau Bitcoin ar gyfer gyrru taliadau. Gwnewch yn sicr o'r swm a'r cyfeiriad derbyn cyn gyrru arian.</translation>
     </message>
@@ -75,7 +70,6 @@
         <translation>Dyma eich cyfeiriadau Bitcoin ar gyfer derbyn taliadau. Argymhellwn ddefnyddio cyfeiriad derbyn newydd ar gyfer bob trafodyn.</translation>
     </message>
     <message>
->>>>>>> 9ea62a3d
         <source>&amp;Copy Address</source>
         <translation>&amp;Copïo Cyfeiriad</translation>
     </message>
@@ -84,12 +78,6 @@
         <translation>Copïo &amp;Label</translation>
     </message>
     <message>
-<<<<<<< HEAD
-        <source>Exporting Failed</source>
-        <translation>Methu Allforio</translation>
-    </message>
-    </context>
-=======
         <source>&amp;Edit</source>
         <translation>&amp;Golygu</translation>
     </message>
@@ -106,7 +94,6 @@
         <translation>Roedd camgymeriad yn trïo safio'r rhestr gyfeiriadau i'r %1. Triwch eto os gwelwch yn dda.</translation>
     </message>
 </context>
->>>>>>> 9ea62a3d
 <context>
     <name>AddressTableModel</name>
     <message>
@@ -588,8 +575,6 @@
         <translation>Dyddiad</translation>
     </message>
     <message>
-<<<<<<< HEAD
-=======
         <source>Confirmations</source>
         <translation>Cadarnhadiadau</translation>
     </message>
@@ -598,7 +583,6 @@
         <translation>Cadarnhawyd</translation>
     </message>
     <message>
->>>>>>> 9ea62a3d
         <source>Copy address</source>
         <translation>Copïo cyfeiriad</translation>
     </message>
@@ -607,13 +591,10 @@
         <translation>Copïo label</translation>
     </message>
     <message>
-<<<<<<< HEAD
-=======
         <source>Copy amount</source>
         <translation>Copïo Cyfanswm</translation>
     </message>
     <message>
->>>>>>> 9ea62a3d
         <source>(no label)</source>
         <translation>(dim label)</translation>
     </message>
@@ -774,15 +755,11 @@
         <source>Copy label</source>
         <translation>Copïo label</translation>
     </message>
-<<<<<<< HEAD
-    </context>
-=======
     <message>
         <source>Copy amount</source>
         <translation>Copïo Cyfanswm</translation>
     </message>
 </context>
->>>>>>> 9ea62a3d
 <context>
     <name>ReceiveRequestDialog</name>
     <message>
@@ -794,13 +771,10 @@
         <translation>Cyfeiriad</translation>
     </message>
     <message>
-<<<<<<< HEAD
-=======
         <source>Amount</source>
         <translation>Cyfanswm</translation>
     </message>
     <message>
->>>>>>> 9ea62a3d
         <source>Label</source>
         <translation>Label</translation>
     </message>
@@ -867,13 +841,10 @@
         <translation>Cadarnhau'r gweithrediad anfon</translation>
     </message>
     <message>
-<<<<<<< HEAD
-=======
         <source>Copy amount</source>
         <translation>Copïo Cyfanswm</translation>
     </message>
     <message>
->>>>>>> 9ea62a3d
         <source>(no label)</source>
         <translation>(dim label)</translation>
     </message>
@@ -942,13 +913,10 @@
         <source>Date</source>
         <translation>Dyddiad</translation>
     </message>
-<<<<<<< HEAD
-=======
     <message>
         <source>Amount</source>
         <translation>Cyfanswm</translation>
     </message>
->>>>>>> 9ea62a3d
     </context>
 <context>
     <name>TransactionDescDialog</name>
@@ -1003,24 +971,18 @@
         <translation>Copïo label</translation>
     </message>
     <message>
-<<<<<<< HEAD
-=======
         <source>Copy amount</source>
         <translation>Copïo Cyfanswm</translation>
     </message>
     <message>
->>>>>>> 9ea62a3d
         <source>Edit label</source>
         <translation>Golygu label</translation>
     </message>
     <message>
-<<<<<<< HEAD
-=======
         <source>Confirmed</source>
         <translation>Cadarnhawyd</translation>
     </message>
     <message>
->>>>>>> 9ea62a3d
         <source>Date</source>
         <translation>Dyddiad</translation>
     </message>
@@ -1068,13 +1030,10 @@
         <source>&amp;Export</source>
         <translation>&amp;Allforio</translation>
     </message>
-<<<<<<< HEAD
-=======
     <message>
         <source>Export the data in the current tab to a file</source>
         <translation>Allforio'r data yn y tab presennol i ffeil</translation>
     </message>
->>>>>>> 9ea62a3d
     </context>
 <context>
     <name>bitcoin-core</name>
