--- conflicted
+++ resolved
@@ -47,19 +47,11 @@
     </message>
     <message>
         <source>Choose the address to send coins to</source>
-<<<<<<< HEAD
-        <translation>Válassza ki a címet küldéshez</translation>
-    </message>
-    <message>
-        <source>Choose the address to receive coins with</source>
-        <translation>Válassza ki a címet fogadáshoz</translation>
-=======
         <translation>Válassza ki a címet utaláshoz</translation>
     </message>
     <message>
         <source>Choose the address to receive coins with</source>
         <translation>Válassza ki a címet jóváíráshoz</translation>
->>>>>>> ef70f9b5
     </message>
     <message>
         <source>C&amp;hoose</source>
@@ -99,11 +91,7 @@
     </message>
     <message>
         <source>Comma separated file (*.csv)</source>
-<<<<<<< HEAD
-        <translation>Vesszővel elválasztott adatokat tartalmazó fájl</translation>
-=======
         <translation>Vesszővel elválasztott adatokat tartalmazó fájl (*.csv)</translation>
->>>>>>> ef70f9b5
     </message>
     <message>
         <source>Exporting Failed</source>
@@ -144,13 +132,10 @@
         <translation>Új jelszó újra</translation>
     </message>
     <message>
-<<<<<<< HEAD
-=======
         <source>Show password</source>
         <translation>Jelszó megjelenítése</translation>
     </message>
     <message>
->>>>>>> ef70f9b5
         <source>Enter the new passphrase to the wallet.&lt;br/&gt;Please use a passphrase of &lt;b&gt;ten or more random characters&lt;/b&gt;, or &lt;b&gt;eight or more words&lt;/b&gt;.</source>
         <translation>Gépelje be az új kulcsmondatot a pénztárcához.&lt;br/&gt;
 Kérem a kulcsmondatban használjon &lt;b&gt; tíz vagy több véletlenszerű karaktert &lt;/b&gt;, vagy &lt;b&gt; nyolc vagy több szót &lt;/b&gt;.</translation>
@@ -350,13 +335,10 @@
         <translation>Kattintson a hálózati tevékenység újbóli engedélyezéséhez.</translation>
     </message>
     <message>
-<<<<<<< HEAD
-=======
         <source>Syncing Headers (%1%)...</source>
         <translation>Fejlécek Szinkronizálása (%1%)...</translation>
     </message>
     <message>
->>>>>>> ef70f9b5
         <source>Reindexing blocks on disk...</source>
         <translation>Lemezen lévő blokkok újraindexelése...</translation>
     </message>
@@ -678,13 +660,10 @@
         <translation>Díj másolása</translation>
     </message>
     <message>
-<<<<<<< HEAD
-=======
         <source>Copy after fee</source>
         <translation>Utólagos díj másolása</translation>
     </message>
     <message>
->>>>>>> ef70f9b5
         <source>Copy bytes</source>
         <translation>Byte-ok másolása </translation>
     </message>
@@ -752,13 +731,6 @@
         <translation>&amp;Cím</translation>
     </message>
     <message>
-<<<<<<< HEAD
-        <source>New receiving address</source>
-        <translation>Új fogadó cím</translation>
-    </message>
-    <message>
-=======
->>>>>>> ef70f9b5
         <source>New sending address</source>
         <translation>Új küldő cím</translation>
     </message>
@@ -775,13 +747,6 @@
         <translation>A megadott "%1" cím nem egy érvényes Bitcoin-cím.</translation>
     </message>
     <message>
-<<<<<<< HEAD
-        <source>The entered address "%1" is already in the address book.</source>
-        <translation>A megadott "%1" cím már szerepel a címjegyzékben.</translation>
-    </message>
-    <message>
-=======
->>>>>>> ef70f9b5
         <source>Could not unlock wallet.</source>
         <translation>Tárca feloldása sikertelen</translation>
     </message>
@@ -822,53 +787,11 @@
     <message>
         <source>About %1</source>
         <translation>A %1 -ról</translation>
-<<<<<<< HEAD
     </message>
     <message>
         <source>Command-line options</source>
         <translation>Parancssoros opciók</translation>
     </message>
-    <message>
-        <source>Usage:</source>
-        <translation>Használat:</translation>
-=======
->>>>>>> ef70f9b5
-    </message>
-    <message>
-        <source>Command-line options</source>
-        <translation>Parancssoros opciók</translation>
-    </message>
-<<<<<<< HEAD
-    <message>
-        <source>UI Options:</source>
-        <translation>Kezelőfelület beállításai:</translation>
-    </message>
-    <message>
-        <source>Choose data directory on startup (default: %u)</source>
-        <translation>Adatkönyvtár kiválasztása induláskor (alapértelmezett:  %u)</translation>
-    </message>
-    <message>
-        <source>Set language, for example "de_DE" (default: system locale)</source>
-        <translation>Nyelvbeállítás, például "de_DE" (alapértelmezett: rendszer nyelve)</translation>
-    </message>
-    <message>
-        <source>Start minimized</source>
-        <translation>Indítás lekicsinyítve</translation>
-    </message>
-    <message>
-        <source>Set SSL root certificates for payment request (default: -system-)</source>
-        <translation>SLL gyökér-igazolások megadása fizetési kérelmekhez (alapértelmezett: -system-)</translation>
-    </message>
-    <message>
-        <source>Show splash screen on startup (default: %u)</source>
-        <translation>Indítóképernyő mutatása induláskor (alapértelmezett:  %u)</translation>
-    </message>
-    <message>
-        <source>Reset all settings changed in the GUI</source>
-        <translation>A grafikus felület összes megváltoztatott beállításának a visszaállítása</translation>
-    </message>
-=======
->>>>>>> ef70f9b5
 </context>
 <context>
     <name>Intro</name>
@@ -885,8 +808,6 @@
         <translation>Mivel ez a program első indulása, megváltoztathatja, hogy a %1 hova mentse az adatokat.</translation>
     </message>
     <message>
-<<<<<<< HEAD
-=======
         <source>When you click OK, %1 will begin to download and process the full %4 block chain (%2GB) starting with the earliest transactions in %3 when %4 initially launched.</source>
         <translation>Ha az OK-ra kattint, %1 megkezdi a teljes %4 blokk lánc letöltését és feldolgozását (%2GB) a legkorábbi tranzakciókkal kezdve %3 -ben, amikor a %4 bevezetésre került.</translation>
     </message>
@@ -899,7 +820,6 @@
         <translation>Ha a tárolt blokk lánc méretének korlátozását (megnyesését) választotta, akkor is le kell tölteni és feldolgozni az eddig keletkezett összes adatot, de utána ezek törlésre kerülnek, hogy ne foglaljunk sok helyet a merevlemezén.</translation>
     </message>
     <message>
->>>>>>> ef70f9b5
         <source>Use the default data directory</source>
         <translation>Az alapértelmezett adat könyvtár használata</translation>
     </message>
@@ -1043,25 +963,12 @@
     <message>
         <source>Number of script &amp;verification threads</source>
         <translation>A szkript &amp;igazolási szálak száma</translation>
-<<<<<<< HEAD
-    </message>
-    <message>
-        <source>Accept connections from outside</source>
-        <translation>Külső kapcsolatok elfogadása</translation>
-    </message>
-    <message>
-        <source>Allow incoming connections</source>
-        <translation>Bejövő kapcsolatok engedélyezése</translation>
-=======
->>>>>>> ef70f9b5
     </message>
     <message>
         <source>IP address of the proxy (e.g. IPv4: 127.0.0.1 / IPv6: ::1)</source>
         <translation>A proxy IP címe (pl.: IPv4: 127.0.0.1 / IPv6: ::1)</translation>
     </message>
     <message>
-<<<<<<< HEAD
-=======
         <source>Shows if the supplied default SOCKS5 proxy is used to reach peers via this network type.</source>
         <translation>Megmutatja, hogy az alapértelmezett SOCKS5 proxy van-e használatban, hogy elérje a párokat ennél a hálózati típusnál.</translation>
     </message>
@@ -1070,7 +977,6 @@
         <translation>Ikon elrejtése a tálcáról.</translation>
     </message>
     <message>
->>>>>>> ef70f9b5
         <source>Minimize instead of exit the application when the window is closed. When this option is enabled, the application will be closed only after selecting Exit in the menu.</source>
         <translation>Az alkalmazásból való kilépés helyett az eszköztárba kicsinyíti az alkalmazást az ablak bezárásakor. Ez esetben az alkalmazás csak a Kilépés menüponttal zárható be.</translation>
     </message>
@@ -1079,10 +985,6 @@
         <translation>Harmadik féltől származó URL-ek (pl. egy blokk felfedező) amelyek a tranzakciós fülön jelennek meg mint a környezetérzékeny menü tételei. %s az URL-ben helyettesítve a tranzakciós hash-el. Több URL esetén, függőleges vonal választja el őket.</translation>
     </message>
     <message>
-<<<<<<< HEAD
-        <source>Third party transaction URLs</source>
-        <translation>Harmadik fél tranzakció URL-ek</translation>
-=======
         <source>Active command-line options that override above options:</source>
         <translation>Aktív parancssori beállítások, melyek felülírják a fenti beállításokat:</translation>
     </message>
@@ -1093,11 +995,6 @@
     <message>
         <source>Open Configuration File</source>
         <translation>Konfigurációs Fájl Megnyitása</translation>
->>>>>>> ef70f9b5
-    </message>
-    <message>
-        <source>Active command-line options that override above options:</source>
-        <translation>Aktív parancssori beállítások, melyek felülírják a fenti beállításokat:</translation>
     </message>
     <message>
         <source>Reset all client options to default.</source>
@@ -1129,19 +1026,11 @@
     </message>
     <message>
         <source>If you disable the spending of unconfirmed change, the change from a transaction cannot be used until that transaction has at least one confirmation. This also affects how your balance is computed.</source>
-<<<<<<< HEAD
-        <translation>Ha letiltja a jóváhagyatlan változások elköltését, akkor egy tranzakcióból származó változást nem lehet használni, amíg legalább egy jóváhagyás nem történik. Ez befolyásolja az egyenlegének a kiszámítását is.</translation>
-    </message>
-    <message>
-        <source>&amp;Spend unconfirmed change</source>
-        <translation>&amp;Költése a a jóváhagyatlan változásnak</translation>
-=======
         <translation>Ha letiltja a jóváhagyatlan visszajáró elköltését, akkor egy tranzakcióból származó visszajárót nem lehet felhasználni, amíg legalább egy jóváhagyás nem történik. Ez befolyásolja az egyenlegének a kiszámítását is.</translation>
     </message>
     <message>
         <source>&amp;Spend unconfirmed change</source>
         <translation>&amp;Költése a a jóváhagyatlan visszajárónak</translation>
->>>>>>> ef70f9b5
     </message>
     <message>
         <source>Automatically open the Bitcoin client port on the router. This only works when your router supports UPnP and it is enabled.</source>
@@ -1200,25 +1089,10 @@
         <translation>Csatlakozás a Bitcoin hálózathoz külön SOCKS5 proxy használatával a Tor rejtett szolgáltatásainak eléréséhez.</translation>
     </message>
     <message>
-<<<<<<< HEAD
-        <source>Use separate SOCKS5 proxy to reach peers via Tor hidden services:</source>
-        <translation>Más SOCKS5 proxy használata a párok eléréséhez, a Tor rejtett szolgáltatásain keresztül:</translation>
-    </message>
-    <message>
-=======
->>>>>>> ef70f9b5
         <source>&amp;Window</source>
         <translation>&amp;Ablak</translation>
     </message>
     <message>
-        <source>&amp;Hide the icon from the system tray.</source>
-        <translation>&amp;Rejtse el az ikont a rendszer tálcáról.</translation>
-    </message>
-    <message>
-        <source>Hide tray icon</source>
-        <translation>Tálcaikon elrejtése</translation>
-    </message>
-    <message>
         <source>Show only a tray icon after minimizing the window.</source>
         <translation>Kicsinyítés után csak eszköztár-ikont mutass</translation>
     </message>
@@ -1255,13 +1129,10 @@
         <translation>Mutassa a pénzküldés beállításait vagy ne.</translation>
     </message>
     <message>
-<<<<<<< HEAD
-=======
         <source>&amp;Third party transaction URLs</source>
         <translation>&amp;Harmadik féltől származó tranzakció URL-ek</translation>
     </message>
     <message>
->>>>>>> ef70f9b5
         <source>&amp;OK</source>
         <translation>&amp;OK</translation>
     </message>
@@ -1290,8 +1161,6 @@
         <translation>A kliens le fog állni. Szeretné folytatni?</translation>
     </message>
     <message>
-<<<<<<< HEAD
-=======
         <source>Configuration options</source>
         <translation>Beállítási lehetőségek</translation>
     </message>
@@ -1308,7 +1177,6 @@
         <translation>Nem sikerült megnyitni a konfigurációs fájlt.</translation>
     </message>
     <message>
->>>>>>> ef70f9b5
         <source>This change would require a client restart.</source>
         <translation>Ehhez a változtatáshoz újra kellene indítani a klienst.</translation>
     </message>
@@ -1379,8 +1247,6 @@
         <source>Recent transactions</source>
         <translation>A legutóbbi tranzakciók</translation>
     </message>
-<<<<<<< HEAD
-=======
     <message>
         <source>Unconfirmed transactions to watch-only addresses</source>
         <translation>A csak megfigyelt címek hitelesítetlen tranzakciói</translation>
@@ -1479,113 +1345,11 @@
 </context>
 <context>
     <name>PeerTableModel</name>
->>>>>>> ef70f9b5
-    <message>
-        <source>Unconfirmed transactions to watch-only addresses</source>
-        <translation>A csak megfigyelt címek hitelesítetlen tranzakciói</translation>
-    </message>
-    <message>
-<<<<<<< HEAD
-        <source>Mined balance in watch-only addresses that has not yet matured</source>
-        <translation>A csak megfigyelt címek bányászott, még éretlen egyenlege</translation>
-    </message>
-    <message>
-        <source>Current total balance in watch-only addresses</source>
-        <translation>A csak megfigyelt címek jelenlegi teljes egyenlege</translation>
-    </message>
-</context>
-<context>
-    <name>PaymentServer</name>
-    <message>
-        <source>Payment request error</source>
-        <translation>Hiba történt a fizetési kérelem során</translation>
-    </message>
-    <message>
-        <source>Cannot start bitcoin: click-to-pay handler</source>
-        <translation>A bitcoin nem tud elindulni: click-to-pay kezelő</translation>
-    </message>
-    <message>
-        <source>URI handling</source>
-        <translation>URI kezelés</translation>
-    </message>
-    <message>
-        <source>Invalid payment address %1</source>
-        <translation>Érvénytelen fizetési cím %1</translation>
-    </message>
-    <message>
-        <source>URI cannot be parsed! This can be caused by an invalid Bitcoin address or malformed URI parameters.</source>
-        <translation>Nem sikerült az URI elemzése! Ezt okozhatja érvénytelen Bitcoin cím, vagy rossz URI paraméterezés.</translation>
-    </message>
-    <message>
-        <source>Payment request file handling</source>
-        <translation>Fizetés kérelmi fájl kezelése</translation>
-    </message>
-    <message>
-        <source>Payment request file cannot be read! This can be caused by an invalid payment request file.</source>
-        <translation>Nem sikerült beolvasni a fizetési kérelmi fájlt! Ezt érvénytelen fizetési kérelmi fájl okozhatja.</translation>
-    </message>
-    <message>
-        <source>Payment request rejected</source>
-        <translation>A fizetési kérelem visszautasítva</translation>
-    </message>
-    <message>
-        <source>Payment request network doesn't match client network.</source>
-        <translation>A fizetési kérelmi hálózat nem egyezik a kliens hálózatával.</translation>
-    </message>
-    <message>
-        <source>Payment request expired.</source>
-        <translation>A fizetési kérelem lejárt.</translation>
-    </message>
-    <message>
-        <source>Payment request is not initialized.</source>
-        <translation>A fizetési kérelem nem inicializálódott</translation>
-    </message>
-    <message>
-        <source>Invalid payment request.</source>
-        <translation>Érvénytelen fizetési kérelem</translation>
-    </message>
-    <message>
-        <source>Requested payment amount of %1 is too small (considered dust).</source>
-        <translation>A %1 fizetésre kért összege túl kevés (porszemnek minősül).</translation>
-    </message>
-    <message>
-        <source>Refund from %1</source>
-        <translation>Visszatérítés a %1 -tól</translation>
-    </message>
-    <message>
-        <source>Payment request %1 is too large (%2 bytes, allowed %3 bytes).</source>
-        <translation>A fizetési kérelem %1 túl nagy (%2 byte, csak %3 byte engedélyezett).</translation>
-    </message>
-    <message>
-        <source>Error communicating with %1: %2</source>
-        <translation>Hiba a kommuniáció során %1 -el: %2</translation>
-    </message>
-    <message>
-        <source>Payment request cannot be parsed!</source>
-        <translation>Nem sikerült elemezni a fizetési kérelmet!</translation>
-    </message>
-    <message>
-        <source>Bad response from server %1</source>
-        <translation>Rossz válasz a kiszolgálótól %1</translation>
-    </message>
-    <message>
-        <source>Network request error</source>
-        <translation>Hálózati kérelem hiba</translation>
-    </message>
-    <message>
-        <source>Payment acknowledged</source>
-        <translation>Fizetés elfogadva</translation>
-    </message>
-</context>
-<context>
-    <name>PeerTableModel</name>
     <message>
         <source>User Agent</source>
         <translation>User Agent</translation>
     </message>
     <message>
-=======
->>>>>>> ef70f9b5
         <source>Node/Service</source>
         <translation>Csomópont/Szolgáltatás</translation>
     </message>
@@ -1597,8 +1361,6 @@
         <source>Ping</source>
         <translation>Ping</translation>
     </message>
-<<<<<<< HEAD
-=======
     <message>
         <source>Sent</source>
         <translation>Küldött</translation>
@@ -1607,7 +1369,6 @@
         <source>Received</source>
         <translation>Fogadott</translation>
     </message>
->>>>>>> ef70f9b5
 </context>
 <context>
     <name>QObject</name>
@@ -1671,8 +1432,6 @@
         <source>%1 and %2</source>
         <translation>%1 és %2</translation>
     </message>
-<<<<<<< HEAD
-=======
     <message numerus="yes">
         <source>%n year(s)</source>
         <translation><numerusform>%n év</numerusform><numerusform>%n év</numerusform></translation>
@@ -1693,18 +1452,14 @@
         <source>%1 GB</source>
         <translation>%1 GB</translation>
     </message>
->>>>>>> ef70f9b5
     <message>
         <source>%1 didn't yet exit safely...</source>
         <translation>%1 még nem lépett ki biztonságosan...</translation>
     </message>
-<<<<<<< HEAD
-=======
     <message>
         <source>unknown</source>
         <translation>ismeretlen</translation>
     </message>
->>>>>>> ef70f9b5
 </context>
 <context>
     <name>QObject::QObject</name>
@@ -1957,7 +1712,6 @@
     <message>
         <source>&amp;Disconnect</source>
         <translation>&amp;Szétkapcsol</translation>
-<<<<<<< HEAD
     </message>
     <message>
         <source>Ban for</source>
@@ -1972,57 +1726,26 @@
         <translation>Üdv a %1 RPC konzoljában.</translation>
     </message>
     <message>
-        <source>Use up and down arrows to navigate history, and &lt;b&gt;Ctrl-L&lt;/b&gt; to clear screen.</source>
-        <translation>Navigálhat a fel és le nyilakkal, és &lt;b&gt;Ctrl-L&lt;/b&gt; -vel törölheti a képernyőt.</translation>
-=======
->>>>>>> ef70f9b5
-    </message>
-    <message>
-        <source>Ban for</source>
-        <translation>Kitiltás oka</translation>
-    </message>
-    <message>
-<<<<<<< HEAD
+        <source>Use up and down arrows to navigate history, and %1 to clear screen.</source>
+        <translation>Használja a fel és le nyilakat az előzményekben való navigáláshoz, és %1 -et a képernyő törlésére.</translation>
+    </message>
+    <message>
+        <source>For more information on using this console type %1.</source>
+        <translation>Több információért használja a konzolban a %1 parancsot.</translation>
+    </message>
+    <message>
+        <source>WARNING: Scammers have been active, telling users to type commands here, stealing their wallet contents. Do not use this console without fully understanding the ramifications of a command.</source>
+        <translation>FIGYELEM: Csalók megpróbálnak felhasználókat rávenni, hogy parancsokat írjanak be ide, és ellopják a tárca tartalmát. Ne használja ezt a konzolt anélkül, hogy teljesen megértené egy parancs kiadásának a következményeit.</translation>
+    </message>
+    <message>
         <source>Network activity disabled</source>
         <translation>Hálózati tevékenység letiltva.</translation>
     </message>
     <message>
-        <source>%1 B</source>
-        <translation>%1 B</translation>
-=======
-        <source>&amp;Unban</source>
-        <translation>&amp;Feloldja a kitiltást</translation>
->>>>>>> ef70f9b5
-    </message>
-    <message>
-        <source>Welcome to the %1 RPC console.</source>
-        <translation>Üdv a %1 RPC konzoljában.</translation>
-    </message>
-    <message>
-        <source>Use up and down arrows to navigate history, and %1 to clear screen.</source>
-        <translation>Használja a fel és le nyilakat az előzményekben való navigáláshoz, és %1 -et a képernyő törlésére.</translation>
-    </message>
-    <message>
-        <source>For more information on using this console type %1.</source>
-        <translation>Több információért használja a konzolban a %1 parancsot.</translation>
-    </message>
-    <message>
-        <source>WARNING: Scammers have been active, telling users to type commands here, stealing their wallet contents. Do not use this console without fully understanding the ramifications of a command.</source>
-        <translation>FIGYELEM: Csalók megpróbálnak felhasználókat rávenni, hogy parancsokat írjanak be ide, és ellopják a tárca tartalmát. Ne használja ezt a konzolt anélkül, hogy teljesen megértené egy parancs kiadásának a következményeit.</translation>
-    </message>
-    <message>
-        <source>Network activity disabled</source>
-        <translation>Hálózati tevékenység letiltva.</translation>
-    </message>
-    <message>
         <source>(node id: %1)</source>
         <translation>(csomópont azonosító: %1)</translation>
     </message>
     <message>
-        <source>(node id: %1)</source>
-        <translation>(csomópont azonosító: %1)</translation>
-    </message>
-    <message>
         <source>via %1</source>
         <translation>%1 által</translation>
     </message>
@@ -2066,17 +1789,6 @@
         <translation>&amp;Üzenet:</translation>
     </message>
     <message>
-<<<<<<< HEAD
-        <source>Reuse one of the previously used receiving addresses. Reusing addresses has security and privacy issues. Do not use this unless re-generating a payment request made before.</source>
-        <translation>Egy előzőleg használt fogadó cím újrafelhasználása. A címek újrafelhasználása biztonsági és adatvédelmi problémát jelent. Ne használja ezt a funkciót, kivéve, ha egy korábbi fizetési kérelmet szeretne megismételni.</translation>
-    </message>
-    <message>
-        <source>R&amp;euse an existing receiving address (not recommended)</source>
-        <translation>&amp;Újrafelhasznál egy létező fogadó címet (nem ajánlott)</translation>
-    </message>
-    <message>
-=======
->>>>>>> ef70f9b5
         <source>An optional message to attach to the payment request, which will be displayed when the request is opened. Note: The message will not be sent with the payment over the Bitcoin network.</source>
         <translation>Egy opcionális üzenet csatolása a fizetési kérelemhez, amely megjelenik a kérelem megnyitásakor. Megjegyzés: Az üzenet nem lesz elküldve a fizetséggel a Bitcoin hálózaton keresztül.</translation>
     </message>
@@ -2196,13 +1908,10 @@
         <translation>Üzenet</translation>
     </message>
     <message>
-<<<<<<< HEAD
-=======
         <source>Wallet</source>
         <translation>Tárca</translation>
     </message>
     <message>
->>>>>>> ef70f9b5
         <source>Resulting URI too long, try to reduce the text for label / message.</source>
         <translation>A keletkezett URI túl hosszú, próbálja meg csökkenteni a cimke / üzenet szövegének méretét.</translation>
     </message>
@@ -2305,8 +2014,6 @@
         <translation>Válassz...</translation>
     </message>
     <message>
-<<<<<<< HEAD
-=======
         <source>Using the fallbackfee can result in sending a transaction that will take several hours or days (or never) to confirm. Consider choosing your fee manually or wait until you have validated the complete chain.</source>
         <translation>A tartalék díj (failback fee) használata egy órákig vagy napokig tartó (vagy soha be nem fejeződő) tranzakciót eredményezhet. Fontolja meg, hogy Ön adja meg a díjat, vagy várjon amíg a teljes láncot érvényesíti.</translation>
     </message>
@@ -2315,7 +2022,6 @@
         <translation>Figyelem: A hozzávetőleges díjszámítás jelenleg nem lehetséges.</translation>
     </message>
     <message>
->>>>>>> ef70f9b5
         <source>collapse fee-settings</source>
         <translation>díj beállítások bezárása</translation>
     </message>
@@ -2383,8 +2089,6 @@
         <source>S&amp;end</source>
         <translation>&amp;Küldés</translation>
     </message>
-<<<<<<< HEAD
-=======
     <message>
         <source>Copy quantity</source>
         <translation>Mennyiség másolása</translation>
@@ -2496,586 +2200,586 @@
 </context>
 <context>
     <name>SendCoinsEntry</name>
->>>>>>> ef70f9b5
-    <message>
-        <source>Copy quantity</source>
-        <translation>Mennyiség másolása</translation>
+    <message>
+        <source>A&amp;mount:</source>
+        <translation>Összeg:</translation>
+    </message>
+    <message>
+        <source>Pay &amp;To:</source>
+        <translation>Címzett:</translation>
+    </message>
+    <message>
+        <source>&amp;Label:</source>
+        <translation>Címke:</translation>
+    </message>
+    <message>
+        <source>Choose previously used address</source>
+        <translation>Válassz egy korábban már használt címet</translation>
+    </message>
+    <message>
+        <source>This is a normal payment.</source>
+        <translation>Ez normál fizetés.</translation>
+    </message>
+    <message>
+        <source>The Bitcoin address to send the payment to</source>
+        <translation>Erre a Bitcoin címre küldje az összeget</translation>
+    </message>
+    <message>
+        <source>Alt+A</source>
+        <translation>Alt+A</translation>
+    </message>
+    <message>
+        <source>Paste address from clipboard</source>
+        <translation>Cím beillesztése a vágólapról</translation>
+    </message>
+    <message>
+        <source>Alt+P</source>
+        <translation>Alt+P</translation>
+    </message>
+    <message>
+        <source>Remove this entry</source>
+        <translation>Ez a bejegyzés eltávolítása</translation>
+    </message>
+    <message>
+        <source>S&amp;ubtract fee from amount</source>
+        <translation>&amp;Vonja le a díjat az összegből</translation>
+    </message>
+    <message>
+        <source>Use available balance</source>
+        <translation>Elérhető egyenleg használata</translation>
+    </message>
+    <message>
+        <source>Message:</source>
+        <translation>Üzenet:</translation>
+    </message>
+    <message>
+        <source>This is an unauthenticated payment request.</source>
+        <translation>Ez egy nem hitelesített fizetési kérelem.</translation>
+    </message>
+    <message>
+        <source>This is an authenticated payment request.</source>
+        <translation>Ez egy hitelesített fizetési kérelem.</translation>
+    </message>
+    <message>
+        <source>Enter a label for this address to add it to the list of used addresses</source>
+        <translation>Adjon egy címkét ehhez a címhez, hogy bekerüljön a használt címek közé</translation>
+    </message>
+    <message>
+        <source>Pay To:</source>
+        <translation>Címzett:</translation>
+    </message>
+    <message>
+        <source>Memo:</source>
+        <translation>Jegyzet:</translation>
+    </message>
+    <message>
+        <source>Enter a label for this address to add it to your address book</source>
+        <translation>Adjon egy címkét ehhez a címhez, hogy bekerüljön a címtárába</translation>
+    </message>
+</context>
+<context>
+    <name>SendConfirmationDialog</name>
+    <message>
+        <source>Yes</source>
+        <translation>Igen</translation>
+    </message>
+</context>
+<context>
+    <name>ShutdownWindow</name>
+    <message>
+        <source>%1 is shutting down...</source>
+        <translation>A %1 leáll...</translation>
+    </message>
+    <message>
+        <source>Do not shut down the computer until this window disappears.</source>
+        <translation>Ne állítsd le a számítógépet amíg ez az ablak el nem tűnik.</translation>
+    </message>
+</context>
+<context>
+    <name>SignVerifyMessageDialog</name>
+    <message>
+        <source>Signatures - Sign / Verify a Message</source>
+        <translation>Aláírások - üzenet aláírása/ellenőrzése</translation>
+    </message>
+    <message>
+        <source>&amp;Sign Message</source>
+        <translation>Üzenet aláírása...</translation>
+    </message>
+    <message>
+        <source>The Bitcoin address to sign the message with</source>
+        <translation>Bitcoin cím, amivel alá kívánja írni az üzenetet</translation>
+    </message>
+    <message>
+        <source>Choose previously used address</source>
+        <translation>Válassz egy korábban már használt címet</translation>
+    </message>
+    <message>
+        <source>Alt+A</source>
+        <translation>Alt+A</translation>
+    </message>
+    <message>
+        <source>Paste address from clipboard</source>
+        <translation>Cím beillesztése a vágólapról</translation>
+    </message>
+    <message>
+        <source>Alt+P</source>
+        <translation>Alt+P</translation>
+    </message>
+    <message>
+        <source>Enter the message you want to sign here</source>
+        <translation>Ide írja az aláírandó üzenetet</translation>
+    </message>
+    <message>
+        <source>Signature</source>
+        <translation>Aláírás</translation>
+    </message>
+    <message>
+        <source>Copy the current signature to the system clipboard</source>
+        <translation>A jelenleg kiválasztott aláírás másolása a rendszer-vágólapra</translation>
+    </message>
+    <message>
+        <source>Sign the message to prove you own this Bitcoin address</source>
+        <translation>Üzenet </translation>
+    </message>
+    <message>
+        <source>Sign &amp;Message</source>
+        <translation>Üzenet &amp;aláírása</translation>
+    </message>
+    <message>
+        <source>Clear &amp;All</source>
+        <translation>Mindent &amp;töröl</translation>
+    </message>
+    <message>
+        <source>&amp;Verify Message</source>
+        <translation>Üzenet ellenőrzése</translation>
+    </message>
+    <message>
+        <source>The Bitcoin address the message was signed with</source>
+        <translation>Bitcoin cím, amivel aláírta az üzenetet</translation>
+    </message>
+    <message>
+        <source>Verify the message to ensure it was signed with the specified Bitcoin address</source>
+        <translation>Ellenőrizze az üzenetet, hogy valóban a megjelölt Bitcoin címmel van-e aláírva</translation>
+    </message>
+    <message>
+        <source>Verify &amp;Message</source>
+        <translation>Üzenet ellenőrzése</translation>
+    </message>
+    <message>
+        <source>Click "Sign Message" to generate signature</source>
+        <translation>Klikkeljen az "Üzenet Aláírása" -ra, hogy aláírást generáljon</translation>
+    </message>
+    <message>
+        <source>The entered address is invalid.</source>
+        <translation>A megadott cím nem érvényes.</translation>
+    </message>
+    <message>
+        <source>Please check the address and try again.</source>
+        <translation>Kérem ellenőrizze a címet és próbálja meg újra.</translation>
+    </message>
+    <message>
+        <source>Wallet unlock was cancelled.</source>
+        <translation>Tárca megnyitása megszakítva</translation>
+    </message>
+    <message>
+        <source>Private key for the entered address is not available.</source>
+        <translation>A megadott cím privát kulcsa nem található.</translation>
+    </message>
+    <message>
+        <source>Message signing failed.</source>
+        <translation>Üzenet aláírása sikertelen.</translation>
+    </message>
+    <message>
+        <source>Message signed.</source>
+        <translation>Üzenet aláírva.</translation>
+    </message>
+    <message>
+        <source>The signature could not be decoded.</source>
+        <translation>Az aláírást nem sikerült dekódolni.</translation>
+    </message>
+    <message>
+        <source>Please check the signature and try again.</source>
+        <translation>Kérem ellenőrizze az aláírást és próbálja újra.</translation>
+    </message>
+    <message>
+        <source>Message verification failed.</source>
+        <translation>Az üzenet ellenőrzése sikertelen.</translation>
+    </message>
+    <message>
+        <source>Message verified.</source>
+        <translation>Üzenet ellenőrizve.</translation>
+    </message>
+</context>
+<context>
+    <name>SplashScreen</name>
+    <message>
+        <source>[testnet]</source>
+        <translation>[teszthálózat]</translation>
+    </message>
+</context>
+<context>
+    <name>TrafficGraphWidget</name>
+    <message>
+        <source>KB/s</source>
+        <translation>KB/s</translation>
+    </message>
+</context>
+<context>
+    <name>TransactionDesc</name>
+    <message>
+        <source>Open until %1</source>
+        <translation>%1 -ig megnyitva</translation>
+    </message>
+    <message>
+        <source>0/unconfirmed, %1</source>
+        <translation>0/megerősítetlen, %1</translation>
+    </message>
+    <message>
+        <source>in memory pool</source>
+        <translation>a memória halomban</translation>
+    </message>
+    <message>
+        <source>not in memory pool</source>
+        <translation>nincs a memória halomban</translation>
+    </message>
+    <message>
+        <source>abandoned</source>
+        <translation>elhagyott</translation>
+    </message>
+    <message>
+        <source>%1/unconfirmed</source>
+        <translation>%1/megerősítetlen</translation>
+    </message>
+    <message>
+        <source>%1 confirmations</source>
+        <translation>%1 megerősítés</translation>
+    </message>
+    <message>
+        <source>Status</source>
+        <translation>Állapot</translation>
+    </message>
+    <message>
+        <source>Date</source>
+        <translation>Dátum</translation>
+    </message>
+    <message>
+        <source>Source</source>
+        <translation>Forrás</translation>
+    </message>
+    <message>
+        <source>Generated</source>
+        <translation>Generálva</translation>
+    </message>
+    <message>
+        <source>From</source>
+        <translation>Küldő: </translation>
+    </message>
+    <message>
+        <source>unknown</source>
+        <translation>ismeretlen</translation>
+    </message>
+    <message>
+        <source>To</source>
+        <translation>Címzett</translation>
+    </message>
+    <message>
+        <source>own address</source>
+        <translation>saját cím</translation>
+    </message>
+    <message>
+        <source>watch-only</source>
+        <translation>csak megfigyelés</translation>
+    </message>
+    <message>
+        <source>label</source>
+        <translation>címke</translation>
+    </message>
+    <message>
+        <source>Credit</source>
+        <translation>Jóváírás</translation>
+    </message>
+    <message>
+        <source>not accepted</source>
+        <translation>elutasítva</translation>
+    </message>
+    <message>
+        <source>Debit</source>
+        <translation>Terhelés</translation>
+    </message>
+    <message>
+        <source>Total debit</source>
+        <translation>Teljes terhelés</translation>
+    </message>
+    <message>
+        <source>Transaction fee</source>
+        <translation>Tranzakciós díj</translation>
+    </message>
+    <message>
+        <source>Net amount</source>
+        <translation>Nettó összeg</translation>
+    </message>
+    <message>
+        <source>Message</source>
+        <translation>Üzenet</translation>
+    </message>
+    <message>
+        <source>Comment</source>
+        <translation>Megjegyzés</translation>
+    </message>
+    <message>
+        <source>Transaction ID</source>
+        <translation>Tranzakció Azonosító</translation>
+    </message>
+    <message>
+        <source>Transaction total size</source>
+        <translation>Tranzakció teljes mérete</translation>
+    </message>
+    <message>
+        <source>Merchant</source>
+        <translation>Kereskedő</translation>
+    </message>
+    <message>
+        <source>Debug information</source>
+        <translation>Debug információ</translation>
+    </message>
+    <message>
+        <source>Transaction</source>
+        <translation>Tranzakció</translation>
+    </message>
+    <message>
+        <source>Inputs</source>
+        <translation>Bemenetek</translation>
+    </message>
+    <message>
+        <source>Amount</source>
+        <translation>Összeg</translation>
+    </message>
+    <message>
+        <source>true</source>
+        <translation>igaz</translation>
+    </message>
+    <message>
+        <source>false</source>
+        <translation>hamis</translation>
+    </message>
+</context>
+<context>
+    <name>TransactionDescDialog</name>
+    <message>
+        <source>This pane shows a detailed description of the transaction</source>
+        <translation>Ez a mező a tranzakció részleteit mutatja</translation>
+    </message>
+    </context>
+<context>
+    <name>TransactionTableModel</name>
+    <message>
+        <source>Date</source>
+        <translation>Dátum</translation>
+    </message>
+    <message>
+        <source>Type</source>
+        <translation>Típus</translation>
+    </message>
+    <message>
+        <source>Label</source>
+        <translation>Címke</translation>
+    </message>
+    <message>
+        <source>Open until %1</source>
+        <translation>%1 -ig megnyitva</translation>
+    </message>
+    <message>
+        <source>Unconfirmed</source>
+        <translation>Megerősítetlen</translation>
+    </message>
+    <message>
+        <source>Abandoned</source>
+        <translation>Elhagyott</translation>
+    </message>
+    <message>
+        <source>Confirming (%1 of %2 recommended confirmations)</source>
+        <translation>Megerősítés (%1 az ajánlott %2 megerősítésből)</translation>
+    </message>
+    <message>
+        <source>Confirmed (%1 confirmations)</source>
+        <translation>Megerősítve (%1 megerősítés)</translation>
+    </message>
+    <message>
+        <source>Conflicted</source>
+        <translation>Konfliktusos</translation>
+    </message>
+    <message>
+        <source>Immature (%1 confirmations, will be available after %2)</source>
+        <translation>Éretlen (%1 megerősítés, %2 után lesz elérhető)</translation>
+    </message>
+    <message>
+        <source>Generated but not accepted</source>
+        <translation>Generálva, de nincs elfogadva</translation>
+    </message>
+    <message>
+        <source>Received with</source>
+        <translation>Erre a címre</translation>
+    </message>
+    <message>
+        <source>Received from</source>
+        <translation>Fogadva innen</translation>
+    </message>
+    <message>
+        <source>Sent to</source>
+        <translation>Elküldve ide</translation>
+    </message>
+    <message>
+        <source>Payment to yourself</source>
+        <translation>Magadnak kifizetve</translation>
+    </message>
+    <message>
+        <source>Mined</source>
+        <translation>Kibányászva</translation>
+    </message>
+    <message>
+        <source>watch-only</source>
+        <translation>csak megfigyelés</translation>
+    </message>
+    <message>
+        <source>(n/a)</source>
+        <translation>(nincs adat)</translation>
+    </message>
+    <message>
+        <source>(no label)</source>
+        <translation>(nincs címke)</translation>
+    </message>
+    <message>
+        <source>Transaction status. Hover over this field to show number of confirmations.</source>
+        <translation>Tranzakció állapota. Húzza ide az egeret, hogy lássa a megerősítések számát.</translation>
+    </message>
+    <message>
+        <source>Date and time that the transaction was received.</source>
+        <translation>Tranzakció fogadásának dátuma és időpontja.</translation>
+    </message>
+    <message>
+        <source>Type of transaction.</source>
+        <translation>Tranzakció típusa.</translation>
+    </message>
+    <message>
+        <source>Whether or not a watch-only address is involved in this transaction.</source>
+        <translation>Egy csak megfigyelt cím érintett vagy nem ebben a tranzakcióban.</translation>
+    </message>
+    </context>
+<context>
+    <name>TransactionView</name>
+    <message>
+        <source>All</source>
+        <translation>Mind</translation>
+    </message>
+    <message>
+        <source>Today</source>
+        <translation>Ma</translation>
+    </message>
+    <message>
+        <source>This week</source>
+        <translation>Ezen a héten</translation>
+    </message>
+    <message>
+        <source>This month</source>
+        <translation>Ebben a hónapban</translation>
+    </message>
+    <message>
+        <source>Last month</source>
+        <translation>Múlt hónapban</translation>
+    </message>
+    <message>
+        <source>This year</source>
+        <translation>Ebben az évben</translation>
+    </message>
+    <message>
+        <source>Range...</source>
+        <translation>Tartomány...</translation>
+    </message>
+    <message>
+        <source>Received with</source>
+        <translation>Erre a címre</translation>
+    </message>
+    <message>
+        <source>Sent to</source>
+        <translation>Elküldve ide</translation>
+    </message>
+    <message>
+        <source>To yourself</source>
+        <translation>Magának</translation>
+    </message>
+    <message>
+        <source>Mined</source>
+        <translation>Kibányászva</translation>
+    </message>
+    <message>
+        <source>Other</source>
+        <translation>Más</translation>
+    </message>
+    <message>
+        <source>Min amount</source>
+        <translation>Minimális összeg</translation>
+    </message>
+    <message>
+        <source>Abandon transaction</source>
+        <translation>Tranzakció megszakítása</translation>
+    </message>
+    <message>
+        <source>Increase transaction fee</source>
+        <translation>Tranzakciós díj növelése</translation>
+    </message>
+    <message>
+        <source>Copy address</source>
+        <translation>Cím másolása</translation>
+    </message>
+    <message>
+        <source>Copy label</source>
+        <translation>Címke másolása</translation>
     </message>
     <message>
         <source>Copy amount</source>
         <translation>Összeg másolása</translation>
     </message>
     <message>
-        <source>Copy fee</source>
-        <translation>Díj másolása</translation>
-    </message>
-    <message>
-        <source>Copy bytes</source>
-        <translation>Byte-ok másolása </translation>
-    </message>
-    <message>
-<<<<<<< HEAD
-        <source>Copy dust</source>
-        <translation>Porszemek másolása</translation>
-=======
-        <source>This is a normal payment.</source>
-        <translation>Ez normál fizetés.</translation>
-    </message>
-    <message>
-        <source>The Bitcoin address to send the payment to</source>
-        <translation>Erre a Bitcoin címre küldje az összeget</translation>
-    </message>
-    <message>
-        <source>Alt+A</source>
-        <translation>Alt+A</translation>
->>>>>>> ef70f9b5
-    </message>
-    <message>
-        <source>Copy change</source>
-        <translation>Visszajáró másolása</translation>
-    </message>
-    <message>
-        <source>Are you sure you want to send?</source>
-        <translation>Biztosan el akarja küldeni?</translation>
-    </message>
-    <message>
-        <source>added as transaction fee</source>
-        <translation>hozzáadva, mint tranzakciós díj</translation>
-    </message>
-    <message>
-<<<<<<< HEAD
-        <source>Total Amount %1</source>
-        <translation>Teljes Összeg %1</translation>
-    </message>
-    <message>
-        <source>or</source>
-        <translation>vagy</translation>
-=======
-        <source>S&amp;ubtract fee from amount</source>
-        <translation>&amp;Vonja le a díjat az összegből</translation>
-    </message>
-    <message>
-        <source>Use available balance</source>
-        <translation>Elérhető egyenleg használata</translation>
-    </message>
-    <message>
-        <source>Message:</source>
-        <translation>Üzenet:</translation>
-    </message>
-    <message>
-        <source>This is an unauthenticated payment request.</source>
-        <translation>Ez egy nem hitelesített fizetési kérelem.</translation>
-    </message>
-    <message>
-        <source>This is an authenticated payment request.</source>
-        <translation>Ez egy hitelesített fizetési kérelem.</translation>
-    </message>
-    <message>
-        <source>Enter a label for this address to add it to the list of used addresses</source>
-        <translation>Adjon egy címkét ehhez a címhez, hogy bekerüljön a használt címek közé</translation>
-    </message>
-    <message>
-        <source>Pay To:</source>
-        <translation>Címzett:</translation>
->>>>>>> ef70f9b5
-    </message>
-    <message>
-        <source>Confirm send coins</source>
-        <translation>Összeg küldésének megerősítése</translation>
-    </message>
-<<<<<<< HEAD
-    <message>
-        <source>The recipient address is not valid. Please recheck.</source>
-        <translation>A fogadó címe érvénytelen. Kérem ellenőrizze.</translation>
-=======
-    <message>
-        <source>Enter a label for this address to add it to your address book</source>
-        <translation>Adjon egy címkét ehhez a címhez, hogy bekerüljön a címtárába</translation>
-    </message>
-</context>
-<context>
-    <name>SendConfirmationDialog</name>
-    <message>
-        <source>Yes</source>
-        <translation>Igen</translation>
-    </message>
-</context>
-<context>
-    <name>ShutdownWindow</name>
-    <message>
-        <source>%1 is shutting down...</source>
-        <translation>A %1 leáll...</translation>
-    </message>
-    <message>
-        <source>Do not shut down the computer until this window disappears.</source>
-        <translation>Ne állítsd le a számítógépet amíg ez az ablak el nem tűnik.</translation>
->>>>>>> ef70f9b5
-    </message>
-    <message>
-        <source>The amount to pay must be larger than 0.</source>
-        <translation>A fizetendő összegnek nagyobbnak kell lennie 0-nál.</translation>
-    </message>
-    <message>
-        <source>The amount exceeds your balance.</source>
-        <translation>Az összeg meghaladja az egyenlegét.</translation>
-    </message>
-    <message>
-<<<<<<< HEAD
-        <source>The total exceeds your balance when the %1 transaction fee is included.</source>
-        <translation>A küldeni kívánt összeg és a %1 tranzakciós díj együtt meghaladja az egyenlegén rendelkezésre álló összeget.</translation>
-=======
-        <source>The Bitcoin address to sign the message with</source>
-        <translation>Bitcoin cím, amivel alá kívánja írni az üzenetet</translation>
-    </message>
-    <message>
-        <source>Choose previously used address</source>
-        <translation>Válassz egy korábban már használt címet</translation>
->>>>>>> ef70f9b5
-    </message>
-    <message>
-        <source>Duplicate address found: addresses should only be used once each.</source>
-        <translation>Többször szerepel ugyanaz a cím: egy címet csak egyszer használjon.</translation>
-    </message>
-    <message>
-        <source>Transaction creation failed!</source>
-        <translation>Tranzakció létrehozása sikertelen!</translation>
-    </message>
-    <message>
-        <source>The transaction was rejected with the following reason: %1</source>
-        <translation>Tranzakció visszautasítva a következő indokkal: %1</translation>
-    </message>
-    <message>
-        <source>A fee higher than %1 is considered an absurdly high fee.</source>
-        <translation>Magasabb díj mint %1 abszurd magas díjnak számít.</translation>
-    </message>
-    <message>
-        <source>Payment request expired.</source>
-        <translation>A fizetési kérelem lejárt.</translation>
-    </message>
-    <message>
-        <source>Pay only the required fee of %1</source>
-        <translation>Csak a szükséges %1 díj fizetése</translation>
-    </message>
-    <message>
-        <source>Warning: Invalid Bitcoin address</source>
-        <translation>Figyelmeztetés: Érvénytelen Bitcoin cím</translation>
-    </message>
-    <message>
-        <source>Warning: Unknown change address</source>
-        <translation>Figyelmeztetés: Ismeretlen visszajáró cím</translation>
-    </message>
-    <message>
-        <source>Confirm custom change address</source>
-        <translation>Egyedi visszajáró cím jóváhagyása</translation>
-    </message>
-    <message>
-        <source>The address you selected for change is not part of this wallet. Any or all funds in your wallet may be sent to this address. Are you sure?</source>
-        <translation>A cím, amelyet a visszajárónak megadott, nincs ebben a tárcában. Bármennyi vagy minden összeg elküldhető a tárcájából erre a címre. Biztos benne?</translation>
-    </message>
-    <message>
-<<<<<<< HEAD
-        <source>(no label)</source>
-        <translation>(nincs címke)</translation>
-    </message>
-</context>
-<context>
-    <name>SendCoinsEntry</name>
-    <message>
-        <source>A&amp;mount:</source>
-        <translation>Összeg:</translation>
-    </message>
-    <message>
-        <source>Pay &amp;To:</source>
-        <translation>Címzett:</translation>
-    </message>
-    <message>
-        <source>&amp;Label:</source>
-        <translation>Címke:</translation>
-    </message>
-    <message>
-        <source>Choose previously used address</source>
-        <translation>Válassz egy korábban már használt címet</translation>
-    </message>
-    <message>
-        <source>The Bitcoin address to send the payment to</source>
-        <translation>Erre a Bitcoin címre küldje az összeget</translation>
-    </message>
-    <message>
-        <source>Alt+A</source>
-        <translation>Alt+A</translation>
-    </message>
-    <message>
-        <source>Paste address from clipboard</source>
-        <translation>Cím beillesztése a vágólapról</translation>
-    </message>
-    <message>
-        <source>Alt+P</source>
-        <translation>Alt+P</translation>
-    </message>
-    <message>
-        <source>Remove this entry</source>
-        <translation>Ez a bejegyzés eltávolítása</translation>
-    </message>
-    <message>
-        <source>S&amp;ubtract fee from amount</source>
-        <translation>&amp;Vonja le a díjat az összegből</translation>
-    </message>
-    <message>
-        <source>Message:</source>
-        <translation>Üzenet:</translation>
-    </message>
-    <message>
-        <source>Enter a label for this address to add it to the list of used addresses</source>
-        <translation>Adjon egy címkét ehhez a címhez, hogy bekerüljön a használt címek közé</translation>
-    </message>
-    <message>
-        <source>Pay To:</source>
-        <translation>Címzett:</translation>
-    </message>
-    <message>
-        <source>Memo:</source>
-        <translation>Jegyzet:</translation>
-    </message>
-    <message>
-        <source>Enter a label for this address to add it to your address book</source>
-        <translation>Adjon egy címkét ehhez a címhez, hogy bekerüljön a címtárába</translation>
-    </message>
-</context>
-<context>
-    <name>SendConfirmationDialog</name>
-    <message>
-        <source>Yes</source>
-        <translation>Igen</translation>
-    </message>
-</context>
-<context>
-    <name>ShutdownWindow</name>
-    <message>
-        <source>%1 is shutting down...</source>
-        <translation>A %1 leáll...</translation>
-    </message>
-    <message>
-        <source>Do not shut down the computer until this window disappears.</source>
-        <translation>Ne állítsd le a számítógépet amíg ez az ablak el nem tűnik.</translation>
-    </message>
-</context>
-<context>
-    <name>SignVerifyMessageDialog</name>
-    <message>
-        <source>Signatures - Sign / Verify a Message</source>
-        <translation>Aláírások - üzenet aláírása/ellenőrzése</translation>
-    </message>
-    <message>
-        <source>&amp;Sign Message</source>
-        <translation>Üzenet aláírása...</translation>
-    </message>
-    <message>
-        <source>The Bitcoin address to sign the message with</source>
-        <translation>Bitcoin cím, amivel alá kívánja írni az üzenetet</translation>
-    </message>
-    <message>
-        <source>Choose previously used address</source>
-        <translation>Válassz egy korábban már használt címet</translation>
-    </message>
-    <message>
-        <source>Alt+A</source>
-        <translation>Alt+A</translation>
-    </message>
-    <message>
-        <source>Paste address from clipboard</source>
-        <translation>Cím beillesztése a vágólapról</translation>
-    </message>
-    <message>
-        <source>Alt+P</source>
-        <translation>Alt+P</translation>
-    </message>
-    <message>
-        <source>Enter the message you want to sign here</source>
-        <translation>Ide írja az aláírandó üzenetet</translation>
-    </message>
-    <message>
-        <source>Signature</source>
-        <translation>Aláírás</translation>
-    </message>
-    <message>
-        <source>Copy the current signature to the system clipboard</source>
-        <translation>A jelenleg kiválasztott aláírás másolása a rendszer-vágólapra</translation>
-    </message>
-    <message>
-        <source>Sign the message to prove you own this Bitcoin address</source>
-        <translation>Üzenet </translation>
-    </message>
-    <message>
-        <source>Sign &amp;Message</source>
-        <translation>Üzenet &amp;aláírása</translation>
-    </message>
-    <message>
-        <source>Clear &amp;All</source>
-        <translation>Mindent &amp;töröl</translation>
-    </message>
-    <message>
-        <source>&amp;Verify Message</source>
-        <translation>Üzenet ellenőrzése</translation>
-    </message>
-    <message>
-        <source>The Bitcoin address the message was signed with</source>
-        <translation>Bitcoin cím, amivel aláírta az üzenetet</translation>
-    </message>
-    <message>
-        <source>Verify the message to ensure it was signed with the specified Bitcoin address</source>
-        <translation>Ellenőrizze az üzenetet, hogy valóban a megjelölt Bitcoin címmel van-e aláírva</translation>
-    </message>
-    <message>
-        <source>Verify &amp;Message</source>
-        <translation>Üzenet ellenőrzése</translation>
-    </message>
-    <message>
-=======
-        <source>The Bitcoin address the message was signed with</source>
-        <translation>Bitcoin cím, amivel aláírta az üzenetet</translation>
-    </message>
-    <message>
-        <source>Verify the message to ensure it was signed with the specified Bitcoin address</source>
-        <translation>Ellenőrizze az üzenetet, hogy valóban a megjelölt Bitcoin címmel van-e aláírva</translation>
-    </message>
-    <message>
-        <source>Verify &amp;Message</source>
-        <translation>Üzenet ellenőrzése</translation>
-    </message>
-    <message>
->>>>>>> ef70f9b5
-        <source>Click "Sign Message" to generate signature</source>
-        <translation>Klikkeljen az "Üzenet Aláírása" -ra, hogy aláírást generáljon</translation>
-    </message>
-    <message>
-        <source>The entered address is invalid.</source>
-        <translation>A megadott cím nem érvényes.</translation>
-    </message>
-    <message>
-        <source>Please check the address and try again.</source>
-        <translation>Kérem ellenőrizze a címet és próbálja meg újra.</translation>
-    </message>
-    <message>
-        <source>Wallet unlock was cancelled.</source>
-        <translation>Tárca megnyitása megszakítva</translation>
-    </message>
-    <message>
-        <source>Private key for the entered address is not available.</source>
-        <translation>A megadott cím privát kulcsa nem található.</translation>
-    </message>
-    <message>
-        <source>Message signing failed.</source>
-        <translation>Üzenet aláírása sikertelen.</translation>
-    </message>
-    <message>
-        <source>Message signed.</source>
-        <translation>Üzenet aláírva.</translation>
-    </message>
-    <message>
-        <source>The signature could not be decoded.</source>
-        <translation>Az aláírást nem sikerült dekódolni.</translation>
-    </message>
-    <message>
-        <source>Please check the signature and try again.</source>
-        <translation>Kérem ellenőrizze az aláírást és próbálja újra.</translation>
-    </message>
-    <message>
-        <source>Message verification failed.</source>
-<<<<<<< HEAD
-        <translation>Az üzenet igazolása sikertelen.</translation>
-=======
-        <translation>Az üzenet ellenőrzése sikertelen.</translation>
->>>>>>> ef70f9b5
-    </message>
-    <message>
-        <source>Message verified.</source>
-        <translation>Üzenet ellenőrizve.</translation>
-    </message>
-</context>
-<context>
-    <name>SplashScreen</name>
-    <message>
-        <source>[testnet]</source>
-        <translation>[teszthálózat]</translation>
-    </message>
-</context>
-<context>
-    <name>TrafficGraphWidget</name>
-    <message>
-        <source>KB/s</source>
-        <translation>KB/s</translation>
-    </message>
-</context>
-<context>
-    <name>TransactionDesc</name>
-    <message>
-        <source>Open until %1</source>
-        <translation>%1 -ig megnyitva</translation>
-    </message>
-    <message>
-<<<<<<< HEAD
-        <source>%1/offline</source>
-        <translation>%1/offline</translation>
-    </message>
-    <message>
-=======
->>>>>>> ef70f9b5
-        <source>0/unconfirmed, %1</source>
-        <translation>0/megerősítetlen, %1</translation>
-    </message>
-    <message>
-        <source>in memory pool</source>
-        <translation>a memória halomban</translation>
-    </message>
-    <message>
-        <source>not in memory pool</source>
-        <translation>nincs a memória halomban</translation>
-    </message>
-    <message>
-        <source>abandoned</source>
-        <translation>elhagyott</translation>
-    </message>
-    <message>
-        <source>%1/unconfirmed</source>
-        <translation>%1/megerősítetlen</translation>
-    </message>
-    <message>
-        <source>%1 confirmations</source>
-        <translation>%1 megerősítés</translation>
-    </message>
-    <message>
-        <source>Status</source>
-        <translation>Állapot</translation>
-    </message>
-    <message>
-<<<<<<< HEAD
-        <source>, has not been successfully broadcast yet</source>
-        <translation>, még nem sikerült közvetíteni</translation>
-    </message>
-    <message>
-=======
->>>>>>> ef70f9b5
+        <source>Copy transaction ID</source>
+        <translation>Tranzakció azonosító másolása</translation>
+    </message>
+    <message>
+        <source>Copy raw transaction</source>
+        <translation>Nyers tranzakció másolása</translation>
+    </message>
+    <message>
+        <source>Copy full transaction details</source>
+        <translation>Tranzakció részleteinek teljes másolása</translation>
+    </message>
+    <message>
+        <source>Edit label</source>
+        <translation>Címke szerkesztése</translation>
+    </message>
+    <message>
+        <source>Show transaction details</source>
+        <translation>Tranzakció részletesen</translation>
+    </message>
+    <message>
+        <source>Export Transaction History</source>
+        <translation>Tranzakciós előzmények exportálása</translation>
+    </message>
+    <message>
+        <source>Comma separated file (*.csv)</source>
+        <translation>Vesszővel elválasztott adatokat tartalmazó fájl</translation>
+    </message>
+    <message>
+        <source>Confirmed</source>
+        <translation>Megerősítve</translation>
+    </message>
+    <message>
+        <source>Watch-only</source>
+        <translation>Csak megfigyelés</translation>
+    </message>
+    <message>
         <source>Date</source>
         <translation>Dátum</translation>
     </message>
     <message>
-        <source>Source</source>
-        <translation>Forrás</translation>
-    </message>
-    <message>
-        <source>Generated</source>
-        <translation>Generálva</translation>
-    </message>
-    <message>
-        <source>From</source>
-        <translation>Küldő: </translation>
-    </message>
-    <message>
-        <source>unknown</source>
-        <translation>ismeretlen</translation>
-    </message>
-    <message>
-        <source>To</source>
-        <translation>Címzett</translation>
-    </message>
-    <message>
-        <source>own address</source>
-        <translation>saját cím</translation>
-    </message>
-    <message>
-        <source>watch-only</source>
-        <translation>csak megfigyelés</translation>
-    </message>
-    <message>
-        <source>label</source>
-        <translation>címke</translation>
-    </message>
-    <message>
-        <source>Credit</source>
-        <translation>Jóváírás</translation>
-    </message>
-    <message>
-        <source>not accepted</source>
-        <translation>elutasítva</translation>
-    </message>
-    <message>
-        <source>Debit</source>
-        <translation>Terhelés</translation>
-    </message>
-    <message>
-        <source>Total debit</source>
-        <translation>Teljes terhelés</translation>
-    </message>
-    <message>
-        <source>Transaction fee</source>
-        <translation>Tranzakciós díj</translation>
-    </message>
-    <message>
-        <source>Net amount</source>
-        <translation>Nettó összeg</translation>
-    </message>
-    <message>
-        <source>Message</source>
-        <translation>Üzenet</translation>
-    </message>
-    <message>
-        <source>Comment</source>
-        <translation>Megjegyzés</translation>
-    </message>
-    <message>
-        <source>Transaction ID</source>
-        <translation>Tranzakció Azonosító</translation>
-    </message>
-    <message>
-<<<<<<< HEAD
-=======
-        <source>Transaction total size</source>
-        <translation>Tranzakció teljes mérete</translation>
-    </message>
-    <message>
->>>>>>> ef70f9b5
-        <source>Merchant</source>
-        <translation>Kereskedő</translation>
-    </message>
-    <message>
-        <source>Debug information</source>
-        <translation>Debug információ</translation>
-    </message>
-    <message>
-        <source>Transaction</source>
-        <translation>Tranzakció</translation>
-    </message>
-    <message>
-        <source>Inputs</source>
-        <translation>Bemenetek</translation>
-    </message>
-    <message>
-        <source>Amount</source>
-        <translation>Összeg</translation>
-    </message>
-    <message>
-        <source>true</source>
-        <translation>igaz</translation>
-    </message>
-    <message>
-        <source>false</source>
-        <translation>hamis</translation>
-    </message>
-</context>
-<context>
-    <name>TransactionDescDialog</name>
-    <message>
-        <source>This pane shows a detailed description of the transaction</source>
-        <translation>Ez a mező a tranzakció részleteit mutatja</translation>
-    </message>
-    </context>
-<context>
-    <name>TransactionTableModel</name>
-    <message>
-        <source>Date</source>
-        <translation>Dátum</translation>
-    </message>
-    <message>
         <source>Type</source>
         <translation>Típus</translation>
     </message>
@@ -3084,242 +2788,6 @@
         <translation>Címke</translation>
     </message>
     <message>
-        <source>Open until %1</source>
-        <translation>%1 -ig megnyitva</translation>
-    </message>
-    <message>
-<<<<<<< HEAD
-        <source>Offline</source>
-        <translation>Offline</translation>
-    </message>
-    <message>
-=======
->>>>>>> ef70f9b5
-        <source>Unconfirmed</source>
-        <translation>Megerősítetlen</translation>
-    </message>
-    <message>
-        <source>Abandoned</source>
-        <translation>Elhagyott</translation>
-    </message>
-    <message>
-        <source>Confirming (%1 of %2 recommended confirmations)</source>
-        <translation>Megerősítés (%1 az ajánlott %2 megerősítésből)</translation>
-    </message>
-    <message>
-        <source>Confirmed (%1 confirmations)</source>
-        <translation>Megerősítve (%1 megerősítés)</translation>
-    </message>
-    <message>
-        <source>Conflicted</source>
-        <translation>Konfliktusos</translation>
-    </message>
-    <message>
-        <source>Immature (%1 confirmations, will be available after %2)</source>
-        <translation>Éretlen (%1 megerősítés, %2 után lesz elérhető)</translation>
-    </message>
-    <message>
-<<<<<<< HEAD
-        <source>This block was not received by any other nodes and will probably not be accepted!</source>
-        <translation>Ezt a blokkot egyetlen másik csomópont sem kapta meg, így valószínűleg nem lesz elfogadva!</translation>
-    </message>
-    <message>
-=======
->>>>>>> ef70f9b5
-        <source>Generated but not accepted</source>
-        <translation>Generálva, de nincs elfogadva</translation>
-    </message>
-    <message>
-<<<<<<< HEAD
-=======
-        <source>Received with</source>
-        <translation>Erre a címre</translation>
-    </message>
-    <message>
->>>>>>> ef70f9b5
-        <source>Received from</source>
-        <translation>Fogadva innen</translation>
-    </message>
-    <message>
-        <source>Sent to</source>
-        <translation>Elküldve ide</translation>
-    </message>
-    <message>
-        <source>Payment to yourself</source>
-        <translation>Magadnak kifizetve</translation>
-    </message>
-    <message>
-        <source>Mined</source>
-        <translation>Kibányászva</translation>
-    </message>
-    <message>
-        <source>watch-only</source>
-        <translation>csak megfigyelés</translation>
-    </message>
-    <message>
-        <source>(n/a)</source>
-        <translation>(nincs adat)</translation>
-    </message>
-    <message>
-        <source>(no label)</source>
-        <translation>(nincs címke)</translation>
-    </message>
-    <message>
-        <source>Transaction status. Hover over this field to show number of confirmations.</source>
-        <translation>Tranzakció állapota. Húzza ide az egeret, hogy lássa a megerősítések számát.</translation>
-    </message>
-    <message>
-        <source>Date and time that the transaction was received.</source>
-        <translation>Tranzakció fogadásának dátuma és időpontja.</translation>
-    </message>
-    <message>
-        <source>Type of transaction.</source>
-        <translation>Tranzakció típusa.</translation>
-    </message>
-    <message>
-        <source>Whether or not a watch-only address is involved in this transaction.</source>
-        <translation>Egy csak megfigyelt cím érintett vagy nem ebben a tranzakcióban.</translation>
-    </message>
-    </context>
-<context>
-    <name>TransactionView</name>
-    <message>
-        <source>All</source>
-        <translation>Mind</translation>
-    </message>
-    <message>
-        <source>Today</source>
-        <translation>Ma</translation>
-    </message>
-    <message>
-        <source>This week</source>
-        <translation>Ezen a héten</translation>
-    </message>
-    <message>
-        <source>This month</source>
-        <translation>Ebben a hónapban</translation>
-    </message>
-    <message>
-        <source>Last month</source>
-        <translation>Múlt hónapban</translation>
-    </message>
-    <message>
-        <source>This year</source>
-        <translation>Ebben az évben</translation>
-    </message>
-    <message>
-        <source>Range...</source>
-        <translation>Tartomány...</translation>
-    </message>
-    <message>
-<<<<<<< HEAD
-=======
-        <source>Received with</source>
-        <translation>Erre a címre</translation>
-    </message>
-    <message>
->>>>>>> ef70f9b5
-        <source>Sent to</source>
-        <translation>Elküldve ide</translation>
-    </message>
-    <message>
-        <source>To yourself</source>
-        <translation>Magának</translation>
-    </message>
-    <message>
-        <source>Mined</source>
-        <translation>Kibányászva</translation>
-    </message>
-    <message>
-        <source>Other</source>
-        <translation>Más</translation>
-    </message>
-    <message>
-<<<<<<< HEAD
-        <source>Enter address or label to search</source>
-        <translation>Írja be a keresendő címet vagy címkét</translation>
-    </message>
-    <message>
-=======
->>>>>>> ef70f9b5
-        <source>Min amount</source>
-        <translation>Minimális összeg</translation>
-    </message>
-    <message>
-<<<<<<< HEAD
-=======
-        <source>Abandon transaction</source>
-        <translation>Tranzakció megszakítása</translation>
-    </message>
-    <message>
-        <source>Increase transaction fee</source>
-        <translation>Tranzakciós díj növelése</translation>
-    </message>
-    <message>
->>>>>>> ef70f9b5
-        <source>Copy address</source>
-        <translation>Cím másolása</translation>
-    </message>
-    <message>
-        <source>Copy label</source>
-        <translation>Címke másolása</translation>
-    </message>
-    <message>
-        <source>Copy amount</source>
-        <translation>Összeg másolása</translation>
-    </message>
-    <message>
-        <source>Copy transaction ID</source>
-        <translation>Tranzakció azonosító másolása</translation>
-    </message>
-    <message>
-<<<<<<< HEAD
-=======
-        <source>Copy raw transaction</source>
-        <translation>Nyers tranzakció másolása</translation>
-    </message>
-    <message>
->>>>>>> ef70f9b5
-        <source>Copy full transaction details</source>
-        <translation>Tranzakció részleteinek teljes másolása</translation>
-    </message>
-    <message>
-        <source>Edit label</source>
-        <translation>Címke szerkesztése</translation>
-    </message>
-    <message>
-        <source>Show transaction details</source>
-        <translation>Tranzakció részletesen</translation>
-    </message>
-    <message>
-        <source>Export Transaction History</source>
-        <translation>Tranzakciós előzmények exportálása</translation>
-    </message>
-    <message>
-        <source>Comma separated file (*.csv)</source>
-        <translation>Vesszővel elválasztott adatokat tartalmazó fájl</translation>
-    </message>
-    <message>
-        <source>Confirmed</source>
-        <translation>Megerősítve</translation>
-    </message>
-    <message>
-        <source>Watch-only</source>
-        <translation>Csak megfigyelés</translation>
-    </message>
-    <message>
-        <source>Date</source>
-        <translation>Dátum</translation>
-    </message>
-    <message>
-        <source>Type</source>
-        <translation>Típus</translation>
-    </message>
-    <message>
-        <source>Label</source>
-        <translation>Címke</translation>
-    </message>
-    <message>
         <source>Address</source>
         <translation>Cím</translation>
     </message>
@@ -3360,8 +2828,6 @@
         <source>Send Coins</source>
         <translation>Érmék Küldése</translation>
     </message>
-<<<<<<< HEAD
-=======
     <message>
         <source>Increasing transaction fee failed</source>
         <translation>Tranzakciós díj növelése sikertelen</translation>
@@ -3390,7 +2856,6 @@
         <source>Could not commit transaction</source>
         <translation>A tranzakciót nem lehet elküldeni</translation>
     </message>
->>>>>>> ef70f9b5
 </context>
 <context>
     <name>WalletView</name>
@@ -3422,11 +2887,7 @@
         <source>The wallet data was successfully saved to %1.</source>
         <translation>A tárca adatai sikeresen elmentve %1.</translation>
     </message>
-<<<<<<< HEAD
-</context>
-=======
     </context>
->>>>>>> ef70f9b5
 <context>
     <name>bitcoin-core</name>
     <message>
@@ -3450,39 +2911,16 @@
         <translation>A %s fejlesztők</translation>
     </message>
     <message>
-<<<<<<< HEAD
-        <source>Distributed under the MIT software license, see the accompanying file %s or %s</source>
-        <translation>MIT szoftver licenc alapján terjesztve, tekintse meg a hozzátartozó fájlt %s or %s</translation>
-    </message>
-    <message>
-        <source>Error: A fatal internal error occurred, see debug.log for details</source>
-        <translation>Hiba: Fatális belső hiba történt, nézze meg a debug.log -ot a részletekért</translation>
-    </message>
-    <message>
-        <source>Run in the background as a daemon and accept commands</source>
-        <translation>Háttérben futtatás daemonként és parancsok elfogadása
-</translation>
-=======
         <source>This is a pre-release test build - use at your own risk - do not use for mining or merchant applications</source>
         <translation>Ez egy kiadás előtt álló, teszt verzió - csak saját felelősségre - ne használja bányászatra vagy kereskedéshez.</translation>
->>>>>>> ef70f9b5
     </message>
     <message>
         <source>Warning: The network does not appear to fully agree! Some miners appear to be experiencing issues.</source>
         <translation>Figyelem: A hálózat úgy tűnik nem teljesen egyezik! Néhány bányász problémákat tapasztalhat.</translation>
     </message>
     <message>
-<<<<<<< HEAD
-        <source>The %s developers</source>
-        <translation>A %s fejlesztők</translation>
-    </message>
-    <message>
-        <source>Execute command when a wallet transaction changes (%s in cmd is replaced by TxID)</source>
-        <translation>Parancs, amit akkor hajt végre, amikor egy tárca-tranzakció megváltozik  (%s a parancsban lecserélődik a blokk TxID-re)</translation>
-=======
         <source>-maxmempool must be at least %d MB</source>
         <translation>-maxmempool legalább %d MB kell legyen.</translation>
->>>>>>> ef70f9b5
     </message>
     <message>
         <source>Copyright (C) %i-%i</source>
@@ -3637,83 +3075,18 @@
         <translation>Ez a minimum tranzakciós díj, amelyet tranzakciónként kifizet.</translation>
     </message>
     <message>
-<<<<<<< HEAD
-        <source>Warning: Unknown block versions being mined! It's possible unknown rules are in effect</source>
-        <translation>Figyelem: Ismeretlen blokkokat bányásznak! Lehetséges, hogy ismeretlen szabályok érvényesek.</translation>
-    </message>
-    <message>
-        <source>(default: %s)</source>
-        <translation>(alapértelmezett: %s)</translation>
-    </message>
-    <message>
-        <source>How many blocks to check at startup (default: %u, 0 = all)</source>
-        <translation>Hány blokkot ellenőrizzen induláskor (alapértelmezett: %u, 0 = mindet)</translation>
-    </message>
-    <message>
-        <source>Include IP addresses in debug output (default: %u)</source>
-        <translation>IP-címek megjelenítése a naplóban (alapértelmezett: %u)</translation>
-=======
         <source>This is the transaction fee you will pay if you send a transaction.</source>
         <translation>Ez a tranzakció díja, amelyet kifizet, ha tranzakciót indít.</translation>
     </message>
     <message>
         <source>Transaction amounts must not be negative</source>
         <translation>Tranzakció összege nem lehet negatív</translation>
->>>>>>> ef70f9b5
     </message>
     <message>
         <source>Transaction must have at least one recipient</source>
         <translation>Legalább egy címzett kell a tranzakcióhoz</translation>
     </message>
     <message>
-        <source>Maximum per-connection receive buffer, &lt;n&gt;*1000 bytes (default: %u)</source>
-        <translation>Kapcsolatonkénti maximum fogadó buffer, &lt;n&gt;*1000 byte (alapértelmezett: %u)</translation>
-    </message>
-    <message>
-        <source>Maximum per-connection send buffer, &lt;n&gt;*1000 bytes (default: %u)</source>
-        <translation>Kapcsolatonkénti maximum küldő buffer, &lt;n&gt;*1000 byte (alapértelmezett: %u)</translation>
-    </message>
-    <message>
-        <source>Set key pool size to &lt;n&gt; (default: %u)</source>
-        <translation>Kulcs halmaz méretének a beállítása &lt;n&gt;(alapértelmezett: %u) </translation>
-    </message>
-    <message>
-        <source>Specify configuration file (default: %s)</source>
-        <translation>Konfigurációs fájl megadása (alapértelmezett: %s)</translation>
-    </message>
-    <message>
-        <source>Specify connection timeout in milliseconds (minimum: 1, default: %d)</source>
-        <translation>Csatlakozás időtúllépése milliszekundumban (minimum: 1, alapértelmezett: %d)</translation>
-    </message>
-    <message>
-        <source>Specify pid file (default: %s)</source>
-        <translation>Pid-fájl megadása (alapértelmezett: %s)</translation>
-    </message>
-    <message>
-        <source>Spend unconfirmed change when sending transactions (default: %u)</source>
-        <translation>Tranzakciók küldésekor a jóváhagyatlan visszajáró elköltése (alapértelmezés: %u)</translation>
-    </message>
-    <message>
-        <source>Starting network threads...</source>
-        <translation>Hálózati szálak indítása...</translation>
-    </message>
-    <message>
-        <source>This is the minimum transaction fee you pay on every transaction.</source>
-        <translation>Ez a minimum tranzakciós díj, amelyet tranzakciónként kifizet.</translation>
-    </message>
-    <message>
-        <source>This is the transaction fee you will pay if you send a transaction.</source>
-        <translation>Ez a tranzakció díja, amelyet kifizet, ha tranzakciót indít.</translation>
-    </message>
-    <message>
-        <source>Transaction amounts must not be negative</source>
-        <translation>Tranzakció összege nem lehet negatív</translation>
-    </message>
-    <message>
-        <source>Transaction must have at least one recipient</source>
-        <translation>Legalább egy címzett kell a tranzakcióhoz</translation>
-    </message>
-    <message>
         <source>Unknown network specified in -onlynet: '%s'</source>
         <translation>Ismeretlen hálózat lett megadva -onlynet: '%s'</translation>
     </message>
