--- conflicted
+++ resolved
@@ -2257,12 +2257,8 @@
     </message>
     <message>
         <source>The transaction was rejected with the following reason: %1</source>
-<<<<<<< HEAD
-        <translation>A transação foi rejeitada pelo seguinte motivo: %1</translation>
-=======
         <translation>A transação foi rejeitada pelo seguinte motivo: %1
 </translation>
->>>>>>> ef70f9b5
     </message>
     <message>
         <source>A fee higher than %1 is considered an absurdly high fee.</source>
@@ -2272,18 +2268,10 @@
         <source>Payment request expired.</source>
         <translation>Pedido de pagamento expirado.</translation>
     </message>
-    <message numerus="yes">
-        <source>%n block(s)</source>
-        <translation><numerusform>%n bloco</numerusform><numerusform>%n blocos</numerusform></translation>
-    </message>
     <message>
         <source>Pay only the required fee of %1</source>
         <translation>Pague apenas a taxa obrigatória de %1</translation>
     </message>
-    <message numerus="yes">
-        <source>Estimated to begin confirmation within %n block(s).</source>
-        <translation><numerusform>Estimativa para iniciar a confirmação dentro de %n bloco.</numerusform><numerusform>Estimativa para iniciar a confirmação dentro de %n blocos.</numerusform></translation>
-    </message>
     <message>
         <source>Warning: Invalid Bitcoin address</source>
         <translation>Aviso: endereço Bitcoin inválido</translation>
@@ -2565,10 +2553,6 @@
 </context>
 <context>
     <name>TransactionDesc</name>
-    <message numerus="yes">
-        <source>Open for %n more block(s)</source>
-        <translation><numerusform>Abrir para %n ou mais bloco</numerusform><numerusform>Abrir para %n ou mais blocos</numerusform></translation>
-    </message>
     <message>
         <source>Open until %1</source>
         <translation>Aberto até %1</translation>
@@ -2602,17 +2586,6 @@
         <translation>Estado</translation>
     </message>
     <message>
-<<<<<<< HEAD
-        <source>, has not been successfully broadcast yet</source>
-        <translation>, ainda não foi transmitido com sucesso</translation>
-    </message>
-    <message numerus="yes">
-        <source>, broadcast through %n node(s)</source>
-        <translation><numerusform>, transmitido através de %n nó</numerusform><numerusform>, transmitido através de %n nós</numerusform></translation>
-    </message>
-    <message>
-=======
->>>>>>> ef70f9b5
         <source>Date</source>
         <translation>Data</translation>
     </message>
@@ -2906,13 +2879,8 @@
         <translation>Outras</translation>
     </message>
     <message>
-<<<<<<< HEAD
-        <source>Enter address or label to search</source>
-        <translation>Digite o endereço ou o rótulo para pesquisar</translation>
-=======
         <source>Enter address, transaction id, or label to search</source>
         <translation>Escreva endereço, identificação de transação ou rótulo para procurar</translation>
->>>>>>> ef70f9b5
     </message>
     <message>
         <source>Min amount</source>
@@ -3158,17 +3126,8 @@
         <translation>Por favor verifique que a data e hora do seu computador estão certos! Se o relógio não estiver certo, o %s não funcionará corretamente.</translation>
     </message>
     <message>
-<<<<<<< HEAD
-        <source>Please check that your computer's date and time are correct! If your clock is wrong, %s will not work properly.</source>
-        <translation>Por favor verifique que a data e hora do seu computador estão certos! Se o relógio não estiver certo, o %s não funcionará corretamente.</translation>
-    </message>
-    <message>
-        <source>Set the number of script verification threads (%u to %d, 0 = auto, &lt;0 = leave that many cores free, default: %d)</source>
-        <translation>Defina o número de processos de verificação (%u até %d, 0 = automático, &lt;0 = ldisponibiliza esse número de núcleos livres, por defeito: %d)</translation>
-=======
         <source>Please contribute if you find %s useful. Visit %s for further information about the software.</source>
         <translation>Por favor, contribua se achar que %s é útil. Visite %s para mais informação sobre o software.</translation>
->>>>>>> ef70f9b5
     </message>
     <message>
         <source>The block database contains a block which appears to be from the future. This may be due to your computer's date and time being set incorrectly. Only rebuild the block database if you are sure that your computer's date and time are correct</source>
@@ -3461,25 +3420,6 @@
     <message>
         <source>%s is set very high!</source>
         <translation>%s está demasiado elevado!</translation>
-<<<<<<< HEAD
-    </message>
-    <message>
-        <source>(default: %s)</source>
-        <translation>(predefinição: %s)</translation>
-    </message>
-    <message>
-        <source>Always query for peer addresses via DNS lookup (default: %u)</source>
-        <translation>Utilizar sempre a consulta de DNS para endereços de pares (predefinição: %u)</translation>
-    </message>
-    <message>
-        <source>How many blocks to check at startup (default: %u, 0 = all)</source>
-        <translation>Quantos blocos para verificar no arranque (predefinição: %u, 0 = todos)</translation>
-    </message>
-    <message>
-        <source>Include IP addresses in debug output (default: %u)</source>
-        <translation>Incluir endereços de IP na informação de depuração (predefinição: %u)</translation>
-=======
->>>>>>> ef70f9b5
     </message>
     <message>
         <source>The wallet will avoid paying less than the minimum relay fee.</source>
