<TS language="pt_PT" version="2.1">
<context>
    <name>AddressBookPage</name>
    <message>
        <source>Right-click to edit address or label</source>
        <translation>Clique com o botão direito para editar o endereço ou etiqueta</translation>
    </message>
    <message>
        <source>Create a new address</source>
        <translation>Criar um novo endereço</translation>
    </message>
    <message>
        <source>&amp;New</source>
        <translation>&amp;Novo</translation>
    </message>
    <message>
        <source>Copy the currently selected address to the system clipboard</source>
        <translation>Copiar o endereço selecionado para a área de transferência do sistema</translation>
    </message>
    <message>
        <source>&amp;Copy</source>
        <translation>&amp;Copiar</translation>
    </message>
    <message>
        <source>C&amp;lose</source>
        <translation>F&amp;echar</translation>
    </message>
    <message>
        <source>Delete the currently selected address from the list</source>
        <translation>Eliminar o endereço selecionado da lista</translation>
    </message>
    <message>
        <source>Export the data in the current tab to a file</source>
        <translation>Exportar os dados no separador atual para um ficheiro</translation>
    </message>
    <message>
        <source>&amp;Export</source>
        <translation>&amp;Exportar</translation>
    </message>
    <message>
        <source>&amp;Delete</source>
        <translation>&amp;Eliminar</translation>
    </message>
    <message>
        <source>Choose the address to send coins to</source>
        <translation>Escolha o endereço para enviar as moedas</translation>
    </message>
    <message>
        <source>Choose the address to receive coins with</source>
        <translation>Escolha o endereço para receber as moedas</translation>
    </message>
    <message>
        <source>C&amp;hoose</source>
        <translation>Escol&amp;her</translation>
    </message>
    <message>
        <source>Sending addresses</source>
        <translation>A enviar endereços</translation>
    </message>
    <message>
        <source>Receiving addresses</source>
        <translation>A receber endereços</translation>
    </message>
    <message>
        <source>These are your Bitcoin addresses for sending payments. Always check the amount and the receiving address before sending coins.</source>
        <translation>Estes são os seus endereços Bitcoin para enviar pagamentos. Verifique sempre o valor e o endereço de envio antes de enviar moedas.</translation>
    </message>
    <message>
        <source>These are your Bitcoin addresses for receiving payments. It is recommended to use a new receiving address for each transaction.</source>
        <translation>Estes são os seus endereços Bitcoin para receber pagamentos. É recomendado que utilize um endereço novo para cada transacção.</translation>
    </message>
    <message>
        <source>&amp;Copy Address</source>
        <translation>&amp;Copiar Endereço</translation>
    </message>
    <message>
        <source>Copy &amp;Label</source>
        <translation>Copiar &amp;Etiqueta</translation>
    </message>
    <message>
        <source>&amp;Edit</source>
        <translation>&amp;Editar</translation>
    </message>
    <message>
        <source>Export Address List</source>
        <translation>Exportar Lista de Endereços</translation>
    </message>
    <message>
        <source>Comma separated file (*.csv)</source>
        <translation>Ficheiro separado por vírgulas (*.csv)</translation>
    </message>
    <message>
        <source>Exporting Failed</source>
        <translation>Exportação Falhou</translation>
    </message>
    <message>
        <source>There was an error trying to save the address list to %1. Please try again.</source>
        <translation>Ocorreu um erro ao tentar guardar a lista de endereços para %1. Por favor, tente novamente.</translation>
    </message>
</context>
<context>
    <name>AddressTableModel</name>
    <message>
        <source>Label</source>
        <translation>Etiqueta</translation>
    </message>
    <message>
        <source>Address</source>
        <translation>Endereço</translation>
    </message>
    <message>
        <source>(no label)</source>
        <translation>(sem etiqueta)</translation>
    </message>
</context>
<context>
    <name>AskPassphraseDialog</name>
    <message>
        <source>Passphrase Dialog</source>
        <translation>Janela da Frase de Segurança</translation>
    </message>
    <message>
        <source>Enter passphrase</source>
        <translation>Insira a frase de segurança</translation>
    </message>
    <message>
        <source>New passphrase</source>
        <translation>Nova frase de frase de segurança</translation>
    </message>
    <message>
        <source>Repeat new passphrase</source>
        <translation>Repita a nova frase de frase de segurança</translation>
    </message>
    <message>
        <source>Show password</source>
        <translation>Mostrar palavra-passe</translation>
    </message>
    <message>
        <source>Enter the new passphrase to the wallet.&lt;br/&gt;Please use a passphrase of &lt;b&gt;ten or more random characters&lt;/b&gt;, or &lt;b&gt;eight or more words&lt;/b&gt;.</source>
        <translation>Insira a nova frase de segurança para a carteira. &lt;br/&gt; Por favor, utilize uma frase de segurança de &lt;b&gt;10 ou mais carateres aleatórios,&lt;/b&gt; ou &lt;b&gt;oito ou mais palavras&lt;/b&gt;.</translation>
    </message>
    <message>
        <source>Encrypt wallet</source>
        <translation>Encriptar carteira</translation>
    </message>
    <message>
        <source>This operation needs your wallet passphrase to unlock the wallet.</source>
        <translation>Esta operação precisa da sua frase de segurança da carteira para desbloquear a mesma.</translation>
    </message>
    <message>
        <source>Unlock wallet</source>
        <translation>Desbloquear carteira</translation>
    </message>
    <message>
        <source>This operation needs your wallet passphrase to decrypt the wallet.</source>
        <translation>Esta operação precisa da sua frase de segurança da carteira para desencriptar a mesma.</translation>
    </message>
    <message>
        <source>Decrypt wallet</source>
        <translation>Desencriptar carteira</translation>
    </message>
    <message>
        <source>Change passphrase</source>
        <translation>Alterar frase de segurança</translation>
    </message>
    <message>
        <source>Enter the old passphrase and new passphrase to the wallet.</source>
        <translation>Insira a frase de segurança antiga e a nova frase de segurança para a carteira.</translation>
    </message>
    <message>
        <source>Confirm wallet encryption</source>
        <translation>Confirmar encriptação da carteira</translation>
    </message>
    <message>
        <source>Warning: If you encrypt your wallet and lose your passphrase, you will &lt;b&gt;LOSE ALL OF YOUR BITCOINS&lt;/b&gt;!</source>
        <translation>Aviso: se encriptar a sua carteira e perder a sua frase de segurnça, &lt;b&gt;PERDERÁ TODOS OS SEUS BITCOINS&lt;/b&gt;!</translation>
    </message>
    <message>
        <source>Are you sure you wish to encrypt your wallet?</source>
        <translation>Tem a certeza que deseja encriptar a sua carteira?</translation>
    </message>
    <message>
        <source>Wallet encrypted</source>
        <translation>Carteira encriptada</translation>
    </message>
    <message>
        <source>%1 will close now to finish the encryption process. Remember that encrypting your wallet cannot fully protect your bitcoins from being stolen by malware infecting your computer.</source>
        <translation>%1 irá agora ser fechado para terminar o processo de encriptação. Recorde que a encriptação da sua carteira não protegerá totalmente os seus bitcoins de serem roubados por programas maliciosos que infectem o seu computador.</translation>
    </message>
    <message>
        <source>IMPORTANT: Any previous backups you have made of your wallet file should be replaced with the newly generated, encrypted wallet file. For security reasons, previous backups of the unencrypted wallet file will become useless as soon as you start using the new, encrypted wallet.</source>
        <translation>IMPORTANTE: Qualquer cópia de segurança da carteira anterior deverá ser substituída com o novo ficheiro de carteira, agora encriptado. Por razões de segurança, cópias de segurança não encriptadas tornar-se-ão inúteis assim que começar a usar a nova carteira encriptada.</translation>
    </message>
    <message>
        <source>Wallet encryption failed</source>
        <translation>Encriptação da carteira falhou</translation>
    </message>
    <message>
        <source>Wallet encryption failed due to an internal error. Your wallet was not encrypted.</source>
        <translation>A encriptação da carteira falhou devido a um erro interno. A carteira não foi encriptada.</translation>
    </message>
    <message>
        <source>The supplied passphrases do not match.</source>
        <translation>As frases de segurança fornecidas não coincidem.</translation>
    </message>
    <message>
        <source>Wallet unlock failed</source>
        <translation>Desbloqueio da carteira falhou</translation>
    </message>
    <message>
        <source>The passphrase entered for the wallet decryption was incorrect.</source>
        <translation>A frase de segurança introduzida para a desencriptação da carteira estava incorreta.</translation>
    </message>
    <message>
        <source>Wallet decryption failed</source>
        <translation>Desencriptação da carteira falhou</translation>
    </message>
    <message>
        <source>Wallet passphrase was successfully changed.</source>
        <translation>A frase de segurança da carteira foi alterada com sucesso.</translation>
    </message>
    <message>
        <source>Warning: The Caps Lock key is on!</source>
        <translation>Aviso: a tecla Caps Lock está ligada!</translation>
    </message>
</context>
<context>
    <name>BanTableModel</name>
    <message>
        <source>IP/Netmask</source>
        <translation>IP/Máscara de Rede</translation>
    </message>
    <message>
        <source>Banned Until</source>
        <translation>Banido Até</translation>
    </message>
</context>
<context>
    <name>BitcoinGUI</name>
    <message>
        <source>Sign &amp;message...</source>
        <translation>Assinar &amp;mensagem...</translation>
    </message>
    <message>
        <source>Synchronizing with network...</source>
        <translation>A sincronizar com a rede...</translation>
    </message>
    <message>
        <source>&amp;Overview</source>
        <translation>&amp;Resumo</translation>
    </message>
    <message>
        <source>Node</source>
        <translation>Nó</translation>
    </message>
    <message>
        <source>Show general overview of wallet</source>
        <translation>Mostrar resumo geral da carteira</translation>
    </message>
    <message>
        <source>&amp;Transactions</source>
        <translation>&amp;Transações</translation>
    </message>
    <message>
        <source>Browse transaction history</source>
        <translation>Explorar histórico das transações</translation>
    </message>
    <message>
        <source>E&amp;xit</source>
        <translation>Fec&amp;har</translation>
    </message>
    <message>
        <source>Quit application</source>
        <translation>Sair da aplicação</translation>
    </message>
    <message>
        <source>&amp;About %1</source>
        <translation>&amp;Sobre o %1</translation>
    </message>
    <message>
        <source>Show information about %1</source>
        <translation>Mostrar informação sobre o %1</translation>
    </message>
    <message>
        <source>About &amp;Qt</source>
        <translation>Sobre o &amp;Qt</translation>
    </message>
    <message>
        <source>Show information about Qt</source>
        <translation>Mostrar informação sobre o Qt</translation>
    </message>
    <message>
        <source>&amp;Options...</source>
        <translation>&amp;Opções...</translation>
    </message>
    <message>
        <source>Modify configuration options for %1</source>
        <translation>Modificar opções de configuração para %1</translation>
    </message>
    <message>
        <source>&amp;Encrypt Wallet...</source>
        <translation>E&amp;ncriptar Carteira...</translation>
    </message>
    <message>
        <source>&amp;Backup Wallet...</source>
        <translation>Efetuar &amp;Cópia de Segurança da Carteira...</translation>
    </message>
    <message>
        <source>&amp;Change Passphrase...</source>
        <translation>Alterar &amp;Frase de Segurança...</translation>
    </message>
    <message>
        <source>&amp;Sending addresses...</source>
        <translation>A &amp;enviar os endereços...</translation>
    </message>
    <message>
        <source>&amp;Receiving addresses...</source>
        <translation>A &amp;receber os endereços...</translation>
    </message>
    <message>
        <source>Open &amp;URI...</source>
        <translation>Abrir &amp;URI...</translation>
    </message>
    <message>
        <source>Click to disable network activity.</source>
        <translation>Clique para desativar a atividade de rede.</translation>
    </message>
    <message>
        <source>Network activity disabled.</source>
        <translation>Atividade de rede desativada.</translation>
    </message>
    <message>
        <source>Click to enable network activity again.</source>
        <translation>Clique para ativar novamente a atividade de rede.</translation>
    </message>
    <message>
        <source>Syncing Headers (%1%)...</source>
        <translation>A sincronizar cabeçalhos (%1%)...</translation>
    </message>
    <message>
        <source>Reindexing blocks on disk...</source>
        <translation>A reindexar os blocos no disco...</translation>
    </message>
    <message>
        <source>Send coins to a Bitcoin address</source>
        <translation>Enviar moedas para um endereço Bitcoin</translation>
    </message>
    <message>
        <source>Backup wallet to another location</source>
        <translation>Efetue uma cópia de segurança da carteira para outra localização</translation>
    </message>
    <message>
        <source>Change the passphrase used for wallet encryption</source>
        <translation>Alterar a frase de segurança utilizada na encriptação da carteira</translation>
    </message>
    <message>
        <source>&amp;Debug window</source>
        <translation>Janela de &amp;Depuração</translation>
    </message>
    <message>
        <source>Open debugging and diagnostic console</source>
        <translation>Abrir consola de diagnóstico e depuração</translation>
    </message>
    <message>
        <source>&amp;Verify message...</source>
        <translation>&amp;Verificar mensagem...</translation>
    </message>
    <message>
        <source>Bitcoin</source>
        <translation>Bitcoin</translation>
    </message>
    <message>
        <source>Wallet</source>
        <translation>Carteira</translation>
    </message>
    <message>
        <source>&amp;Send</source>
        <translation>&amp;Enviar</translation>
    </message>
    <message>
        <source>&amp;Receive</source>
        <translation>&amp;Receber</translation>
    </message>
    <message>
        <source>&amp;Show / Hide</source>
        <translation>Mo&amp;strar / Ocultar</translation>
    </message>
    <message>
        <source>Show or hide the main Window</source>
        <translation>Mostrar ou ocultar a janela principal</translation>
    </message>
    <message>
        <source>Encrypt the private keys that belong to your wallet</source>
        <translation>Encriptar as chaves privadas que pertencem à sua carteira</translation>
    </message>
    <message>
        <source>Sign messages with your Bitcoin addresses to prove you own them</source>
        <translation>Assine as mensagens com os seus endereços Bitcoin para provar que é o proprietário dos mesmos</translation>
    </message>
    <message>
        <source>Verify messages to ensure they were signed with specified Bitcoin addresses</source>
        <translation>Verifique mensagens para assegurar que foram assinadas com o endereço Bitcoin especificado</translation>
    </message>
    <message>
        <source>&amp;File</source>
        <translation>&amp;Ficheiro</translation>
    </message>
    <message>
        <source>&amp;Settings</source>
        <translation>&amp;Configurações</translation>
    </message>
    <message>
        <source>&amp;Help</source>
        <translation>&amp;Ajuda</translation>
    </message>
    <message>
        <source>Tabs toolbar</source>
        <translation>Barra de ferramentas dos separadores</translation>
    </message>
    <message>
        <source>Request payments (generates QR codes and bitcoin: URIs)</source>
        <translation>Solicitar pagamentos (gera códigos QR e bitcoin: URIs)</translation>
    </message>
    <message>
        <source>Show the list of used sending addresses and labels</source>
        <translation>Mostrar a lista de rótulos e endereços de envio usados</translation>
    </message>
    <message>
        <source>Show the list of used receiving addresses and labels</source>
        <translation>Mostrar a lista de rótulos e endereços de receção usados</translation>
    </message>
    <message>
        <source>Open a bitcoin: URI or payment request</source>
        <translation>Abrir URI bitcoin: ou pedido de pagamento</translation>
    </message>
    <message>
        <source>&amp;Command-line options</source>
        <translation>&amp;Opções da linha de &amp;comando</translation>
    </message>
    <message numerus="yes">
        <source>%n active connection(s) to Bitcoin network</source>
        <translation><numerusform>%n ligação ativa à rede Bitcoin</numerusform><numerusform>%n ligações ativas à rede Bitcoin</numerusform></translation>
    </message>
    <message>
        <source>Indexing blocks on disk...</source>
        <translation>A indexar blocos no disco...</translation>
    </message>
    <message>
        <source>Processing blocks on disk...</source>
        <translation>A processar blocos no disco...</translation>
    </message>
    <message numerus="yes">
        <source>Processed %n block(s) of transaction history.</source>
        <translation><numerusform>Processado %n bloco do histórico de transações.</numerusform><numerusform>Processados %n blocos do histórico de transações.</numerusform></translation>
    </message>
    <message>
        <source>%1 behind</source>
        <translation>%1 em atraso</translation>
    </message>
    <message>
        <source>Last received block was generated %1 ago.</source>
        <translation>O último bloco recebido foi gerado há %1.</translation>
    </message>
    <message>
        <source>Transactions after this will not yet be visible.</source>
        <translation>As transações depois de isto ainda não serão visíveis.</translation>
    </message>
    <message>
        <source>Error</source>
        <translation>Erro</translation>
    </message>
    <message>
        <source>Warning</source>
        <translation>Aviso</translation>
    </message>
    <message>
        <source>Information</source>
        <translation>Informação</translation>
    </message>
    <message>
        <source>Up to date</source>
        <translation>Atualizado</translation>
    </message>
    <message>
        <source>Show the %1 help message to get a list with possible Bitcoin command-line options</source>
        <translation>Mostrar a mensagem de ajuda %1 para obter uma lista com possíveis opções a usar na linha de comandos.</translation>
    </message>
    <message>
        <source>%1 client</source>
        <translation>Cliente %1</translation>
    </message>
    <message>
        <source>Connecting to peers...</source>
        <translation>A ligar aos pontos...</translation>
    </message>
    <message>
        <source>Catching up...</source>
        <translation>Recuperando o atraso...</translation>
    </message>
    <message>
        <source>Date: %1
</source>
        <translation>Data: %1
</translation>
    </message>
    <message>
        <source>Amount: %1
</source>
        <translation>Valor: %1
</translation>
    </message>
    <message>
        <source>Type: %1
</source>
        <translation>Tipo: %1
</translation>
    </message>
    <message>
        <source>Label: %1
</source>
        <translation>Etiqueta: %1
</translation>
    </message>
    <message>
        <source>Address: %1
</source>
        <translation>Endereço: %1
</translation>
    </message>
    <message>
        <source>Sent transaction</source>
        <translation>Transação enviada</translation>
    </message>
    <message>
        <source>Incoming transaction</source>
        <translation>Transação recebida</translation>
    </message>
    <message>
        <source>HD key generation is &lt;b&gt;enabled&lt;/b&gt;</source>
        <translation>Criação de chave HD está &lt;b&gt;ativada&lt;/b&gt;</translation>
    </message>
    <message>
        <source>HD key generation is &lt;b&gt;disabled&lt;/b&gt;</source>
        <translation>Criação de chave HD está &lt;b&gt;desativada&lt;/b&gt;</translation>
    </message>
    <message>
        <source>Wallet is &lt;b&gt;encrypted&lt;/b&gt; and currently &lt;b&gt;unlocked&lt;/b&gt;</source>
        <translation>A carteira está &lt;b&gt;encriptada&lt;/b&gt; e atualmente &lt;b&gt;desbloqueada&lt;/b&gt;</translation>
    </message>
    <message>
        <source>Wallet is &lt;b&gt;encrypted&lt;/b&gt; and currently &lt;b&gt;locked&lt;/b&gt;</source>
        <translation>A carteira está &lt;b&gt;encriptada&lt;/b&gt; e atualmente &lt;b&gt;bloqueada&lt;/b&gt;</translation>
    </message>
    <message>
        <source>A fatal error occurred. Bitcoin can no longer continue safely and will quit.</source>
        <translation>Ocorreu um erro fatal. O Bitcoin não pode continuar com segurança e irá fechar.</translation>
    </message>
</context>
<context>
    <name>CoinControlDialog</name>
    <message>
        <source>Coin Selection</source>
        <translation>Seleção de Moeda</translation>
    </message>
    <message>
        <source>Quantity:</source>
        <translation>Quantidade:</translation>
    </message>
    <message>
        <source>Bytes:</source>
        <translation>Bytes:</translation>
    </message>
    <message>
        <source>Amount:</source>
        <translation>Valor:</translation>
    </message>
    <message>
        <source>Fee:</source>
        <translation>Taxa:</translation>
    </message>
    <message>
        <source>Dust:</source>
        <translation>Lixo:</translation>
    </message>
    <message>
        <source>After Fee:</source>
        <translation>Depois da taxa:</translation>
    </message>
    <message>
        <source>Change:</source>
        <translation>Troco:</translation>
    </message>
    <message>
        <source>(un)select all</source>
        <translation>(des)selecionar todos</translation>
    </message>
    <message>
        <source>Tree mode</source>
        <translation>Modo de árvore</translation>
    </message>
    <message>
        <source>List mode</source>
        <translation>Modo de lista</translation>
    </message>
    <message>
        <source>Amount</source>
        <translation>Valor</translation>
    </message>
    <message>
        <source>Received with label</source>
        <translation>Recebido com etiqueta</translation>
    </message>
    <message>
        <source>Received with address</source>
        <translation>Recebido com endereço</translation>
    </message>
    <message>
        <source>Date</source>
        <translation>Data</translation>
    </message>
    <message>
        <source>Confirmations</source>
        <translation>Confirmações</translation>
    </message>
    <message>
        <source>Confirmed</source>
        <translation>Confirmada</translation>
    </message>
    <message>
        <source>Copy address</source>
        <translation>Copiar endereço</translation>
    </message>
    <message>
        <source>Copy label</source>
        <translation>Copiar etiqueta</translation>
    </message>
    <message>
        <source>Copy amount</source>
        <translation>Copiar valor</translation>
    </message>
    <message>
        <source>Copy transaction ID</source>
        <translation>Copiar Id. da transação</translation>
    </message>
    <message>
        <source>Lock unspent</source>
        <translation>Bloquear não gasto</translation>
    </message>
    <message>
        <source>Unlock unspent</source>
        <translation>Desbloquear não gasto</translation>
    </message>
    <message>
        <source>Copy quantity</source>
        <translation>Copiar quantidade</translation>
    </message>
    <message>
        <source>Copy fee</source>
        <translation>Copiar taxa</translation>
    </message>
    <message>
        <source>Copy after fee</source>
        <translation>Copiar depois da taxa</translation>
    </message>
    <message>
        <source>Copy bytes</source>
        <translation>Copiar bytes</translation>
    </message>
    <message>
        <source>Copy dust</source>
        <translation>Copiar poeira</translation>
    </message>
    <message>
        <source>Copy change</source>
        <translation>Copiar troco</translation>
    </message>
    <message>
        <source>(%1 locked)</source>
        <translation>(%1 bloqueado)</translation>
    </message>
    <message>
        <source>yes</source>
        <translation>sim</translation>
    </message>
    <message>
        <source>no</source>
        <translation>não</translation>
    </message>
    <message>
        <source>This label turns red if any recipient receives an amount smaller than the current dust threshold.</source>
        <translation>Esta etiqueta fica vermelha se qualquer destinatário recebe um valor menor que o limite de dinheiro.</translation>
    </message>
    <message>
        <source>Can vary +/- %1 satoshi(s) per input.</source>
        <translation>Pode variar +/- %1 satoshi(s) por input.</translation>
    </message>
    <message>
        <source>(no label)</source>
        <translation>(sem etiqueta)</translation>
    </message>
    <message>
        <source>change from %1 (%2)</source>
        <translation>troco de %1 (%2)</translation>
    </message>
    <message>
        <source>(change)</source>
        <translation>(troco)</translation>
    </message>
</context>
<context>
    <name>EditAddressDialog</name>
    <message>
        <source>Edit Address</source>
        <translation>Editar Endereço</translation>
    </message>
    <message>
        <source>&amp;Label</source>
        <translation>&amp;Etiqueta</translation>
    </message>
    <message>
        <source>The label associated with this address list entry</source>
        <translation>A etiqueta associada com esta entrada da lista de endereços</translation>
    </message>
    <message>
        <source>The address associated with this address list entry. This can only be modified for sending addresses.</source>
        <translation>O endereço associado com o esta entrada da lista de endereços. Isto só pode ser modificado para os endereços de envio.</translation>
    </message>
    <message>
        <source>&amp;Address</source>
        <translation>E&amp;ndereço</translation>
    </message>
    <message>
        <source>New receiving address</source>
        <translation>Novo endereço de depósito</translation>
    </message>
    <message>
        <source>New sending address</source>
        <translation>Novo endereço de envio</translation>
    </message>
    <message>
        <source>Edit receiving address</source>
        <translation>Editar o endereço de depósito</translation>
    </message>
    <message>
        <source>Edit sending address</source>
        <translation>Editar o endereço de envio</translation>
    </message>
    <message>
        <source>The entered address "%1" is not a valid Bitcoin address.</source>
        <translation>O endereço introduzido "%1" não é um endereço bitcoin válido.</translation>
    </message>
    <message>
        <source>The entered address "%1" is already in the address book.</source>
        <translation>O endereço introduzido "%1" já se encontra no livro de endereços.</translation>
    </message>
    <message>
        <source>Could not unlock wallet.</source>
        <translation>Não foi possível desbloquear a carteira.</translation>
    </message>
    <message>
        <source>New key generation failed.</source>
        <translation>A criação da nova chave falhou.</translation>
    </message>
</context>
<context>
    <name>FreespaceChecker</name>
    <message>
        <source>A new data directory will be created.</source>
        <translation>Será criada uma nova diretoria de dados.</translation>
    </message>
    <message>
        <source>name</source>
        <translation>nome</translation>
    </message>
    <message>
        <source>Directory already exists. Add %1 if you intend to create a new directory here.</source>
        <translation>A pasta já existe. Adicione %1 se pretender criar aqui uma nova pasta.</translation>
    </message>
    <message>
        <source>Path already exists, and is not a directory.</source>
        <translation>O caminho já existe, e este não é uma pasta.</translation>
    </message>
    <message>
        <source>Cannot create data directory here.</source>
        <translation>Não é possível criar aqui uma diretoria de dados.</translation>
    </message>
</context>
<context>
    <name>HelpMessageDialog</name>
    <message>
        <source>version</source>
        <translation>versão</translation>
    </message>
    <message>
        <source>(%1-bit)</source>
        <translation>(%1-bit)</translation>
    </message>
    <message>
        <source>About %1</source>
        <translation>Sobre o %1</translation>
    </message>
    <message>
        <source>Command-line options</source>
        <translation>Opções da linha de comando</translation>
    </message>
    <message>
        <source>Usage:</source>
        <translation>Utilização:</translation>
    </message>
    <message>
        <source>command-line options</source>
        <translation>opções da linha de comando</translation>
    </message>
    <message>
        <source>UI Options:</source>
        <translation>Opções da IU:</translation>
    </message>
    <message>
        <source>Choose data directory on startup (default: %u)</source>
        <translation>Escolher a pasta de dados no arranque (predefinição: %u)</translation>
    </message>
    <message>
        <source>Set language, for example "de_DE" (default: system locale)</source>
        <translation>Definir idioma, por exemplo "pt_PT" (predefinição: idioma do sistema)</translation>
    </message>
    <message>
        <source>Start minimized</source>
        <translation>Iniciar minimizado</translation>
    </message>
    <message>
        <source>Set SSL root certificates for payment request (default: -system-)</source>
        <translation>Definir certificados de raiz SSL para pedidos de pagamento (predefinição: -system-)</translation>
    </message>
    <message>
        <source>Show splash screen on startup (default: %u)</source>
        <translation>Mostrar o ecrã de abertura no arranque (predefinição: %u)</translation>
    </message>
    <message>
        <source>Reset all settings changed in the GUI</source>
        <translation>Redefinir todas as definições alteradas na GUI</translation>
    </message>
</context>
<context>
    <name>Intro</name>
    <message>
        <source>Welcome</source>
        <translation>Bem-vindo</translation>
    </message>
    <message>
        <source>Welcome to %1.</source>
        <translation>Bem-vindo ao %1.</translation>
    </message>
    <message>
        <source>Use the default data directory</source>
        <translation>Utilizar a pasta de dados predefinida</translation>
    </message>
    <message>
        <source>Use a custom data directory:</source>
        <translation>Utilizar uma pasta de dados personalizada:</translation>
    </message>
    <message>
        <source>Bitcoin</source>
        <translation>Bitcoin</translation>
    </message>
    <message>
        <source>Approximately %1 GB of data will be stored in this directory.</source>
        <translation>Aproximadamente %1 GB de dados irão ser guardados nesta directoria. </translation>
    </message>
    <message>
        <source>The wallet will also be stored in this directory.</source>
        <translation>A carteira também será guardada nesta directoria.</translation>
    </message>
    <message>
        <source>Error: Specified data directory "%1" cannot be created.</source>
        <translation>Erro: não pode ser criada a pasta de dados especificada como "%1.</translation>
    </message>
    <message>
        <source>Error</source>
        <translation>Erro</translation>
    </message>
    <message numerus="yes">
        <source>%n GB of free space available</source>
        <translation><numerusform>%n GB de espaço livre disponível</numerusform><numerusform>%n GB de espaço livre disponível</numerusform></translation>
    </message>
    <message numerus="yes">
        <source>(of %n GB needed)</source>
        <translation><numerusform>(de %n GB necessários)</numerusform><numerusform>(de %n GB necessário)</numerusform></translation>
    </message>
</context>
<context>
    <name>ModalOverlay</name>
    <message>
        <source>Form</source>
        <translation>Formulário</translation>
    </message>
    <message>
        <source>Recent transactions may not yet be visible, and therefore your wallet's balance might be incorrect. This information will be correct once your wallet has finished synchronizing with the bitcoin network, as detailed below.</source>
        <translation>Transações recentes podem não ser visíveis por agora, portanto o saldo da sua carteira pode estar incorreto. Esta informação será corrigida quando a sua carteira acabar de sincronizar com a rede, como está explicado em baixo.</translation>
    </message>
    <message>
        <source>Attempting to spend bitcoins that are affected by not-yet-displayed transactions will not be accepted by the network.</source>
        <translation>Tentar enviar bitcoins que estão afetadas por transações ainda não exibidas não será aceite pela rede.</translation>
    </message>
    <message>
        <source>Number of blocks left</source>
        <translation>Número de blocos restantes</translation>
    </message>
    <message>
        <source>Unknown...</source>
        <translation>Desconhecido...</translation>
    </message>
    <message>
        <source>Last block time</source>
        <translation>Data do último bloco</translation>
    </message>
    <message>
        <source>Progress</source>
        <translation>Progresso</translation>
    </message>
    <message>
        <source>Progress increase per hour</source>
        <translation>Aumento horário do progresso</translation>
    </message>
    <message>
        <source>calculating...</source>
        <translation>a calcular...</translation>
    </message>
    <message>
        <source>Estimated time left until synced</source>
        <translation>tempo restante estimado até à sincronização</translation>
    </message>
    <message>
        <source>Hide</source>
        <translation>Ocultar</translation>
    </message>
    <message>
        <source>Unknown. Syncing Headers (%1)...</source>
        <translation>Desconhecido. Sincronização de Cabeçalhos (%1)...</translation>
    </message>
</context>
<context>
    <name>OpenURIDialog</name>
    <message>
        <source>Open URI</source>
        <translation>Abir URI</translation>
    </message>
    <message>
        <source>Open payment request from URI or file</source>
        <translation>Abrir pedido de pagamento de um URI ou ficheiro</translation>
    </message>
    <message>
        <source>URI:</source>
        <translation>URI:</translation>
    </message>
    <message>
        <source>Select payment request file</source>
        <translation>Selecione o ficheiro de pedido de pagamento</translation>
    </message>
    <message>
        <source>Select payment request file to open</source>
        <translation>Selecione o ficheiro de pedido de pagamento para abrir</translation>
    </message>
</context>
<context>
    <name>OptionsDialog</name>
    <message>
        <source>Options</source>
        <translation>Opções</translation>
    </message>
    <message>
        <source>&amp;Main</source>
        <translation>&amp;Principal</translation>
    </message>
    <message>
        <source>Automatically start %1 after logging in to the system.</source>
        <translation>Iniciar automaticamente o %1 depois de iniciar a sessão no sistema.</translation>
    </message>
    <message>
        <source>&amp;Start %1 on system login</source>
        <translation>&amp;Iniciar o %1 no início de sessão do sistema</translation>
    </message>
    <message>
        <source>Size of &amp;database cache</source>
        <translation>Tamanho da cache da base de &amp;dados</translation>
    </message>
    <message>
        <source>MB</source>
        <translation>MB</translation>
    </message>
    <message>
        <source>Number of script &amp;verification threads</source>
        <translation>Número de processos de &amp;verificação de scripts</translation>
    </message>
    <message>
        <source>IP address of the proxy (e.g. IPv4: 127.0.0.1 / IPv6: ::1)</source>
        <translation>Endereço de IP do proxy (exemplo, IPv4: 127.0.0.1 / IPv6: ::1)</translation>
    </message>
    <message>
        <source>&amp;Hide tray icon</source>
        <translation>&amp;Ocultar ícone da bandeja</translation>
    </message>
    <message>
        <source>Minimize instead of exit the application when the window is closed. When this option is enabled, the application will be closed only after selecting Exit in the menu.</source>
        <translation>Minimize ao invés de sair da aplicação quando a janela é fechada. Com esta  opção selecionada, a aplicação apenas será encerrada quando escolher Sair da aplicação no menú.</translation>
    </message>
    <message>
        <source>Third party URLs (e.g. a block explorer) that appear in the transactions tab as context menu items. %s in the URL is replaced by transaction hash. Multiple URLs are separated by vertical bar |.</source>
        <translation>URLs de outrem (ex. um explorador de blocos) que aparece no separador de transações como itens do menu de contexto.
%s do URL é substituído por hash de transação. Vários URLs são separados por barra vertical |.</translation>
    </message>
    <message>
        <source>Active command-line options that override above options:</source>
        <translation>Ativar as opções da linha de comando que se sobrepõem às opções acima:</translation>
    </message>
    <message>
        <source>Open Configuration File</source>
        <translation>Abrir Ficheiro de Configuração</translation>
    </message>
    <message>
        <source>Reset all client options to default.</source>
        <translation>Repor todas as opções de cliente para a predefinição.</translation>
    </message>
    <message>
        <source>&amp;Reset Options</source>
        <translation>&amp;Repor Opções</translation>
    </message>
    <message>
        <source>&amp;Network</source>
        <translation>&amp;Rede</translation>
    </message>
    <message>
        <source>(0 = auto, &lt;0 = leave that many cores free)</source>
        <translation>(0 = automático, &lt;0 = deixar essa quantidade de núcleos livre)</translation>
    </message>
    <message>
        <source>W&amp;allet</source>
        <translation>C&amp;arteira</translation>
    </message>
    <message>
        <source>Expert</source>
        <translation> Técnicos</translation>
    </message>
    <message>
        <source>Enable coin &amp;control features</source>
        <translation>Ativar as funcionalidades de &amp;controlo de moedas</translation>
    </message>
    <message>
        <source>If you disable the spending of unconfirmed change, the change from a transaction cannot be used until that transaction has at least one confirmation. This also affects how your balance is computed.</source>
        <translation>Se desativar o gasto de troco não confirmado, o troco de uma transação não pode ser utilizado até que essa transação tenha pelo menos uma confirmação. Isto também afeta o cálculo do seu saldo.</translation>
    </message>
    <message>
        <source>&amp;Spend unconfirmed change</source>
        <translation>&amp;Gastar troco não confirmado</translation>
    </message>
    <message>
        <source>Automatically open the Bitcoin client port on the router. This only works when your router supports UPnP and it is enabled.</source>
        <translation>Abrir a porta do cliente bitcoin automaticamente no seu router. Isto apenas funciona se o seu router suportar UPnP e este se encontrar ligado.</translation>
    </message>
    <message>
        <source>Map port using &amp;UPnP</source>
        <translation>Mapear porta, utilizando &amp;UPnP</translation>
    </message>
    <message>
        <source>Accept connections from outside.</source>
        <translation>Aceitar ligações externas.</translation>
    </message>
    <message>
        <source>Allow incomin&amp;g connections</source>
        <translation>Permitir ligações de "a receber"</translation>
    </message>
    <message>
        <source>Connect to the Bitcoin network through a SOCKS5 proxy.</source>
        <translation>Conectar à rede da Bitcoin através dum proxy SOCLS5.</translation>
    </message>
    <message>
        <source>&amp;Connect through SOCKS5 proxy (default proxy):</source>
        <translation>&amp;Ligar através dum proxy SOCKS5 (proxy por defeito):</translation>
    </message>
    <message>
        <source>Proxy &amp;IP:</source>
        <translation>&amp;IP do proxy:</translation>
    </message>
    <message>
        <source>&amp;Port:</source>
        <translation>&amp;Porto:</translation>
    </message>
    <message>
        <source>Port of the proxy (e.g. 9050)</source>
        <translation>Porto do proxy (p.ex. 9050)</translation>
    </message>
    <message>
        <source>Used for reaching peers via:</source>
        <translation>Utilizado para alcançar pontos via:</translation>
    </message>
    <message>
        <source>IPv4</source>
        <translation>IPv4</translation>
    </message>
    <message>
        <source>IPv6</source>
        <translation>IPv6</translation>
    </message>
    <message>
        <source>Tor</source>
        <translation>Tor</translation>
    </message>
    <message>
        <source>Connect to the Bitcoin network through a separate SOCKS5 proxy for Tor hidden services.</source>
        <translation>Ligar à rede Bitcoin através de um proxy SOCKS5 separado para utilizar os serviços ocultos do Tor.</translation>
    </message>
    <message>
        <source>&amp;Window</source>
        <translation>&amp;Janela</translation>
    </message>
    <message>
        <source>Show only a tray icon after minimizing the window.</source>
        <translation>Apenas mostrar o ícone da bandeja de sistema após minimizar a janela.</translation>
    </message>
    <message>
        <source>&amp;Minimize to the tray instead of the taskbar</source>
        <translation>&amp;Minimizar para a bandeja de sistema e não para a barra de ferramentas</translation>
    </message>
    <message>
        <source>M&amp;inimize on close</source>
        <translation>M&amp;inimizar ao fechar</translation>
    </message>
    <message>
        <source>&amp;Display</source>
        <translation>&amp;Visualização</translation>
    </message>
    <message>
        <source>User Interface &amp;language:</source>
        <translation>&amp;Linguagem da interface de utilizador:</translation>
    </message>
    <message>
        <source>The user interface language can be set here. This setting will take effect after restarting %1.</source>
        <translation>A linguagem da interface do utilizador pode ser definida aqui. Esta definição entrará em efeito após reiniciar %1.</translation>
    </message>
    <message>
        <source>&amp;Unit to show amounts in:</source>
        <translation>&amp;Unidade para mostrar quantias:</translation>
    </message>
    <message>
        <source>Choose the default subdivision unit to show in the interface and when sending coins.</source>
        <translation>Escolha a unidade da subdivisão predefinida para ser mostrada na interface e quando enviar as moedas.</translation>
    </message>
    <message>
        <source>Whether to show coin control features or not.</source>
        <translation>Escolha se deve mostrar as funcionalidades de controlo de moedas ou não.</translation>
    </message>
    <message>
        <source>&amp;Third party transaction URLs</source>
        <translation>URLs de transação de &amp;terceiros</translation>
    </message>
    <message>
        <source>&amp;OK</source>
        <translation>&amp;OK</translation>
    </message>
    <message>
        <source>&amp;Cancel</source>
        <translation>&amp;Cancelar</translation>
    </message>
    <message>
        <source>default</source>
        <translation>predefinição</translation>
    </message>
    <message>
        <source>none</source>
        <translation>nenhum</translation>
    </message>
    <message>
        <source>Confirm options reset</source>
        <translation>Confirme a reposição das opções</translation>
    </message>
    <message>
        <source>Client restart required to activate changes.</source>
        <translation>É necessário reiniciar o cliente para ativar as alterações.</translation>
    </message>
    <message>
        <source>Client will be shut down. Do you want to proceed?</source>
        <translation>O cliente será desligado. Deseja continuar?</translation>
    </message>
    <message>
        <source>Configuration options</source>
        <translation>Opções da configuração</translation>
    </message>
    <message>
        <source>Error</source>
        <translation>Erro</translation>
    </message>
    <message>
        <source>The configuration file could not be opened.</source>
        <translation>Não foi possível abrir o ficheiro de configuração.</translation>
    </message>
    <message>
        <source>This change would require a client restart.</source>
        <translation>Esta alteração obrigará a um reinício do cliente.</translation>
    </message>
    <message>
        <source>The supplied proxy address is invalid.</source>
        <translation>O endereço de proxy introduzido é inválido. </translation>
    </message>
</context>
<context>
    <name>OverviewPage</name>
    <message>
        <source>Form</source>
        <translation>Formulário</translation>
    </message>
    <message>
        <source>The displayed information may be out of date. Your wallet automatically synchronizes with the Bitcoin network after a connection is established, but this process has not completed yet.</source>
        <translation>A informação mostrada poderá estar desatualizada. A sua carteira sincroniza automaticamente com a rede Bitcoin depois de estabelecer ligação, mas este processo ainda não está completo.</translation>
    </message>
    <message>
        <source>Watch-only:</source>
        <translation>Modo-verificação:</translation>
    </message>
    <message>
        <source>Available:</source>
        <translation>Disponível:</translation>
    </message>
    <message>
        <source>Your current spendable balance</source>
        <translation>O seu saldo (gastável) disponível</translation>
    </message>
    <message>
        <source>Pending:</source>
        <translation>Pendente:</translation>
    </message>
    <message>
        <source>Total of transactions that have yet to be confirmed, and do not yet count toward the spendable balance</source>
        <translation>Total de transações por confirmar, que ainda não estão contabilizadas no seu saldo gastável</translation>
    </message>
    <message>
        <source>Immature:</source>
        <translation>Imaturo:</translation>
    </message>
    <message>
        <source>Mined balance that has not yet matured</source>
        <translation>O saldo minado ainda não amadureceu</translation>
    </message>
    <message>
        <source>Balances</source>
        <translation>Balanços</translation>
    </message>
    <message>
        <source>Total:</source>
        <translation>Total:</translation>
    </message>
    <message>
        <source>Your current total balance</source>
        <translation>O seu saldo total actual</translation>
    </message>
    <message>
        <source>Your current balance in watch-only addresses</source>
        <translation>O seu balanço atual em endereços de apenas observação</translation>
    </message>
    <message>
        <source>Spendable:</source>
        <translation>Dispensável:</translation>
    </message>
    <message>
        <source>Recent transactions</source>
        <translation>transações recentes</translation>
    </message>
    <message>
        <source>Unconfirmed transactions to watch-only addresses</source>
        <translation>Transações não confirmadas para endereços modo-verificação</translation>
    </message>
    <message>
        <source>Mined balance in watch-only addresses that has not yet matured</source>
        <translation>Saldo minado ainda não disponivél de endereços modo-verificação</translation>
    </message>
    <message>
        <source>Current total balance in watch-only addresses</source>
        <translation>Saldo disponivél em enderços modo-verificação</translation>
    </message>
</context>
<context>
    <name>PaymentServer</name>
    <message>
        <source>Payment request error</source>
        <translation>Erro do pedido de pagamento</translation>
    </message>
    <message>
        <source>Cannot start bitcoin: click-to-pay handler</source>
        <translation>Impossível iniciar o controlador de bitcoin: click-to-pay</translation>
    </message>
    <message>
        <source>URI handling</source>
        <translation>Manuseamento de URI</translation>
    </message>
    <message>
        <source>Payment request fetch URL is invalid: %1</source>
        <translation>O URL do pedido de pagamento é inválido: %1</translation>
    </message>
    <message>
        <source>Invalid payment address %1</source>
        <translation>Endereço de pagamento inválido %1</translation>
    </message>
    <message>
        <source>URI cannot be parsed! This can be caused by an invalid Bitcoin address or malformed URI parameters.</source>
        <translation>URI não foi lido correctamente! Isto pode ser causado por um endereço Bitcoin inválido ou por parâmetros URI malformados.</translation>
    </message>
    <message>
        <source>Payment request file handling</source>
        <translation>Controlo de pedidos de pagamento.</translation>
    </message>
    <message>
        <source>Payment request file cannot be read! This can be caused by an invalid payment request file.</source>
        <translation>O ficheiro de pedido de pagamento não pôde ser lido! Isto pode ter sido causado por um ficheiro de pedido de pagamento inválido.</translation>
    </message>
    <message>
        <source>Payment request rejected</source>
        <translation>Pedido de pagamento rejeitado</translation>
    </message>
    <message>
        <source>Payment request network doesn't match client network.</source>
        <translation>Rede de requisição de pagamento não corresponde com a rede do cliente.</translation>
    </message>
    <message>
        <source>Payment request expired.</source>
        <translation>Pedido de pagamento expirado.</translation>
    </message>
    <message>
        <source>Payment request is not initialized.</source>
        <translation>O pedido de pagamento não foi inicializado.</translation>
    </message>
    <message>
        <source>Unverified payment requests to custom payment scripts are unsupported.</source>
        <translation>Pedidos de pagamento não-verificados para scripts de pagamento personalizados não são suportados.</translation>
    </message>
    <message>
        <source>Invalid payment request.</source>
        <translation>Pedido de pagamento inválido.</translation>
    </message>
    <message>
        <source>Requested payment amount of %1 is too small (considered dust).</source>
        <translation>Quantia solicitada para pagamento de %1 é muito pequena (considerada "pó").</translation>
    </message>
    <message>
        <source>Refund from %1</source>
        <translation>Reembolso de %1</translation>
    </message>
    <message>
        <source>Payment request %1 is too large (%2 bytes, allowed %3 bytes).</source>
        <translation>Pedido de pagamento %1 é demasiado grande (%2 bytes, permitido %3 bytes).</translation>
    </message>
    <message>
        <source>Error communicating with %1: %2</source>
        <translation>Erro ao comunicar com %1: %2</translation>
    </message>
    <message>
        <source>Payment request cannot be parsed!</source>
        <translation>O pedido de pagamento não pode ser lido ou processado!</translation>
    </message>
    <message>
        <source>Bad response from server %1</source>
        <translation>Má resposta do servidor %1</translation>
    </message>
    <message>
        <source>Network request error</source>
        <translation>Erro de pedido de rede</translation>
    </message>
    <message>
        <source>Payment acknowledged</source>
        <translation>Pagamento confirmado</translation>
    </message>
</context>
<context>
    <name>PeerTableModel</name>
    <message>
        <source>User Agent</source>
        <translation>Agente Usuário</translation>
    </message>
    <message>
        <source>Node/Service</source>
        <translation>Nó/Serviço</translation>
    </message>
    <message>
        <source>NodeId</source>
        <translation>NodeId</translation>
    </message>
    <message>
        <source>Ping</source>
        <translation>Latência</translation>
    </message>
    <message>
        <source>Sent</source>
        <translation>Enviado</translation>
    </message>
    <message>
        <source>Received</source>
        <translation>Recebido</translation>
    </message>
</context>
<context>
    <name>QObject</name>
    <message>
        <source>Amount</source>
        <translation>Quantia</translation>
    </message>
    <message>
        <source>Enter a Bitcoin address (e.g. %1)</source>
        <translation>Entre um endereço Bitcoin (ex. %1)</translation>
    </message>
    <message>
        <source>%1 d</source>
        <translation>%1 d</translation>
    </message>
    <message>
        <source>%1 h</source>
        <translation>%1 h</translation>
    </message>
    <message>
        <source>%1 m</source>
        <translation>%1 m</translation>
    </message>
    <message>
        <source>%1 s</source>
        <translation>%1 s</translation>
    </message>
    <message>
        <source>None</source>
        <translation>Nenhum</translation>
    </message>
    <message>
        <source>N/A</source>
        <translation>N/D</translation>
    </message>
    <message>
        <source>%1 ms</source>
        <translation>%1 ms</translation>
    </message>
    <message numerus="yes">
        <source>%n second(s)</source>
        <translation><numerusform>%n segundo</numerusform><numerusform>%n segundos</numerusform></translation>
    </message>
    <message numerus="yes">
        <source>%n minute(s)</source>
        <translation><numerusform>%n minuto</numerusform><numerusform>%n minutos</numerusform></translation>
    </message>
    <message numerus="yes">
        <source>%n hour(s)</source>
        <translation><numerusform>%n hora</numerusform><numerusform>%n horas</numerusform></translation>
    </message>
    <message numerus="yes">
        <source>%n day(s)</source>
        <translation><numerusform>%n dia</numerusform><numerusform>%n dias</numerusform></translation>
    </message>
    <message numerus="yes">
        <source>%n week(s)</source>
        <translation><numerusform>%n semana</numerusform><numerusform>%n semanas</numerusform></translation>
    </message>
    <message>
        <source>%1 and %2</source>
        <translation>%1 e %2</translation>
    </message>
    <message numerus="yes">
        <source>%n year(s)</source>
        <translation><numerusform>%n anos</numerusform><numerusform>%n anos</numerusform></translation>
    </message>
    <message>
        <source>%1 B</source>
        <translation>%1 B</translation>
    </message>
    <message>
        <source>%1 KB</source>
        <translation>%1 KB</translation>
    </message>
    <message>
        <source>%1 MB</source>
        <translation>%1 MB</translation>
    </message>
    <message>
        <source>%1 GB</source>
        <translation>%1 GB</translation>
    </message>
    <message>
        <source>%1 didn't yet exit safely...</source>
        <translation>%1 ainda não foi fechado em segurança...</translation>
    </message>
    <message>
        <source>unknown</source>
        <translation>desconhecido</translation>
    </message>
</context>
<context>
    <name>QObject::QObject</name>
    <message>
        <source>Error: Specified data directory "%1" does not exist.</source>
        <translation>Erro: Pasta de dados especificada "%1" não existe.</translation>
    </message>
    <message>
        <source>Error: Cannot parse configuration file: %1. Only use key=value syntax.</source>
        <translation>Erro: não é possível analisar o ficheiro de configuração: %1. Utilize apenas a sintaxe key=value.</translation>
    </message>
    <message>
        <source>Error: %1</source>
        <translation>Erro: %1</translation>
    </message>
</context>
<context>
    <name>QRImageWidget</name>
    <message>
        <source>&amp;Save Image...</source>
        <translation>&amp;Guardar Imagem...</translation>
    </message>
    <message>
        <source>&amp;Copy Image</source>
        <translation>&amp;Copiar Imagem</translation>
    </message>
    <message>
        <source>Save QR Code</source>
        <translation>Guardar o código QR</translation>
    </message>
    <message>
        <source>PNG Image (*.png)</source>
        <translation>Imagem PNG (*.png)</translation>
    </message>
</context>
<context>
    <name>RPCConsole</name>
    <message>
        <source>N/A</source>
        <translation>N/D</translation>
    </message>
    <message>
        <source>Client version</source>
        <translation>Versão do Cliente</translation>
    </message>
    <message>
        <source>&amp;Information</source>
        <translation>&amp;Informação</translation>
    </message>
    <message>
        <source>Debug window</source>
        <translation>Janela de depuração</translation>
    </message>
    <message>
        <source>General</source>
        <translation>Geral</translation>
    </message>
    <message>
        <source>Using BerkeleyDB version</source>
        <translation>Versão BerkeleyDB em uso</translation>
    </message>
    <message>
        <source>Datadir</source>
        <translation>Datadir</translation>
    </message>
    <message>
        <source>Startup time</source>
        <translation>Hora de Arranque</translation>
    </message>
    <message>
        <source>Network</source>
        <translation>Rede</translation>
    </message>
    <message>
        <source>Name</source>
        <translation>Nome</translation>
    </message>
    <message>
        <source>Number of connections</source>
        <translation>Número de ligações</translation>
    </message>
    <message>
        <source>Block chain</source>
        <translation>Cadeia de blocos</translation>
    </message>
    <message>
        <source>Current number of blocks</source>
        <translation>Número actual de blocos</translation>
    </message>
    <message>
        <source>Memory Pool</source>
        <translation>Banco de Memória</translation>
    </message>
    <message>
        <source>Current number of transactions</source>
        <translation>Número actual de transacções</translation>
    </message>
    <message>
        <source>Memory usage</source>
        <translation>Utilização de memória</translation>
    </message>
    <message>
        <source>&amp;Reset</source>
        <translation>&amp;Reiniciar</translation>
    </message>
    <message>
        <source>Received</source>
        <translation>Recebido</translation>
    </message>
    <message>
        <source>Sent</source>
        <translation>Enviado</translation>
    </message>
    <message>
        <source>&amp;Peers</source>
        <translation>&amp;Pontos</translation>
    </message>
    <message>
        <source>Banned peers</source>
        <translation>Pontos banidos</translation>
    </message>
    <message>
        <source>Select a peer to view detailed information.</source>
        <translation>Selecione um ponto para ver informação detalhada.</translation>
    </message>
    <message>
        <source>Whitelisted</source>
        <translation>Permitido por si</translation>
    </message>
    <message>
        <source>Direction</source>
        <translation>Direcção</translation>
    </message>
    <message>
        <source>Version</source>
        <translation>Versão</translation>
    </message>
    <message>
        <source>Starting Block</source>
        <translation>Bloco Inicial</translation>
    </message>
    <message>
        <source>Synced Headers</source>
        <translation>Cabeçalhos Sincronizados</translation>
    </message>
    <message>
        <source>Synced Blocks</source>
        <translation>Blocos Sincronizados</translation>
    </message>
    <message>
        <source>User Agent</source>
        <translation>Agente Usuário</translation>
    </message>
    <message>
        <source>Open the %1 debug log file from the current data directory. This can take a few seconds for large log files.</source>
        <translation>Abrir o ficheiro de registo de depuração %1 da pasta de dados actual. Isto pode demorar alguns segundos para ficheiros de registo maiores.</translation>
    </message>
    <message>
        <source>Decrease font size</source>
        <translation>Diminuir tamanho da letra</translation>
    </message>
    <message>
        <source>Increase font size</source>
        <translation>Aumentar tamanho da letra</translation>
    </message>
    <message>
        <source>Services</source>
        <translation>Serviços</translation>
    </message>
    <message>
        <source>Ban Score</source>
        <translation>Resultado da Suspensão</translation>
    </message>
    <message>
        <source>Connection Time</source>
        <translation>Tempo de Ligação</translation>
    </message>
    <message>
        <source>Last Send</source>
        <translation>Ultimo Envio</translation>
    </message>
    <message>
        <source>Last Receive</source>
        <translation>Ultimo Recebimento</translation>
    </message>
    <message>
        <source>Ping Time</source>
        <translation>Tempo de Latência</translation>
    </message>
    <message>
        <source>The duration of a currently outstanding ping.</source>
        <translation>A duração de um ping atualmente pendente.</translation>
    </message>
    <message>
        <source>Ping Wait</source>
        <translation>Espera do Ping</translation>
    </message>
    <message>
        <source>Min Ping</source>
        <translation>Latência mínima</translation>
    </message>
    <message>
        <source>Time Offset</source>
        <translation>Fuso Horário</translation>
    </message>
    <message>
        <source>Last block time</source>
        <translation>Data do último bloco</translation>
    </message>
    <message>
        <source>&amp;Open</source>
        <translation>&amp;Abrir</translation>
    </message>
    <message>
        <source>&amp;Console</source>
        <translation>&amp;Consola</translation>
    </message>
    <message>
        <source>&amp;Network Traffic</source>
        <translation>&amp;Tráfego de Rede</translation>
    </message>
    <message>
        <source>Totals</source>
        <translation>Totais</translation>
    </message>
    <message>
        <source>In:</source>
        <translation>Entrada:</translation>
    </message>
    <message>
        <source>Out:</source>
        <translation>Saída:</translation>
    </message>
    <message>
        <source>Debug log file</source>
        <translation>Ficheiro de registo de depuração</translation>
    </message>
    <message>
        <source>Clear console</source>
        <translation>Limpar consola</translation>
    </message>
    <message>
        <source>1 &amp;hour</source>
        <translation>1 &amp;hora</translation>
    </message>
    <message>
        <source>1 &amp;day</source>
        <translation>1 &amp;dia</translation>
    </message>
    <message>
        <source>1 &amp;week</source>
        <translation>1 &amp;semana</translation>
    </message>
    <message>
        <source>1 &amp;year</source>
        <translation>1 &amp;ano</translation>
    </message>
    <message>
        <source>Ban for</source>
        <translation>Banir para</translation>
    </message>
    <message>
        <source>&amp;Unban</source>
        <translation>&amp;Desbanir</translation>
    </message>
    <message>
        <source>Welcome to the %1 RPC console.</source>
        <translation>Bem-vindo à consola RPC da %1.</translation>
    </message>
    <message>
        <source>For more information on using this console type %1.</source>
        <translation>Para mais informação em como utilizar esta consola, digite %1.</translation>
    </message>
    <message>
        <source>Network activity disabled</source>
        <translation>Atividade de rede desativada</translation>
    </message>
    <message>
        <source>(node id: %1)</source>
        <translation>(id nó: %1)</translation>
    </message>
    <message>
        <source>via %1</source>
        <translation>via %1</translation>
    </message>
    <message>
        <source>never</source>
        <translation>nunca</translation>
    </message>
    <message>
        <source>Inbound</source>
        <translation>Entrada</translation>
    </message>
    <message>
        <source>Outbound</source>
        <translation>Saída</translation>
    </message>
    <message>
        <source>Yes</source>
        <translation>Sim</translation>
    </message>
    <message>
        <source>No</source>
        <translation>Não</translation>
    </message>
    <message>
        <source>Unknown</source>
        <translation>Desconhecido</translation>
    </message>
</context>
<context>
    <name>ReceiveCoinsDialog</name>
    <message>
        <source>&amp;Amount:</source>
        <translation>&amp;Quantia:</translation>
    </message>
    <message>
        <source>&amp;Label:</source>
        <translation>&amp;Rótulo:</translation>
    </message>
    <message>
        <source>&amp;Message:</source>
        <translation>&amp;Mensagem:</translation>
    </message>
    <message>
        <source>An optional message to attach to the payment request, which will be displayed when the request is opened. Note: The message will not be sent with the payment over the Bitcoin network.</source>
        <translation>Uma mensagem opcional para anexar ao pedido de pagamento, que será exibida quando o pedido for aberto. Nota: A mensagem não será enviada com o pagamento através da rede Bitcoin.</translation>
    </message>
    <message>
        <source>An optional label to associate with the new receiving address.</source>
        <translation>Um rótulo opcional a associar ao novo endereço de receção.</translation>
    </message>
    <message>
        <source>Use this form to request payments. All fields are &lt;b&gt;optional&lt;/b&gt;.</source>
        <translation>Utilize este formulário para solicitar pagamentos. Todos os campos são &lt;b&gt;opcionais&lt;/b&gt;.</translation>
    </message>
    <message>
        <source>An optional amount to request. Leave this empty or zero to not request a specific amount.</source>
        <translation>Uma quantia opcional a solicitar. Deixe em branco ou zero para não solicitar uma quantidade específica.</translation>
    </message>
    <message>
        <source>Clear all fields of the form.</source>
        <translation>Limpar todos os campos do formulário.</translation>
    </message>
    <message>
        <source>Clear</source>
        <translation>Limpar</translation>
    </message>
    <message>
        <source>Requested payments history</source>
        <translation>Histórico de pagamentos solicitados</translation>
    </message>
    <message>
        <source>&amp;Request payment</source>
        <translation>&amp;Requisitar Pagamento</translation>
    </message>
    <message>
        <source>Show the selected request (does the same as double clicking an entry)</source>
        <translation>Mostrar o pedido seleccionado (faz o mesmo que clicar 2 vezes numa entrada)</translation>
    </message>
    <message>
        <source>Show</source>
        <translation>Mostrar</translation>
    </message>
    <message>
        <source>Remove the selected entries from the list</source>
        <translation>Remover as entradas seleccionadas da lista</translation>
    </message>
    <message>
        <source>Remove</source>
        <translation>Remover</translation>
    </message>
    <message>
        <source>Copy URI</source>
        <translation>Copiar URI</translation>
    </message>
    <message>
        <source>Copy label</source>
        <translation>Copiar etiqueta</translation>
    </message>
    <message>
        <source>Copy message</source>
        <translation>Copiar mensagem</translation>
    </message>
    <message>
        <source>Copy amount</source>
        <translation>Copiar valor</translation>
    </message>
</context>
<context>
    <name>ReceiveRequestDialog</name>
    <message>
        <source>QR Code</source>
        <translation>Código QR</translation>
    </message>
    <message>
        <source>Copy &amp;URI</source>
        <translation>Copiar &amp;URI</translation>
    </message>
    <message>
        <source>Copy &amp;Address</source>
        <translation>Copi&amp;ar Endereço</translation>
    </message>
    <message>
        <source>&amp;Save Image...</source>
        <translation>&amp;Salvar Imagem...</translation>
    </message>
    <message>
        <source>Request payment to %1</source>
        <translation>Requisitar Pagamento para %1</translation>
    </message>
    <message>
        <source>Payment information</source>
        <translation>Informação de Pagamento</translation>
    </message>
    <message>
        <source>URI</source>
        <translation>URI</translation>
    </message>
    <message>
        <source>Address</source>
        <translation>Endereço</translation>
    </message>
    <message>
        <source>Amount</source>
        <translation>Valor</translation>
    </message>
    <message>
        <source>Label</source>
        <translation>Etiqueta</translation>
    </message>
    <message>
        <source>Message</source>
        <translation>Mensagem</translation>
    </message>
    <message>
        <source>Resulting URI too long, try to reduce the text for label / message.</source>
        <translation>URI resultante muito longo. Tente reduzir o texto do rótulo / mensagem.</translation>
    </message>
    <message>
        <source>Error encoding URI into QR Code.</source>
        <translation>Erro ao codificar URI em Código QR.</translation>
    </message>
</context>
<context>
    <name>RecentRequestsTableModel</name>
    <message>
        <source>Date</source>
        <translation>Data</translation>
    </message>
    <message>
        <source>Label</source>
        <translation>Etiqueta</translation>
    </message>
    <message>
        <source>Message</source>
        <translation>Mensagem </translation>
    </message>
    <message>
        <source>(no label)</source>
        <translation>(sem etiqueta)</translation>
    </message>
    <message>
        <source>(no message)</source>
        <translation>(sem mensagem)</translation>
    </message>
    <message>
        <source>(no amount requested)</source>
        <translation>(sem quantia pedida)</translation>
    </message>
    <message>
        <source>Requested</source>
        <translation>Solicitado</translation>
    </message>
</context>
<context>
    <name>SendCoinsDialog</name>
    <message>
        <source>Send Coins</source>
        <translation>Enviar Moedas</translation>
    </message>
    <message>
        <source>Coin Control Features</source>
        <translation>Funcionalidades do Controlo de Moedas:</translation>
    </message>
    <message>
        <source>Inputs...</source>
        <translation>Entradas...</translation>
    </message>
    <message>
        <source>automatically selected</source>
        <translation>selecionadas automáticamente</translation>
    </message>
    <message>
        <source>Insufficient funds!</source>
        <translation>Fundos insuficientes!</translation>
    </message>
    <message>
        <source>Quantity:</source>
        <translation>Quantidade:</translation>
    </message>
    <message>
        <source>Bytes:</source>
        <translation>Bytes:</translation>
    </message>
    <message>
        <source>Amount:</source>
        <translation>Quantia:</translation>
    </message>
    <message>
        <source>Fee:</source>
        <translation>Taxa:</translation>
    </message>
    <message>
        <source>After Fee:</source>
        <translation>Depois da taxa:</translation>
    </message>
    <message>
        <source>Change:</source>
        <translation>Troco:</translation>
    </message>
    <message>
        <source>If this is activated, but the change address is empty or invalid, change will be sent to a newly generated address.</source>
        <translation>Se isto estiver ativo, mas o endereço de troco estiver vazio ou for inválido, o troco será enviado para um novo endereço gerado.</translation>
    </message>
    <message>
        <source>Custom change address</source>
        <translation>Endereço de troco personalizado</translation>
    </message>
    <message>
        <source>Transaction Fee:</source>
        <translation>Taxa da transação:</translation>
    </message>
    <message>
        <source>Choose...</source>
        <translation>Escolher...</translation>
    </message>
    <message>
        <source>Warning: Fee estimation is currently not possible.</source>
        <translation>Aviso: atualmente, não é possível a estimativa da taxa.</translation>
    </message>
    <message>
        <source>collapse fee-settings</source>
        <translation>ocultar definições de taxa</translation>
    </message>
    <message>
        <source>per kilobyte</source>
        <translation>por kilobyte</translation>
    </message>
    <message>
        <source>If the custom fee is set to 1000 satoshis and the transaction is only 250 bytes, then "per kilobyte" only pays 250 satoshis in fee, while "total at least" pays 1000 satoshis. For transactions bigger than a kilobyte both pay by kilobyte.</source>
        <translation>Se a taxa personalizada estiver definida para 1.000 satoshis e a transação é de apenas 250 bytes, então paga apenas 250 satoshis "por kilobyte" na taxa, enquanto em "total pelo menos" paga 1.000 satoshis. Para transações superiores a um kilobyte ambos pagam por kilobyte.</translation>
    </message>
    <message>
        <source>Hide</source>
        <translation>Esconder</translation>
    </message>
    <message>
        <source>Paying only the minimum fee is just fine as long as there is less transaction volume than space in the blocks. But be aware that this can end up in a never confirming transaction once there is more demand for bitcoin transactions than the network can process.</source>
        <translation>Pode pagar somente a taxa minima desde que haja um volume de transações inferior ao espaço nos blocos. No entanto tenha em atenção que esta opção poderá acabar em uma transação nunca confirmada assim que os pedidos de transações excedam a capacidade de processamento da rede.</translation>
    </message>
    <message>
        <source>(read the tooltip)</source>
        <translation>(leia a dica)</translation>
    </message>
    <message>
        <source>Recommended:</source>
        <translation>Recomendado:</translation>
    </message>
    <message>
        <source>Custom:</source>
        <translation>Uso:</translation>
    </message>
    <message>
        <source>(Smart fee not initialized yet. This usually takes a few blocks...)</source>
        <translation>(A taxa inteligente ainda não foi inicializada. Isto normalmente demora alguns blocos...)</translation>
    </message>
    <message>
        <source>Send to multiple recipients at once</source>
        <translation>Enviar para múltiplos destinatários de uma vez</translation>
    </message>
    <message>
        <source>Add &amp;Recipient</source>
        <translation>Adicionar &amp;Destinatário</translation>
    </message>
    <message>
        <source>Clear all fields of the form.</source>
        <translation>Limpar todos os campos do formulário.</translation>
    </message>
    <message>
        <source>Dust:</source>
        <translation>Lixo:</translation>
    </message>
    <message>
        <source>Confirmation time target:</source>
        <translation>Tempo de confirmação:</translation>
    </message>
    <message>
        <source>Clear &amp;All</source>
        <translation>Limpar &amp;Tudo</translation>
    </message>
    <message>
        <source>Balance:</source>
        <translation>Saldo:</translation>
    </message>
    <message>
        <source>Confirm the send action</source>
        <translation>Confirme ação de envio</translation>
    </message>
    <message>
        <source>S&amp;end</source>
        <translation>E&amp;nviar</translation>
    </message>
    <message>
        <source>Copy quantity</source>
        <translation>Copiar quantidade</translation>
    </message>
    <message>
        <source>Copy amount</source>
        <translation>Copiar valor</translation>
    </message>
    <message>
        <source>Copy fee</source>
        <translation>Copiar taxa</translation>
    </message>
    <message>
        <source>Copy after fee</source>
        <translation>Copiar depois da taxa</translation>
    </message>
    <message>
        <source>Copy bytes</source>
        <translation>Copiar bytes</translation>
    </message>
    <message>
        <source>Copy dust</source>
        <translation>Copiar pó</translation>
    </message>
    <message>
        <source>Copy change</source>
        <translation>Copiar troco</translation>
    </message>
    <message>
        <source>%1 to %2</source>
        <translation>%1 para %2</translation>
    </message>
    <message>
        <source>Are you sure you want to send?</source>
        <translation>Tem a certeza que deseja enviar?</translation>
    </message>
    <message>
        <source>added as transaction fee</source>
        <translation>adicionado como taxa de transação</translation>
    </message>
    <message>
        <source>Total Amount %1</source>
        <translation>Quantia Total %1</translation>
    </message>
    <message>
        <source>or</source>
        <translation>ou</translation>
    </message>
    <message>
        <source>Confirm send coins</source>
        <translation>Confirme envio de moedas</translation>
    </message>
    <message>
        <source>The recipient address is not valid. Please recheck.</source>
        <translation>O endereço do destinatário é inválido. Por favor, reverifique.</translation>
    </message>
    <message>
        <source>The amount to pay must be larger than 0.</source>
        <translation>O valor a pagar dever maior que 0.</translation>
    </message>
    <message>
        <source>The amount exceeds your balance.</source>
        <translation>O valor excede o seu saldo.</translation>
    </message>
    <message>
        <source>The total exceeds your balance when the %1 transaction fee is included.</source>
        <translation>O total excede o seu saldo quando a taxa de transação %1 está incluída.</translation>
    </message>
    <message>
        <source>Duplicate address found: addresses should only be used once each.</source>
        <translation>Endereço duplicado encontrado: os endereços devem ser usados ​​apenas uma vez.</translation>
    </message>
    <message>
        <source>Transaction creation failed!</source>
        <translation>A criação da transação falhou!</translation>
    </message>
    <message>
        <source>The transaction was rejected with the following reason: %1</source>
<<<<<<< HEAD
        <translation>A transação foi rejeitada pelo seguinte motivo: %1</translation>
=======
        <translation>A transação foi rejeitada pelo seguinte motivo: %1
</translation>
>>>>>>> 9ea62a3d
    </message>
    <message>
        <source>A fee higher than %1 is considered an absurdly high fee.</source>
        <translation>Uma taxa superior a %1 é considerada uma taxa altamente absurda.</translation>
    </message>
    <message>
        <source>Payment request expired.</source>
        <translation>Pedido de pagamento expirado.</translation>
    </message>
    <message numerus="yes">
        <source>%n block(s)</source>
        <translation><numerusform>%n bloco</numerusform><numerusform>%n blocos</numerusform></translation>
    </message>
    <message>
        <source>Pay only the required fee of %1</source>
        <translation>Pague apenas a taxa obrigatória de %1</translation>
    </message>
    <message numerus="yes">
        <source>Estimated to begin confirmation within %n block(s).</source>
        <translation><numerusform>Estimativa para iniciar a confirmação dentro de %n bloco.</numerusform><numerusform>Estimativa para iniciar a confirmação dentro de %n blocos.</numerusform></translation>
    </message>
    <message>
        <source>Warning: Invalid Bitcoin address</source>
        <translation>Aviso: endereço Bitcoin inválido</translation>
    </message>
    <message>
        <source>Warning: Unknown change address</source>
        <translation>Aviso: endereço de troco desconhecido</translation>
    </message>
    <message>
        <source>Confirm custom change address</source>
        <translation>Confirmar endereço de troco personalizado</translation>
    </message>
    <message>
        <source>The address you selected for change is not part of this wallet. Any or all funds in your wallet may be sent to this address. Are you sure?</source>
        <translation>O endereço que você selecionou para alterar não faz parte desta carteira. Qualquer ou todos os fundos em sua carteira podem ser enviados para este endereço. Você tem certeza?</translation>
    </message>
    <message>
        <source>(no label)</source>
        <translation>(sem etiqueta)</translation>
    </message>
</context>
<context>
    <name>SendCoinsEntry</name>
    <message>
        <source>A&amp;mount:</source>
        <translation>Qu&amp;antia:</translation>
    </message>
    <message>
        <source>Pay &amp;To:</source>
        <translation>&amp;Pagar A:</translation>
    </message>
    <message>
        <source>&amp;Label:</source>
        <translation>Rótu&amp;lo:</translation>
    </message>
    <message>
        <source>Choose previously used address</source>
        <translation>Escolha o endereço utilizado anteriormente</translation>
    </message>
    <message>
        <source>This is a normal payment.</source>
        <translation>Este é um pagamento normal.</translation>
    </message>
    <message>
        <source>The Bitcoin address to send the payment to</source>
        <translation>O endereço Bitcoin para enviar o pagamento</translation>
    </message>
    <message>
        <source>Alt+A</source>
        <translation>Alt+A</translation>
    </message>
    <message>
        <source>Paste address from clipboard</source>
        <translation>Cole endereço da área de transferência</translation>
    </message>
    <message>
        <source>Alt+P</source>
        <translation>Alt+P</translation>
    </message>
    <message>
        <source>Remove this entry</source>
        <translation>Remover esta entrada</translation>
    </message>
    <message>
        <source>The fee will be deducted from the amount being sent. The recipient will receive less bitcoins than you enter in the amount field. If multiple recipients are selected, the fee is split equally.</source>
        <translation>A taxa será deduzida ao valor que está a ser enviado. O destinatário irá receber menos bitcoins do que as que inseridas no campo do valor. Se estiverem selecionados múltiplos destinatários, a taxa será repartida equitativamente.</translation>
    </message>
    <message>
        <source>S&amp;ubtract fee from amount</source>
        <translation>S&amp;ubtrair a taxa ao montante</translation>
    </message>
    <message>
        <source>Use available balance</source>
        <translation>Utilizar saldo disponível</translation>
    </message>
    <message>
        <source>Message:</source>
        <translation>Mensagem:</translation>
    </message>
    <message>
        <source>This is an unauthenticated payment request.</source>
        <translation>Pedido de pagamento não autenticado.</translation>
    </message>
    <message>
        <source>This is an authenticated payment request.</source>
        <translation>Pedido de pagamento autenticado.</translation>
    </message>
    <message>
        <source>Enter a label for this address to add it to the list of used addresses</source>
        <translation>Introduza um rótulo para este endereço para o adicionar à sua lista de endereços usados</translation>
    </message>
    <message>
        <source>A message that was attached to the bitcoin: URI which will be stored with the transaction for your reference. Note: This message will not be sent over the Bitcoin network.</source>
        <translation>Uma mensagem que estava anexada ao URI bitcoin: que será armazenada com a transação para sua referência. Nota: Esta mensagem não será enviada através da rede Bitcoin.</translation>
    </message>
    <message>
        <source>Pay To:</source>
        <translation>Pagar a:</translation>
    </message>
    <message>
        <source>Memo:</source>
        <translation>Memorando:</translation>
    </message>
    <message>
        <source>Enter a label for this address to add it to your address book</source>
        <translation>Digite um rótulo para este endereço para adicioná-lo ao seu catálogo de endereços</translation>
    </message>
</context>
<context>
    <name>SendConfirmationDialog</name>
    <message>
        <source>Yes</source>
        <translation>Sim</translation>
    </message>
</context>
<context>
    <name>ShutdownWindow</name>
    <message>
        <source>%1 is shutting down...</source>
        <translation>%1 está a encerrar...</translation>
    </message>
    <message>
        <source>Do not shut down the computer until this window disappears.</source>
        <translation>Não desligue o computador enquanto esta janela não desaparecer.</translation>
    </message>
</context>
<context>
    <name>SignVerifyMessageDialog</name>
    <message>
        <source>Signatures - Sign / Verify a Message</source>
        <translation>Assinaturas - Assinar / Verificar uma Mensagem</translation>
    </message>
    <message>
        <source>&amp;Sign Message</source>
        <translation>&amp;Assinar Mensagem</translation>
    </message>
    <message>
        <source>You can sign messages/agreements with your addresses to prove you can receive bitcoins sent to them. Be careful not to sign anything vague or random, as phishing attacks may try to trick you into signing your identity over to them. Only sign fully-detailed statements you agree to.</source>
        <translation>Pode assinar mensagens com os seus endereços para provar que são seus. Tenha atenção ao assinar mensagens ambíguas, pois ataques de phishing podem tentar enganá-lo de modo a assinar a sua identidade para os atacantes. Apenas assine declarações detalhadas com as quais concorde.</translation>
    </message>
    <message>
        <source>The Bitcoin address to sign the message with</source>
        <translation>O endereço Bitcoin para designar a mensagem</translation>
    </message>
    <message>
        <source>Choose previously used address</source>
        <translation>Escolha o endereço utilizado anteriormente</translation>
    </message>
    <message>
        <source>Alt+A</source>
        <translation>Alt+A</translation>
    </message>
    <message>
        <source>Paste address from clipboard</source>
        <translation>Colar endereço da área de transferência</translation>
    </message>
    <message>
        <source>Alt+P</source>
        <translation>Alt+P</translation>
    </message>
    <message>
        <source>Enter the message you want to sign here</source>
        <translation>Escreva aqui a mensagem que deseja assinar</translation>
    </message>
    <message>
        <source>Signature</source>
        <translation>Assinatura</translation>
    </message>
    <message>
        <source>Copy the current signature to the system clipboard</source>
        <translation>Copiar a assinatura actual para a área de transferência</translation>
    </message>
    <message>
        <source>Sign the message to prove you own this Bitcoin address</source>
        <translation>Assine uma mensagem para provar que é dono deste endereço Bitcoin</translation>
    </message>
    <message>
        <source>Sign &amp;Message</source>
        <translation>Assinar &amp;Mensagem</translation>
    </message>
    <message>
        <source>Reset all sign message fields</source>
        <translation>Repor todos os campos de assinatura de mensagem</translation>
    </message>
    <message>
        <source>Clear &amp;All</source>
        <translation>Limpar &amp;Tudo</translation>
    </message>
    <message>
        <source>&amp;Verify Message</source>
        <translation>&amp;Verificar Mensagem</translation>
    </message>
    <message>
        <source>Enter the receiver's address, message (ensure you copy line breaks, spaces, tabs, etc. exactly) and signature below to verify the message. Be careful not to read more into the signature than what is in the signed message itself, to avoid being tricked by a man-in-the-middle attack. Note that this only proves the signing party receives with the address, it cannot prove sendership of any transaction!</source>
        <translation>Introduza o endereço de assinatura, mensagem (assegure-se que copia quebras de linha, espaços, tabulações, etc. exactamente) e assinatura abaixo para verificar a mensagem. Tenha atenção para não ler mais na assinatura do que o que estiver na mensagem assinada, para evitar ser enganado por um atacante que se encontre entre si e quem assinou a mensagem.</translation>
    </message>
    <message>
        <source>The Bitcoin address the message was signed with</source>
        <translation>O endereço Bitcoin com que a mensagem foi designada</translation>
    </message>
    <message>
        <source>Verify the message to ensure it was signed with the specified Bitcoin address</source>
        <translation>Verifique a mensagem para assegurar que foi assinada com o endereço Bitcoin especificado</translation>
    </message>
    <message>
        <source>Verify &amp;Message</source>
        <translation>Verificar &amp;Mensagem</translation>
    </message>
    <message>
        <source>Reset all verify message fields</source>
        <translation>Repor todos os campos de verificação de mensagem</translation>
    </message>
    <message>
        <source>Click "Sign Message" to generate signature</source>
        <translation>Clique "Assinar Mensagem" para gerar a assinatura</translation>
    </message>
    <message>
        <source>The entered address is invalid.</source>
        <translation>O endereço introduzido é inválido.</translation>
    </message>
    <message>
        <source>Please check the address and try again.</source>
        <translation>Por favor, verifique o endereço e tente novamente.</translation>
    </message>
    <message>
        <source>The entered address does not refer to a key.</source>
        <translation>O endereço introduzido não refere-se a nenhuma chave.</translation>
    </message>
    <message>
        <source>Wallet unlock was cancelled.</source>
        <translation>O desbloqueio da carteira foi cancelado.</translation>
    </message>
    <message>
        <source>Private key for the entered address is not available.</source>
        <translation>A chave privada para o endereço introduzido não está disponível.</translation>
    </message>
    <message>
        <source>Message signing failed.</source>
        <translation>Assinatura da mensagem falhou.</translation>
    </message>
    <message>
        <source>Message signed.</source>
        <translation>Mensagem assinada.</translation>
    </message>
    <message>
        <source>The signature could not be decoded.</source>
        <translation>Não foi possível descodificar a assinatura.</translation>
    </message>
    <message>
        <source>Please check the signature and try again.</source>
        <translation>Por favor, verifique a assinatura e tente novamente.</translation>
    </message>
    <message>
        <source>The signature did not match the message digest.</source>
        <translation>A assinatura não corresponde com o conteúdo da mensagem.</translation>
    </message>
    <message>
        <source>Message verification failed.</source>
        <translation>Verificação da mensagem falhou.</translation>
    </message>
    <message>
        <source>Message verified.</source>
        <translation>Mensagem verificada.</translation>
    </message>
</context>
<context>
    <name>SplashScreen</name>
    <message>
        <source>[testnet]</source>
        <translation>[rede de testes]</translation>
    </message>
</context>
<context>
    <name>TrafficGraphWidget</name>
    <message>
        <source>KB/s</source>
        <translation>KB/s</translation>
    </message>
</context>
<context>
    <name>TransactionDesc</name>
    <message numerus="yes">
        <source>Open for %n more block(s)</source>
        <translation><numerusform>Abrir para %n ou mais bloco</numerusform><numerusform>Abrir para %n ou mais blocos</numerusform></translation>
    </message>
    <message>
        <source>Open until %1</source>
        <translation>Aberto até %1</translation>
    </message>
    <message>
        <source>%1/offline</source>
        <translation>%1/off-line</translation>
    </message>
    <message>
        <source>0/unconfirmed, %1</source>
        <translation>0/não confirmada, %1</translation>
    </message>
    <message>
        <source>in memory pool</source>
        <translation>no banco de memória</translation>
    </message>
    <message>
        <source>not in memory pool</source>
        <translation>não está no banco de memória</translation>
    </message>
    <message>
        <source>abandoned</source>
        <translation>abandonada</translation>
    </message>
    <message>
        <source>%1/unconfirmed</source>
        <translation>%1/não confirmada</translation>
    </message>
    <message>
        <source>%1 confirmations</source>
        <translation>%1 confirmações</translation>
    </message>
    <message>
        <source>Status</source>
        <translation>Estado</translation>
    </message>
    <message>
        <source>, has not been successfully broadcast yet</source>
        <translation>, ainda não foi transmitido com sucesso</translation>
    </message>
    <message numerus="yes">
        <source>, broadcast through %n node(s)</source>
        <translation><numerusform>, transmitido através de %n nó</numerusform><numerusform>, transmitido através de %n nós</numerusform></translation>
    </message>
    <message>
        <source>Date</source>
        <translation>Data</translation>
    </message>
    <message>
        <source>Source</source>
        <translation>Origem</translation>
    </message>
    <message>
        <source>Generated</source>
        <translation>Gerado</translation>
    </message>
    <message>
        <source>From</source>
        <translation>De</translation>
    </message>
    <message>
        <source>unknown</source>
        <translation>desconhecido</translation>
    </message>
    <message>
        <source>To</source>
        <translation>Para</translation>
    </message>
    <message>
        <source>own address</source>
        <translation>endereço próprio</translation>
    </message>
    <message>
        <source>watch-only</source>
        <translation>vigiar apenas</translation>
    </message>
    <message>
        <source>label</source>
        <translation>etiqueta</translation>
    </message>
    <message>
        <source>Credit</source>
        <translation>Crédito</translation>
    </message>
    <message>
        <source>not accepted</source>
        <translation>não aceite</translation>
    </message>
    <message>
        <source>Debit</source>
        <translation>Débito</translation>
    </message>
    <message>
        <source>Total debit</source>
        <translation>Débito total</translation>
    </message>
    <message>
        <source>Total credit</source>
        <translation>Crédito total</translation>
    </message>
    <message>
        <source>Transaction fee</source>
        <translation>Taxa de transação</translation>
    </message>
    <message>
        <source>Net amount</source>
        <translation>Valor líquido</translation>
    </message>
    <message>
        <source>Message</source>
        <translation>Mensagem</translation>
    </message>
    <message>
        <source>Comment</source>
        <translation>Comentário</translation>
    </message>
    <message>
        <source>Transaction ID</source>
        <translation>Id. da Transação</translation>
    </message>
    <message>
        <source>Transaction total size</source>
        <translation>Tamanho total da transição</translation>
    </message>
    <message>
        <source>Output index</source>
        <translation>Índex de saída</translation>
    </message>
    <message>
        <source>Merchant</source>
        <translation>Comerciante</translation>
    </message>
    <message>
        <source>Debug information</source>
        <translation>Informação de depuração</translation>
    </message>
    <message>
        <source>Transaction</source>
        <translation>Transação</translation>
    </message>
    <message>
        <source>Inputs</source>
        <translation>Entradas</translation>
    </message>
    <message>
        <source>Amount</source>
        <translation>Valor</translation>
    </message>
    <message>
        <source>true</source>
        <translation>verdadeiro</translation>
    </message>
    <message>
        <source>false</source>
        <translation>falso</translation>
    </message>
</context>
<context>
    <name>TransactionDescDialog</name>
    <message>
        <source>This pane shows a detailed description of the transaction</source>
        <translation>Esta janela mostra uma descrição detalhada da transação</translation>
    </message>
    <message>
        <source>Details for %1</source>
        <translation>Detalhes para %1</translation>
    </message>
</context>
<context>
    <name>TransactionTableModel</name>
    <message>
        <source>Date</source>
        <translation>Data</translation>
    </message>
    <message>
        <source>Type</source>
        <translation>Tipo</translation>
    </message>
    <message>
        <source>Label</source>
        <translation>Etiqueta</translation>
    </message>
    <message numerus="yes">
        <source>Open for %n more block(s)</source>
        <translation><numerusform>Aberto para mais %n bloco</numerusform><numerusform>Aberto para mais %n blocos</numerusform></translation>
    </message>
    <message>
        <source>Open until %1</source>
        <translation>Aberto até %1</translation>
    </message>
    <message>
        <source>Offline</source>
        <translation>Off-line</translation>
    </message>
    <message>
        <source>Unconfirmed</source>
        <translation>Não confirmado</translation>
    </message>
    <message>
        <source>Abandoned</source>
        <translation>Abandonada</translation>
    </message>
    <message>
        <source>Confirmed (%1 confirmations)</source>
        <translation>Confirmada (%1 confirmações)</translation>
    </message>
    <message>
        <source>Conflicted</source>
        <translation>Incompatível</translation>
    </message>
    <message>
        <source>This block was not received by any other nodes and will probably not be accepted!</source>
        <translation>Este bloco não foi recepcionado por outro nó e provavelente não será aceite!</translation>
    </message>
    <message>
        <source>Generated but not accepted</source>
        <translation>Gerada mas não aceite</translation>
    </message>
    <message>
        <source>Received with</source>
        <translation>Recebido com</translation>
    </message>
    <message>
        <source>Received from</source>
        <translation>Recebido de</translation>
    </message>
    <message>
        <source>Sent to</source>
        <translation>Enviado para</translation>
    </message>
    <message>
        <source>Payment to yourself</source>
        <translation>Pagamento para si mesmo</translation>
    </message>
    <message>
        <source>Mined</source>
        <translation>Minada</translation>
    </message>
    <message>
        <source>watch-only</source>
        <translation>vigiar apenas</translation>
    </message>
    <message>
        <source>(n/a)</source>
        <translation>(n/d)</translation>
    </message>
    <message>
        <source>(no label)</source>
        <translation>(sem etiqueta)</translation>
    </message>
    <message>
        <source>Transaction status. Hover over this field to show number of confirmations.</source>
        <translation>Estado da transação. Passar o cursor por cima deste campo para mostrar o número de confirmações.</translation>
    </message>
    <message>
        <source>Date and time that the transaction was received.</source>
        <translation>Data e hora em que a transação foi recebida.</translation>
    </message>
    <message>
        <source>Type of transaction.</source>
        <translation>Tipo de transação.</translation>
    </message>
    <message>
        <source>Amount removed from or added to balance.</source>
        <translation>Montante retirado ou adicionado ao saldo</translation>
    </message>
</context>
<context>
    <name>TransactionView</name>
    <message>
        <source>All</source>
        <translation>Todas</translation>
    </message>
    <message>
        <source>Today</source>
        <translation>Hoje</translation>
    </message>
    <message>
        <source>This week</source>
        <translation>Esta semana</translation>
    </message>
    <message>
        <source>This month</source>
        <translation>Este mês</translation>
    </message>
    <message>
        <source>Last month</source>
        <translation>Mês passado</translation>
    </message>
    <message>
        <source>This year</source>
        <translation>Este ano</translation>
    </message>
    <message>
        <source>Range...</source>
        <translation>Período...</translation>
    </message>
    <message>
        <source>Received with</source>
        <translation>Recebido com</translation>
    </message>
    <message>
        <source>Sent to</source>
        <translation>Enviado para</translation>
    </message>
    <message>
        <source>To yourself</source>
        <translation>Para si mesmo</translation>
    </message>
    <message>
        <source>Mined</source>
        <translation>Minada</translation>
    </message>
    <message>
        <source>Other</source>
        <translation>Outras</translation>
    </message>
    <message>
        <source>Enter address or label to search</source>
        <translation>Digite o endereço ou o rótulo para pesquisar</translation>
    </message>
    <message>
        <source>Min amount</source>
        <translation>Valor mín.</translation>
    </message>
    <message>
        <source>Abandon transaction</source>
        <translation>Abandonar transação</translation>
    </message>
    <message>
        <source>Increase transaction fee</source>
        <translation>Aumentar taxa da transação</translation>
    </message>
    <message>
        <source>Copy address</source>
        <translation>Copiar endereço</translation>
    </message>
    <message>
        <source>Copy label</source>
        <translation>Copiar etiqueta</translation>
    </message>
    <message>
        <source>Copy amount</source>
        <translation>Copiar valor</translation>
    </message>
    <message>
        <source>Copy transaction ID</source>
        <translation>Copiar Id. da transação</translation>
    </message>
    <message>
        <source>Copy raw transaction</source>
        <translation>Copiar transação em bruto</translation>
    </message>
    <message>
        <source>Copy full transaction details</source>
        <translation>Copiar detalhes completos da transação</translation>
    </message>
    <message>
        <source>Edit label</source>
        <translation>Editar etiqueta</translation>
    </message>
    <message>
        <source>Show transaction details</source>
        <translation>Mostrar detalhes da transação</translation>
    </message>
    <message>
        <source>Export Transaction History</source>
        <translation>Exportar Histórico de Transações</translation>
    </message>
    <message>
        <source>Comma separated file (*.csv)</source>
        <translation>Ficheiro separado por vírgulas (*.csv)</translation>
    </message>
    <message>
        <source>Confirmed</source>
        <translation>Confirmada</translation>
    </message>
    <message>
        <source>Watch-only</source>
        <translation>Vigiar apenas</translation>
    </message>
    <message>
        <source>Date</source>
        <translation>Data</translation>
    </message>
    <message>
        <source>Type</source>
        <translation>Tipo</translation>
    </message>
    <message>
        <source>Label</source>
        <translation>Etiqueta</translation>
    </message>
    <message>
        <source>Address</source>
        <translation>Endereço</translation>
    </message>
    <message>
        <source>ID</source>
        <translation>Id.</translation>
    </message>
    <message>
        <source>Exporting Failed</source>
        <translation>Exportação Falhou</translation>
    </message>
    <message>
        <source>Exporting Successful</source>
        <translation>Exportação Bem Sucedida</translation>
    </message>
    <message>
        <source>Range:</source>
        <translation>Período:</translation>
    </message>
    <message>
        <source>to</source>
        <translation>até</translation>
    </message>
</context>
<context>
    <name>UnitDisplayStatusBarControl</name>
    <message>
        <source>Unit to show amounts in. Click to select another unit.</source>
        <translation>Unidade de valores recebidos. Clique para selecionar outra unidade.</translation>
    </message>
</context>
<context>
    <name>WalletFrame</name>
    <message>
        <source>No wallet has been loaded.</source>
        <translation>Nenhuma carteira foi carregada</translation>
    </message>
</context>
<context>
    <name>WalletModel</name>
    <message>
        <source>Send Coins</source>
        <translation>Enviar Moedas</translation>
    </message>
    <message>
        <source>Current fee:</source>
        <translation>Taxa atual:</translation>
    </message>
    <message>
        <source>Increase:</source>
        <translation>Aumentar:</translation>
    </message>
    <message>
        <source>New fee:</source>
        <translation>Nova taxa:</translation>
    </message>
    <message>
        <source>Can't sign transaction.</source>
        <translation>Não é possível assinar a transação.</translation>
    </message>
    </context>
<context>
    <name>WalletView</name>
    <message>
        <source>&amp;Export</source>
        <translation>&amp;Exportar</translation>
    </message>
    <message>
        <source>Export the data in the current tab to a file</source>
        <translation>Exportar os dados no separador atual para um ficheiro</translation>
    </message>
    <message>
        <source>Backup Wallet</source>
        <translation>Cópia de Segurança da Carteira</translation>
    </message>
    <message>
        <source>Wallet Data (*.dat)</source>
        <translation>Dados da Carteira (*.dat)</translation>
    </message>
    <message>
        <source>Backup Failed</source>
        <translation>Cópia de Segurança Falhou</translation>
    </message>
    <message>
        <source>There was an error trying to save the wallet data to %1.</source>
        <translation>Ocorreu um erro ao tentar guardar os dados da carteira em %1.</translation>
    </message>
    <message>
        <source>Backup Successful</source>
        <translation>Cópia de Segurança Bem Sucedida</translation>
    </message>
    </context>
<context>
    <name>bitcoin-core</name>
    <message>
        <source>Options:</source>
        <translation>Opções:</translation>
    </message>
    <message>
        <source>Specify data directory</source>
        <translation>Especificar pasta de dados</translation>
    </message>
    <message>
        <source>Connect to a node to retrieve peer addresses, and disconnect</source>
        <translation>Ligar a um nó para recuperar endereços de pontos, e desligar</translation>
    </message>
    <message>
        <source>Specify your own public address</source>
        <translation>Especifique o seu endereço público</translation>
    </message>
    <message>
        <source>Accept command line and JSON-RPC commands</source>
        <translation>Aceitar comandos de linha de comandos e JSON-RPC</translation>
    </message>
    <message>
        <source>If &lt;category&gt; is not supplied or if &lt;category&gt; = 1, output all debugging information.</source>
        <translation>Se &lt;category&gt; não é fornecida ou &lt;category&gt; = 1, imprimir toda a informação de depuração.</translation>
    </message>
    <message>
        <source>Prune configured below the minimum of %d MiB.  Please use a higher number.</source>
        <translation>Poda configurada abaixo do mínimo de %d MiB.  Por favor, utilize um valor mais elevado.</translation>
    </message>
    <message>
        <source>Prune: last wallet synchronisation goes beyond pruned data. You need to -reindex (download the whole blockchain again in case of pruned node)</source>
        <translation>Suprimir: a última sincronização da carteira vai além dos dados suprimidos. O que precisa para -reindex (transferir novamente toda a cadeia de blocos, no caso de nó suprimido)</translation>
    </message>
    <message>
        <source>Rescans are not possible in pruned mode. You will need to use -reindex which will download the whole blockchain again.</source>
        <translation>Reanálises não são possíveis no modo de suprimir. Para isso terá de utilizar -reindex que irá transferir novamente toda a cadeia de blocos.</translation>
    </message>
    <message>
        <source>Error: A fatal internal error occurred, see debug.log for details</source>
        <translation>Erro: Um erro fatal interno ocorreu, verificar debug.log para mais informação</translation>
    </message>
    <message>
        <source>Fee (in %s/kB) to add to transactions you send (default: %s)</source>
        <translation>Taxa (em %s/kB) para adicionar às transações que envia (predefinição: %s)</translation>
    </message>
    <message>
        <source>Pruning blockstore...</source>
        <translation>A podar a blockstore...</translation>
    </message>
    <message>
        <source>Run in the background as a daemon and accept commands</source>
        <translation>Correr o processo em segundo plano e aceitar comandos</translation>
    </message>
    <message>
        <source>Unable to start HTTP server. See debug log for details.</source>
        <translation>Não é possível iniciar o servidor HTTP. Verifique o debug.log para detalhes.</translation>
    </message>
    <message>
        <source>Bitcoin Core</source>
        <translation>Bitcoin Core</translation>
    </message>
    <message>
        <source>The %s developers</source>
        <translation>Os programadores de %s</translation>
    </message>
    <message>
        <source>A fee rate (in %s/kB) that will be used when fee estimation has insufficient data (default: %s)</source>
        <translation>Uma percentagem da taxa (em %s/kB) que será utilizada quando a estimativa da taxa tiver dados insuficientes (predefinição: %s)</translation>
    </message>
    <message>
        <source>Accept relayed transactions received from whitelisted peers even when not relaying transactions (default: %d)</source>
        <translation>Aceitar as transações retransmitidas recebidas dos pontos na lista branca, mesmo quando não retransmitir as transações (predefinição: %d)</translation>
    </message>
    <message>
        <source>Bind to given address and always listen on it. Use [host]:port notation for IPv6</source>
        <translation>Associar a endereço específico e escutar sempre nele. Use a notação [anfitrião]:porta para IPv6</translation>
    </message>
    <message>
        <source>Delete all wallet transactions and only recover those parts of the blockchain through -rescan on startup</source>
        <translation>Apague todas as transações da carteira e somente restore aquelas que façam parte do blockchain através de re-scan ao reiniciar o programa</translation>
    </message>
    <message>
        <source>Execute command when a wallet transaction changes (%s in cmd is replaced by TxID)</source>
        <translation>Executar o comando quando uma transação da carteira muda (no comando, %s é substituído pela Id. da Transação)</translation>
    </message>
    <message>
        <source>Please check that your computer's date and time are correct! If your clock is wrong, %s will not work properly.</source>
        <translation>Por favor verifique que a data e hora do seu computador estão certos! Se o relógio não estiver certo, o %s não funcionará corretamente.</translation>
    </message>
    <message>
<<<<<<< HEAD
=======
        <source>Query for peer addresses via DNS lookup, if low on addresses (default: 1 unless -connect used)</source>
        <translation>Consultar por endereços de ponto via procura de DNS, se tiver poucos endereços (predefinição: 1, a menos que use -connect)</translation>
    </message>
    <message>
>>>>>>> 9ea62a3d
        <source>Set the number of script verification threads (%u to %d, 0 = auto, &lt;0 = leave that many cores free, default: %d)</source>
        <translation>Defina o número de processos de verificação (%u até %d, 0 = automático, &lt;0 = ldisponibiliza esse número de núcleos livres, por defeito: %d)</translation>
    </message>
    <message>
        <source>The block database contains a block which appears to be from the future. This may be due to your computer's date and time being set incorrectly. Only rebuild the block database if you are sure that your computer's date and time are correct</source>
        <translation>A base de dados de blocos contém um bloco que aparenta ser do futuro. Isto pode ser causado por uma data incorrecta definida no seu computador. Reconstrua apenas a base de dados de blocos caso tenha a certeza de que a data e hora do seu computador estão correctos.</translation>
    </message>
    <message>
        <source>Use UPnP to map the listening port (default: 1 when listening and no -proxy)</source>
        <translation>Utilizar UPnP para mapear a porta de escuta (predefinição: 1 quando escutar e sem -proxy)</translation>
    </message>
    <message>
        <source>Warning: The network does not appear to fully agree! Some miners appear to be experiencing issues.</source>
        <translation>Aviso: a rede não parece estar completamente de acordo! Parece que alguns mineiros estão com dificuldades técnicas.</translation>
    </message>
    <message>
        <source>Warning: We do not appear to fully agree with our peers! You may need to upgrade, or other nodes may need to upgrade.</source>
        <translation>Aviso: parece que nós não estamos de acordo com os nossos pontos! Poderá ter que atualizar, ou outros pontos podem ter que ser atualizados.</translation>
    </message>
    <message>
        <source>%d of last 100 blocks have unexpected version</source>
        <translation>%d dos últimos 100 blocos têm uma versão inesperada</translation>
    </message>
    <message>
        <source>-maxmempool must be at least %d MB</source>
        <translation>- máximo do banco de memória deverá ser pelo menos %d MB</translation>
    </message>
    <message>
        <source>&lt;category&gt; can be:</source>
        <translation>&lt;categoria&gt; pode ser:</translation>
    </message>
    <message>
        <source>Accept connections from outside (default: 1 if no -proxy or -connect)</source>
        <translation>Aceitar ligações externas (padrão: 1 sem -proxy ou -connect)</translation>
    </message>
    <message>
        <source>Append comment to the user agent string</source>
        <translation>Anexar um comentário para a entrada de agente do utilizador</translation>
    </message>
    <message>
        <source>Attempt to recover private keys from a corrupt wallet on startup</source>
        <translation>Tentar reuperar as chaves privadas de um "wallet" ao iniciar</translation>
    </message>
    <message>
        <source>Block creation options:</source>
        <translation>Opções da criação de bloco:</translation>
    </message>
    <message>
        <source>Cannot resolve -%s address: '%s'</source>
        <translation>Não é possível resolver -%s endereço '%s'</translation>
    </message>
    <message>
        <source>Chain selection options:</source>
        <translation>Opções de seleção da cadeia:</translation>
    </message>
    <message>
        <source>Connection options:</source>
        <translation>Opções de ligação:</translation>
    </message>
    <message>
        <source>Copyright (C) %i-%i</source>
        <translation>Direitos de Autor (C) %i-%i</translation>
    </message>
    <message>
        <source>Corrupted block database detected</source>
        <translation>Cadeia de blocos corrompida detectada</translation>
    </message>
    <message>
        <source>Debugging/Testing options:</source>
        <translation>Opções de Depuração/Teste:</translation>
    </message>
    <message>
        <source>Do not load the wallet and disable wallet RPC calls</source>
        <translation>Não carregar a carteira e desativar as chamadas de RPC da carteira.</translation>
    </message>
    <message>
        <source>Do you want to rebuild the block database now?</source>
        <translation>Deseja reconstruir agora a base de dados de blocos.</translation>
    </message>
    <message>
        <source>Enable publish hash block in &lt;address&gt;</source>
        <translation>Activar publicação do hash do bloco em &lt;address&gt;</translation>
    </message>
    <message>
        <source>Enable publish hash transaction in &lt;address&gt;</source>
        <translation>Activar publicação do hash da transacção em &lt;address&gt;</translation>
    </message>
    <message>
        <source>Enable publish raw block in &lt;address&gt;</source>
        <translation>Activar publicação de dados brutos do bloco em &lt;address&gt;</translation>
    </message>
    <message>
        <source>Enable publish raw transaction in &lt;address&gt;</source>
        <translation>Activar publicação de dados brutos da transacção em &lt;address&gt;</translation>
    </message>
    <message>
        <source>Enable transaction replacement in the memory pool (default: %u)</source>
        <translation>Ativar substituição da transação no banco de memória (predefinição: %u)</translation>
    </message>
    <message>
        <source>Error initializing block database</source>
        <translation>Erro ao inicializar a cadeia de blocos</translation>
    </message>
    <message>
        <source>Error initializing wallet database environment %s!</source>
        <translation>Erro ao inicializar o ambiente %s da base de dados da carteira</translation>
    </message>
    <message>
        <source>Error loading %s</source>
        <translation>Erro ao carregar %s</translation>
    </message>
    <message>
        <source>Error loading %s: Wallet corrupted</source>
        <translation>Erro ao carregar %s: carteira corrompida</translation>
    </message>
    <message>
        <source>Error loading %s: Wallet requires newer version of %s</source>
        <translation>Erro ao carregar %s: a carteira requer a nova versão de %s</translation>
    </message>
    <message>
        <source>Error loading block database</source>
        <translation>Erro ao carregar base de dados de blocos</translation>
    </message>
    <message>
        <source>Error opening block database</source>
        <translation>Erro ao abrir a base de dados de blocos</translation>
    </message>
    <message>
        <source>Error: Disk space is low!</source>
        <translation>Erro: Pouco espaço em disco!</translation>
    </message>
    <message>
        <source>Failed to listen on any port. Use -listen=0 if you want this.</source>
        <translation>Falhou a escutar em qualquer porta. Use -listen=0 se quiser isto.</translation>
    </message>
    <message>
        <source>Importing...</source>
        <translation>A importar...</translation>
    </message>
    <message>
        <source>Incorrect or no genesis block found. Wrong datadir for network?</source>
        <translation>Bloco génese incorreto ou nenhum bloco génese encontrado. Pasta de dados errada para a rede?</translation>
    </message>
    <message>
        <source>Invalid amount for -%s=&lt;amount&gt;: '%s'</source>
        <translation>Valor inválido para -%s=&lt;amount&gt;: '%s'</translation>
    </message>
    <message>
        <source>Invalid amount for -fallbackfee=&lt;amount&gt;: '%s'</source>
        <translation>Valor inválido para -fallbackfee=&lt;amount&gt;: '%s'</translation>
    </message>
    <message>
        <source>Keep the transaction memory pool below &lt;n&gt; megabytes (default: %u)</source>
        <translation>Manter o banco de memória da transação abaixo de &lt;n&gt; megabytes (predefinição: %u)</translation>
    </message>
    <message>
        <source>Loading P2P addresses...</source>
        <translation>A carregar endereços de P2P...</translation>
    </message>
    <message>
        <source>Loading banlist...</source>
        <translation>A carregar a lista de banir...</translation>
    </message>
    <message>
        <source>Location of the auth cookie (default: data dir)</source>
        <translation>Localização de cookie de autorização (predefinição: diretoria de dados)</translation>
    </message>
    <message>
        <source>Not enough file descriptors available.</source>
        <translation>Os descritores de ficheiros disponíveis são insuficientes.</translation>
    </message>
    <message>
        <source>Only connect to nodes in network &lt;net&gt; (ipv4, ipv6 or onion)</source>
        <translation>Somente conectar aos nodes na rede &lt;net&gt; (ipv4, ipv6 ou onion)</translation>
    </message>
    <message>
        <source>Print this help message and exit</source>
        <translation>Imprimir esta mensagem de ajuda e sair</translation>
    </message>
    <message>
        <source>Print version and exit</source>
        <translation>Imprimir versão e sair</translation>
    </message>
    <message>
        <source>Prune cannot be configured with a negative value.</source>
        <translation>Poda não pode ser configurada com um valor negativo.</translation>
    </message>
    <message>
        <source>Prune mode is incompatible with -txindex.</source>
        <translation>Modo poda é incompatível com -txindex.</translation>
    </message>
    <message>
        <source>Set database cache size in megabytes (%d to %d, default: %d)</source>
        <translation>Definir o tamanho da cache de base de dados em megabytes (%d a %d, padrão: %d)</translation>
    </message>
    <message>
        <source>Specify wallet file (within data directory)</source>
        <translation>Especifique ficheiro de carteira (dentro da pasta de dados)</translation>
    </message>
    <message>
        <source>Unsupported argument -benchmark ignored, use -debug=bench.</source>
        <translation>Argumento não suportado -benchmark ignorado, use -debug=bench.</translation>
    </message>
    <message>
        <source>Unsupported argument -debugnet ignored, use -debug=net.</source>
        <translation>Argumento não suportado -debugnet ignorado, use -debug=net.</translation>
    </message>
    <message>
        <source>Unsupported argument -tor found, use -onion.</source>
        <translation>Argumento não suportado -tor encontrado, use -onion.</translation>
    </message>
    <message>
        <source>Upgrading UTXO database</source>
        <translation>A atualizar a base de dados UTXO</translation>
    </message>
    <message>
        <source>Use UPnP to map the listening port (default: %u)</source>
        <translation>Utilizar UPnP para mapear a porta de escuta (predefinição: %u)</translation>
    </message>
    <message>
        <source>Use the test chain</source>
        <translation>Utilize a cadeia de testes</translation>
    </message>
    <message>
        <source>User Agent comment (%s) contains unsafe characters.</source>
        <translation>Comentário no User Agent (%s) contém caracteres inseguros.</translation>
    </message>
    <message>
        <source>Verifying blocks...</source>
        <translation>A verificar blocos...</translation>
    </message>
    <message>
        <source>Wallet debugging/testing options:</source>
        <translation>Opções de depuração/testes da carteira:</translation>
    </message>
    <message>
        <source>Wallet options:</source>
        <translation>Opções da carteira:</translation>
    </message>
    <message>
        <source>Allow JSON-RPC connections from specified source. Valid for &lt;ip&gt; are a single IP (e.g. 1.2.3.4), a network/netmask (e.g. 1.2.3.4/255.255.255.0) or a network/CIDR (e.g. 1.2.3.4/24). This option can be specified multiple times</source>
        <translation>Permitir conexções JSON-RPC de fontes especificas. Valido para &lt;ip&gt; um unico IP (ex. 1.2.3.4), uma rede/netmask (ex. 1.2.3.4/255.255.255.0) ou uma rede/CIDR (ex. 1.2.3.4/24). Esta opção pode ser especificada varias vezes</translation>
    </message>
    <message>
        <source>Bind to given address and whitelist peers connecting to it. Use [host]:port notation for IPv6</source>
        <translation>Associar ao endereço indicado e pontos da lista branca ligando-se a ele. Utilize a notação [anfitrião]:porta para IPv6</translation>
    </message>
    <message>
        <source>Create new files with system default permissions, instead of umask 077 (only effective with disabled wallet functionality)</source>
        <translation>Crie ficheiros novos com as permisões predefinidas do sistema, em vez de umask 077 (apenas eficaz caso a funcionalidade carteira esteja desactivada)</translation>
    </message>
    <message>
        <source>Discover own IP addresses (default: 1 when listening and no -externalip or -proxy)</source>
        <translation>Descobrir o próprio endereço IP (padrão: 1 ao escutar e sem -externalip ou -proxy)</translation>
    </message>
    <message>
        <source>Error: Listening for incoming connections failed (listen returned error %s)</source>
        <translation>Erro: A escuta de ligações de entrada falhou (escuta devolveu erro %s)</translation>
    </message>
    <message>
        <source>Execute command when a relevant alert is received or we see a really long fork (%s in cmd is replaced by message)</source>
        <translation>Executar comando quando um alerta relevante for recebido ou em caso de uma divisão longa da cadeia de blocos (no comando, %s é substituído pela mensagem)</translation>
    </message>
    <message>
        <source>Fees (in %s/kB) smaller than this are considered zero fee for relaying, mining and transaction creation (default: %s)</source>
        <translation>Taxas (em %s/kB) inferiores a este valor são consideradas nulas para propagação, mineração e criação de transações (predefinição: %s)</translation>
    </message>
    <message>
        <source>If paytxfee is not set, include enough fee so transactions begin confirmation on average within n blocks (default: %u)</source>
        <translation>Caso o paytxfee não seja definido, inclua uma taxa suficiente para que as transacções comecem a ser confirmadas, em média, dentro de n blocos (padrão: %u)</translation>
    </message>
    <message>
        <source>Invalid amount for -maxtxfee=&lt;amount&gt;: '%s' (must be at least the minrelay fee of %s to prevent stuck transactions)</source>
        <translation>Montante inválido para -maxtxfee=&lt;amount&gt;: '%s' (deverá ser, no mínimo , a taxa mínima de propagação de %s, de modo a evitar transações bloqueadas)</translation>
    </message>
    <message>
        <source>Maximum size of data in data carrier transactions we relay and mine (default: %u)</source>
        <translation>Tamanho máximo dos dados em transacções que incluem dados que propagamos e mineramos (padrão: %u)</translation>
    </message>
    <message>
        <source>Randomize credentials for every proxy connection. This enables Tor stream isolation (default: %u)</source>
        <translation>Usar credenciais aleatórias por cada ligação proxy. Permite que o Tor use stream isolation (padrão: %u)</translation>
    </message>
    <message>
        <source>The transaction amount is too small to send after the fee has been deducted</source>
        <translation>O montante da transacção é demasiado baixo após a dedução da taxa</translation>
    </message>
    <message>
        <source>Whitelisted peers cannot be DoS banned and their transactions are always relayed, even if they are already in the mempool, useful e.g. for a gateway</source>
        <translation>Os pontos enviados para a lista branca não podem ser DoS banidos e as suas transações são sempre retransmitidas, mesmo que já estejam no banco de memória, útil, por exemplo, para um acesso</translation>
    </message>
    <message>
        <source>You need to rebuild the database using -reindex to go back to unpruned mode.  This will redownload the entire blockchain</source>
        <translation>É necessário reconstruir a base de dados, utilizando -reindex para voltar ao modo de suprimir. Isto irá transferir novamente a cadeia de blocos completa</translation>
    </message>
    <message>
        <source>(default: %u)</source>
        <translation>(predefinição: %u)</translation>
    </message>
    <message>
        <source>Accept public REST requests (default: %u)</source>
        <translation>Aceitar pedidos REST públicos (predefinição: %u)</translation>
    </message>
    <message>
        <source>Automatically create Tor hidden service (default: %d)</source>
        <translation>Criar automaticamente o serviço Tor oculto (predefinição: %d)</translation>
    </message>
    <message>
        <source>Connect through SOCKS5 proxy</source>
        <translation>Ligar através de um proxy SOCKS5</translation>
    </message>
    <message>
        <source>Error reading from database, shutting down.</source>
        <translation>Erro ao ler da base de dados, encerrando.</translation>
    </message>
    <message>
        <source>Imports blocks from external blk000??.dat file on startup</source>
        <translation>Importar blocos de um ficheiro blk000??.dat externo ao iniciar</translation>
    </message>
    <message>
        <source>Information</source>
        <translation>Informação</translation>
    </message>
    <message>
        <source>Invalid -onion address or hostname: '%s'</source>
        <translation>Endereço -onion ou hostname inválido: '%s'</translation>
    </message>
    <message>
        <source>Invalid amount for -paytxfee=&lt;amount&gt;: '%s' (must be at least %s)</source>
        <translation>Montante inválido para -paytxfee=&lt;amount&gt;: '%s' (deverá ser no mínimo %s)</translation>
    </message>
    <message>
        <source>Invalid netmask specified in -whitelist: '%s'</source>
        <translation>Máscara de rede inválida especificada em -whitelist: '%s'</translation>
    </message>
    <message>
        <source>Keep at most &lt;n&gt; unconnectable transactions in memory (default: %u)</source>
        <translation>Manter no máximo &lt;n&gt; transacções órfãs em memória (padrão: %u)</translation>
    </message>
    <message>
        <source>Need to specify a port with -whitebind: '%s'</source>
        <translation>Necessário especificar uma porta com -whitebind: '%s'</translation>
    </message>
    <message>
        <source>Node relay options:</source>
        <translation>Opções da transmissão de nós:</translation>
    </message>
    <message>
        <source>RPC server options:</source>
        <translation>Opções do servidor RPC:</translation>
    </message>
    <message>
        <source>Reducing -maxconnections from %d to %d, because of system limitations.</source>
        <translation>Reduzindo -maxconnections de %d para %d, devido a limitações no sistema.</translation>
    </message>
    <message>
        <source>Rescan the block chain for missing wallet transactions on startup</source>
        <translation>Procurar transacções em falta na cadeia de blocos ao iniciar</translation>
    </message>
    <message>
        <source>Send trace/debug info to console instead of debug.log file</source>
        <translation>Enviar informação de rastreio/depuração para a consola e não para o ficheiro debug.log</translation>
    </message>
    <message>
        <source>Show all debugging options (usage: --help -help-debug)</source>
        <translation>Mostrar todas as opções de depuração (utilização: --help -help-debug)</translation>
    </message>
    <message>
        <source>Shrink debug.log file on client startup (default: 1 when no -debug)</source>
        <translation>Encolher ficheiro debug.log ao iniciar o cliente (por defeito: 1 sem -debug definido)</translation>
    </message>
    <message>
        <source>Signing transaction failed</source>
        <translation>Falhou assinatura da transação</translation>
    </message>
    <message>
        <source>The transaction amount is too small to pay the fee</source>
        <translation>O montante da transacção é demasiado baixo para pagar a taxa</translation>
    </message>
    <message>
        <source>This is experimental software.</source>
        <translation>Isto é software experimental.</translation>
    </message>
    <message>
        <source>Tor control port password (default: empty)</source>
        <translation>Palavra-passe da porta de controlo Tor (predefinição: vazio)</translation>
    </message>
    <message>
        <source>Tor control port to use if onion listening enabled (default: %s)</source>
        <translation>Porta de controlo Tor a utilizar se a escuta cebola estiver ativada (predefinição: %s)</translation>
    </message>
    <message>
        <source>Transaction amount too small</source>
        <translation>Quantia da transação é muito baixa</translation>
    </message>
    <message>
        <source>Transaction too large for fee policy</source>
        <translation>Transacção demasiado grande para a política de taxas</translation>
    </message>
    <message>
        <source>Transaction too large</source>
        <translation>Transação grande demais</translation>
    </message>
    <message>
        <source>Unable to bind to %s on this computer (bind returned error %s)</source>
        <translation>Incapaz de vincular à porta %s neste computador (vínculo retornou erro %s)</translation>
    </message>
    <message>
        <source>Upgrade wallet to latest format on startup</source>
        <translation>Actualizar carteira para o formato mais recente ao iniciar</translation>
    </message>
    <message>
        <source>Username for JSON-RPC connections</source>
        <translation>Nome de utilizador para ligações JSON-RPC</translation>
    </message>
    <message>
        <source>Verifying wallet(s)...</source>
        <translation>A verificar a(s) carteira(s)...</translation>
    </message>
    <message>
        <source>Warning</source>
        <translation>Aviso</translation>
    </message>
    <message>
        <source>Warning: unknown new rules activated (versionbit %i)</source>
        <translation>Aviso: ativadas novas regras desconhecidas (versionbit %i)</translation>
    </message>
    <message>
        <source>Whether to operate in a blocks only mode (default: %u)</source>
        <translation>Se operar apenas num modo de blocos (predefinição: %u)</translation>
    </message>
    <message>
        <source>Zapping all transactions from wallet...</source>
        <translation>A limpar todas as transações da carteira...</translation>
    </message>
    <message>
        <source>ZeroMQ notification options:</source>
        <translation>Opções de notificação ZeroMQ:</translation>
    </message>
    <message>
        <source>Password for JSON-RPC connections</source>
        <translation>Palavra-passe para ligações JSON-RPC</translation>
    </message>
    <message>
        <source>Execute command when the best block changes (%s in cmd is replaced by block hash)</source>
        <translation>Executar o comando quando o melhor bloco muda (no comando, %s é substituído pela hash do bloco)</translation>
    </message>
    <message>
        <source>Allow DNS lookups for -addnode, -seednode and -connect</source>
        <translation>Permitir procuras DNS para -addnode, -seednode e -connect</translation>
    </message>
    <message>
        <source>(1 = keep tx meta data e.g. account owner and payment request information, 2 = drop tx meta data)</source>
        <translation>(1 = guardar metadados da transacção ex: proprietário da conta e informação do pedido de pagamento, 2 = descartar metadados da transacção)</translation>
    </message>
    <message>
        <source>-maxtxfee is set very high! Fees this large could be paid on a single transaction.</source>
        <translation>-maxtxfee está definido com um valor muito alto! Taxas desta magnitude podem ser pagas numa única transacção.</translation>
    </message>
    <message>
        <source>Do not keep transactions in the mempool longer than &lt;n&gt; hours (default: %u)</source>
        <translation>Não guardar transações no banco de memória por mais de &lt;n&gt; horas (predefinição: %u)</translation>
    </message>
    <message>
        <source>Fees (in %s/kB) smaller than this are considered zero fee for transaction creation (default: %s)</source>
        <translation>Taxas (em %s/kB) abaixo deste valor são consideradas nulas para a criação de transacções (padrão: %s)</translation>
    </message>
    <message>
        <source>How thorough the block verification of -checkblocks is (0-4, default: %u)</source>
        <translation>Minuciosidade da verificação de blocos para -checkblocks é (0-4, padrão: %u)</translation>
    </message>
    <message>
        <source>Maintain a full transaction index, used by the getrawtransaction rpc call (default: %u)</source>
        <translation>Manter um índice de transacções completo, usado pela chamada RPC getrawtransaction (padrão: %u)</translation>
    </message>
    <message>
        <source>Number of seconds to keep misbehaving peers from reconnecting (default: %u)</source>
        <translation>Número de segundos a impedir que os pontos com mau comportamento se religuem (predefinição: %u)</translation>
    </message>
    <message>
        <source>Output debugging information (default: %u, supplying &lt;category&gt; is optional)</source>
        <translation>Informação de depuração (padrão: %u, fornecer uma &lt;category&gt; é opcional)</translation>
    </message>
    <message>
        <source>Support filtering of blocks and transaction with bloom filters (default: %u)</source>
        <translation>Suportar filtragem de blocos e transacções com fitros bloom (padrão: %u)</translation>
    </message>
    <message>
        <source>This is the transaction fee you may pay when fee estimates are not available.</source>
        <translation>Esta é a taxa de transação que poderá pagar quando as estimativas da taxa não estão disponíveis.</translation>
    </message>
    <message>
        <source>This product includes software developed by the OpenSSL Project for use in the OpenSSL Toolkit %s and cryptographic software written by Eric Young and UPnP software written by Thomas Bernard.</source>
        <translation>Este produto inclui software desenvolvido pelo Projeto de OpenSSL para utilização no OpenSSL Toolkit %s e software criptográfico escrito por Eric Young e software UPnP escrito por Thomas Bernard.</translation>
    </message>
    <message>
        <source>Total length of network version string (%i) exceeds maximum length (%i). Reduce the number or size of uacomments.</source>
        <translation>Comprimento total da entrada da versão de rede (%i) excede o comprimento máximo (%i). Reduzir o número ou o tamanho de uacomments.</translation>
    </message>
    <message>
        <source>Tries to keep outbound traffic under the given target (in MiB per 24h), 0 = no limit (default: %d)</source>
        <translation>Tenta manter o tráfego externo abaixo do limite especificado (em MiB por 24h), 0 = sem limite (padrão: %d)</translation>
    </message>
    <message>
        <source>Unsupported argument -socks found. Setting SOCKS version isn't possible anymore, only SOCKS5 proxies are supported.</source>
        <translation>Encontrado um argumento não suportado -socks. Definir a versão do SOCKS já não é possível, apenas proxies SOCKS5 são suportados.</translation>
    </message>
    <message>
        <source>Unsupported argument -whitelistalwaysrelay ignored, use -whitelistrelay and/or -whitelistforcerelay.</source>
        <translation>Argumento não suportado -whitelistalwaysrelay ignorado, utilize -whitelistrelay e/ou -whitelistforcerelay.</translation>
    </message>
    <message>
        <source>Use separate SOCKS5 proxy to reach peers via Tor hidden services (default: %s)</source>
        <translation>Utilize um proxy SOCKS5 separado para alcançar os pontos via serviços ocultos do Tor (predefinição: %s)</translation>
    </message>
    <message>
        <source>Warning: Unknown block versions being mined! It's possible unknown rules are in effect</source>
        <translation>Atenção: Versões desconhecidas de blocos estão a ser mineradas! É possível que regras desconhecias estão a ser efetuadas</translation>
    </message>
    <message>
        <source>%s is set very high!</source>
        <translation>%s está demasiado elevado!</translation>
    </message>
    <message>
        <source>(default: %s)</source>
        <translation>(predefinição: %s)</translation>
    </message>
    <message>
        <source>Always query for peer addresses via DNS lookup (default: %u)</source>
        <translation>Consultar sempre os endereços de ponto via procura de DNS (predefinição: %u)</translation>
    </message>
    <message>
        <source>How many blocks to check at startup (default: %u, 0 = all)</source>
        <translation>Quantos blocos para verificar no arranque (predefinição: %u, 0 = todos)</translation>
    </message>
    <message>
        <source>Include IP addresses in debug output (default: %u)</source>
        <translation>Incluir endereços de IP na informação de depuração (predefinição: %u)</translation>
    </message>
    <message>
        <source>Listen for JSON-RPC connections on &lt;port&gt; (default: %u or testnet: %u)</source>
        <translation>Escutar por ligações JSON-RPC na porta &lt;port&gt; (predefinição: %u ou rede de testes: %u)</translation>
    </message>
    <message>
        <source>Listen for connections on &lt;port&gt; (default: %u or testnet: %u)</source>
        <translation>Escute ligações na porta &lt;port&gt; (por defeito: %u ou testnet: %u)</translation>
    </message>
    <message>
        <source>Maintain at most &lt;n&gt; connections to peers (default: %u)</source>
        <translation>Manter no máximo &lt;n&gt; ligações para os pontos (predefinição: %u)</translation>
    </message>
    <message>
        <source>Make the wallet broadcast transactions</source>
        <translation>Colocar a carteira a transmitir transacções</translation>
    </message>
    <message>
        <source>Maximum per-connection receive buffer, &lt;n&gt;*1000 bytes (default: %u)</source>
        <translation>Maximo armazenamento intermédio de recepção por ligação, &lt;n&gt;*1000 bytes (por defeito: %u)</translation>
    </message>
    <message>
        <source>Maximum per-connection send buffer, &lt;n&gt;*1000 bytes (default: %u)</source>
        <translation>Maximo armazenamento intermédio de envio por ligação, &lt;n&gt;*1000 bytes (por defeito: %u)</translation>
    </message>
    <message>
        <source>Prepend debug output with timestamp (default: %u)</source>
        <translation>Adicionar data e hora à informação de depuração (por defeito: %u)</translation>
    </message>
    <message>
        <source>Relay and mine data carrier transactions (default: %u)</source>
        <translation>Propagar e minerar transacções que incluem dados (padrão: %u)</translation>
    </message>
    <message>
        <source>Relay non-P2SH multisig (default: %u)</source>
        <translation>Propagar não P2SH multisig (predefinição: %u)</translation>
    </message>
    <message>
        <source>Set key pool size to &lt;n&gt; (default: %u)</source>
        <translation>Definir tamanho do banco de memória da chave para &lt;n&gt; (predefinição: %u)</translation>
    </message>
    <message>
        <source>Set the number of threads to service RPC calls (default: %d)</source>
        <translation>Defina o número de processos para servir as chamadas RPC (por defeito: %d)</translation>
    </message>
    <message>
        <source>Specify configuration file (default: %s)</source>
        <translation>Especificar ficheiro de configuração (por defeito: %s)</translation>
    </message>
    <message>
        <source>Specify connection timeout in milliseconds (minimum: 1, default: %d)</source>
        <translation>Especificar tempo de espera da ligação em milissegundos (mínimo 1, por defeito: %d)</translation>
    </message>
    <message>
        <source>Specify pid file (default: %s)</source>
        <translation>Especificar ficheiro pid (padrão: %s)</translation>
    </message>
    <message>
        <source>Spend unconfirmed change when sending transactions (default: %u)</source>
        <translation>Gastar o troco não confirmado quando enviar transações (predefinição: %u)</translation>
    </message>
    <message>
        <source>This is the minimum transaction fee you pay on every transaction.</source>
        <translation>É a taxa de transação mínima que paga em cada transação.</translation>
    </message>
    <message>
        <source>This is the transaction fee you will pay if you send a transaction.</source>
        <translation>Esta é a taxa de transação que irá pagar se enviar uma transação.</translation>
    </message>
    <message>
        <source>Threshold for disconnecting misbehaving peers (default: %u)</source>
        <translation>Tolerância para desligar pontos com mau comportamento (predefinição: %u)</translation>
    </message>
    <message>
        <source>Transaction amounts must not be negative</source>
        <translation>Os valores da transação não devem ser negativos</translation>
    </message>
    <message>
        <source>Transaction has too long of a mempool chain</source>
        <translation>A transação é muito grande de uma cadeia do banco de memória</translation>
    </message>
    <message>
        <source>Transaction must have at least one recipient</source>
        <translation>A transação dever pelo menos um destinatário</translation>
    </message>
    <message>
        <source>Unknown network specified in -onlynet: '%s'</source>
        <translation>Rede desconhecida especificada em -onlynet: '%s'</translation>
    </message>
    <message>
        <source>Insufficient funds</source>
        <translation>Fundos insuficientes</translation>
    </message>
    <message>
        <source>Loading block index...</source>
        <translation>A carregar o índice de blocos...</translation>
    </message>
    <message>
        <source>Loading wallet...</source>
        <translation>A carregar a carteira...</translation>
    </message>
    <message>
        <source>Cannot downgrade wallet</source>
        <translation>Impossível mudar a carteira para uma versão anterior</translation>
    </message>
    <message>
        <source>Rescanning...</source>
        <translation>Reexaminando...</translation>
    </message>
    <message>
        <source>Done loading</source>
        <translation>Carregamento concluído</translation>
    </message>
    <message>
        <source>Error</source>
        <translation>Erro</translation>
    </message>
</context>
</TS><|MERGE_RESOLUTION|>--- conflicted
+++ resolved
@@ -2175,12 +2175,8 @@
     </message>
     <message>
         <source>The transaction was rejected with the following reason: %1</source>
-<<<<<<< HEAD
-        <translation>A transação foi rejeitada pelo seguinte motivo: %1</translation>
-=======
         <translation>A transação foi rejeitada pelo seguinte motivo: %1
 </translation>
->>>>>>> 9ea62a3d
     </message>
     <message>
         <source>A fee higher than %1 is considered an absurdly high fee.</source>
@@ -2190,18 +2186,10 @@
         <source>Payment request expired.</source>
         <translation>Pedido de pagamento expirado.</translation>
     </message>
-    <message numerus="yes">
-        <source>%n block(s)</source>
-        <translation><numerusform>%n bloco</numerusform><numerusform>%n blocos</numerusform></translation>
-    </message>
     <message>
         <source>Pay only the required fee of %1</source>
         <translation>Pague apenas a taxa obrigatória de %1</translation>
     </message>
-    <message numerus="yes">
-        <source>Estimated to begin confirmation within %n block(s).</source>
-        <translation><numerusform>Estimativa para iniciar a confirmação dentro de %n bloco.</numerusform><numerusform>Estimativa para iniciar a confirmação dentro de %n blocos.</numerusform></translation>
-    </message>
     <message>
         <source>Warning: Invalid Bitcoin address</source>
         <translation>Aviso: endereço Bitcoin inválido</translation>
@@ -2483,10 +2471,6 @@
 </context>
 <context>
     <name>TransactionDesc</name>
-    <message numerus="yes">
-        <source>Open for %n more block(s)</source>
-        <translation><numerusform>Abrir para %n ou mais bloco</numerusform><numerusform>Abrir para %n ou mais blocos</numerusform></translation>
-    </message>
     <message>
         <source>Open until %1</source>
         <translation>Aberto até %1</translation>
@@ -2526,10 +2510,6 @@
     <message>
         <source>, has not been successfully broadcast yet</source>
         <translation>, ainda não foi transmitido com sucesso</translation>
-    </message>
-    <message numerus="yes">
-        <source>, broadcast through %n node(s)</source>
-        <translation><numerusform>, transmitido através de %n nó</numerusform><numerusform>, transmitido através de %n nós</numerusform></translation>
     </message>
     <message>
         <source>Date</source>
@@ -2805,10 +2785,6 @@
         <translation>Outras</translation>
     </message>
     <message>
-        <source>Enter address or label to search</source>
-        <translation>Digite o endereço ou o rótulo para pesquisar</translation>
-    </message>
-    <message>
         <source>Min amount</source>
         <translation>Valor mín.</translation>
     </message>
@@ -3064,13 +3040,10 @@
         <translation>Por favor verifique que a data e hora do seu computador estão certos! Se o relógio não estiver certo, o %s não funcionará corretamente.</translation>
     </message>
     <message>
-<<<<<<< HEAD
-=======
         <source>Query for peer addresses via DNS lookup, if low on addresses (default: 1 unless -connect used)</source>
         <translation>Consultar por endereços de ponto via procura de DNS, se tiver poucos endereços (predefinição: 1, a menos que use -connect)</translation>
     </message>
     <message>
->>>>>>> 9ea62a3d
         <source>Set the number of script verification threads (%u to %d, 0 = auto, &lt;0 = leave that many cores free, default: %d)</source>
         <translation>Defina o número de processos de verificação (%u até %d, 0 = automático, &lt;0 = ldisponibiliza esse número de núcleos livres, por defeito: %d)</translation>
     </message>
