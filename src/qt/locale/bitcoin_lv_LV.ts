<TS language="lv_LV" version="2.1">
<context>
    <name>AddressBookPage</name>
    <message>
        <source>Create a new address</source>
        <translation>Izveidot jaunu adresi</translation>
    </message>
    <message>
        <source>&amp;New</source>
        <translation>&amp;Jauns</translation>
    </message>
    <message>
        <source>Copy the currently selected address to the system clipboard</source>
        <translation>Kopēt iezīmēto adresi uz starpliktuvi</translation>
    </message>
    <message>
        <source>&amp;Copy</source>
        <translation>&amp;Kopēt</translation>
    </message>
    <message>
        <source>C&amp;lose</source>
        <translation>&amp;Aizvērt</translation>
    </message>
    <message>
        <source>Delete the currently selected address from the list</source>
        <translation>Izdzēst iezīmētās adreses no saraksta</translation>
    </message>
    <message>
        <source>Enter address or label to search</source>
        <translation>Ierakstiet meklējamo nosaukumu vai adresi</translation>
    </message>
    <message>
        <source>Export the data in the current tab to a file</source>
        <translation>Datus no tekošā ieliktņa eksportēt uz failu</translation>
    </message>
    <message>
        <source>&amp;Export</source>
        <translation>&amp;Eksportēt</translation>
    </message>
    <message>
        <source>&amp;Delete</source>
        <translation>&amp;Dzēst</translation>
    </message>
    <message>
        <source>Choose the address to send coins to</source>
        <translation>Izvēlies adresi uz kuru sūtīt bitcoins</translation>
    </message>
    <message>
        <source>Choose the address to receive coins with</source>
        <translation>Izvēlies adresi ar kuru saņemt bitcoins</translation>
    </message>
    <message>
        <source>&amp;Copy Address</source>
        <translation>&amp;Kopēt adresi</translation>
    </message>
    <message>
<<<<<<< HEAD
=======
        <source>Copy &amp;Label</source>
        <translation>Kopēt &amp;Marķējumu</translation>
    </message>
    <message>
>>>>>>> ef70f9b5
        <source>&amp;Edit</source>
        <translation>&amp;Rediģēt</translation>
    </message>
    <message>
        <source>Export Address List</source>
        <translation>Eksportēt Adrešu Sarakstu</translation>
    </message>
    <message>
        <source>Exporting Failed</source>
        <translation>Eksportēšana Neizdevās</translation>
    </message>
    </context>
<context>
    <name>AddressTableModel</name>
    <message>
        <source>Label</source>
        <translation>Nosaukums</translation>
    </message>
    <message>
        <source>Address</source>
        <translation>Adrese</translation>
    </message>
    <message>
        <source>(no label)</source>
        <translation>(bez nosaukuma)</translation>
    </message>
</context>
<context>
    <name>AskPassphraseDialog</name>
    <message>
        <source>Passphrase Dialog</source>
        <translation>Paroles dialogs</translation>
    </message>
    <message>
        <source>Enter passphrase</source>
        <translation>Ierakstiet paroli</translation>
    </message>
    <message>
        <source>New passphrase</source>
        <translation>Jauna parole</translation>
    </message>
    <message>
        <source>Repeat new passphrase</source>
        <translation>Jaunā parole vēlreiz</translation>
    </message>
    <message>
<<<<<<< HEAD
=======
        <source>Show password</source>
        <translation>Rādīt paroli</translation>
    </message>
    <message>
>>>>>>> ef70f9b5
        <source>Encrypt wallet</source>
        <translation>Šifrēt maciņu</translation>
    </message>
    <message>
        <source>Unlock wallet</source>
        <translation>Atslēgt maciņu</translation>
    </message>
    <message>
        <source>Decrypt wallet</source>
        <translation>Atšifrēt maciņu</translation>
    </message>
    <message>
        <source>Confirm wallet encryption</source>
        <translation>Apstiprināt maciņa šifrēšanu</translation>
    </message>
    <message>
        <source>Are you sure you wish to encrypt your wallet?</source>
        <translation>Vai tu tiešām vēlies šifrēt savu maciņu?</translation>
    </message>
    <message>
        <source>Wallet encryption failed</source>
        <translation>Maciņa šifrēšana neizdevās</translation>
    </message>
    </context>
<context>
    <name>BanTableModel</name>
    </context>
<context>
    <name>BitcoinGUI</name>
    <message>
        <source>Sign &amp;message...</source>
        <translation>Parakstīt &amp;ziņojumu...</translation>
    </message>
    <message>
        <source>Synchronizing with network...</source>
        <translation>Sinhronizācija ar tīklu...</translation>
    </message>
    <message>
        <source>&amp;Overview</source>
        <translation>&amp;Pārskats</translation>
    </message>
    <message>
        <source>Node</source>
        <translation>Node</translation>
    </message>
    <message>
        <source>Show general overview of wallet</source>
        <translation>Rādīt vispārēju maciņa pārskatu</translation>
    </message>
    <message>
        <source>&amp;Transactions</source>
        <translation>&amp;Transakcijas</translation>
    </message>
    <message>
        <source>Browse transaction history</source>
        <translation>Skatīt transakciju vēsturi</translation>
    </message>
    <message>
        <source>E&amp;xit</source>
        <translation>&amp;Iziet</translation>
    </message>
    <message>
        <source>Quit application</source>
        <translation>Aizvērt programmu</translation>
    </message>
    <message>
        <source>About &amp;Qt</source>
        <translation>Par &amp;Qt</translation>
    </message>
    <message>
        <source>Show information about Qt</source>
        <translation>Parādīt informāciju par Qt</translation>
    </message>
    <message>
        <source>&amp;Options...</source>
        <translation>&amp;Iespējas...</translation>
    </message>
    <message>
        <source>&amp;Encrypt Wallet...</source>
        <translation>Šifrēt &amp;maciņu...</translation>
    </message>
    <message>
        <source>&amp;Backup Wallet...</source>
        <translation>&amp;Maciņa Rezerves Kopija...</translation>
    </message>
    <message>
        <source>&amp;Change Passphrase...</source>
        <translation>Mainīt &amp;Paroli...</translation>
    </message>
    <message>
        <source>&amp;Sending addresses...</source>
        <translation>&amp;Sūtīšanas adreses...</translation>
    </message>
    <message>
        <source>&amp;Receiving addresses...</source>
        <translation>Saņemšanas &amp;adreses...</translation>
    </message>
    <message>
        <source>Open &amp;URI...</source>
        <translation>Atvērt &amp;URI...</translation>
    </message>
    <message>
        <source>Reindexing blocks on disk...</source>
        <translation>Bloku reindeksēšana no diska...</translation>
    </message>
    <message>
        <source>Send coins to a Bitcoin address</source>
        <translation>Nosūtīt bitkoinus uz Bitcoin adresi</translation>
    </message>
    <message>
        <source>Backup wallet to another location</source>
        <translation>Izveidot maciņa rezerves kopiju citur</translation>
    </message>
    <message>
        <source>Change the passphrase used for wallet encryption</source>
        <translation>Mainīt maciņa šifrēšanas paroli</translation>
    </message>
    <message>
        <source>&amp;Debug window</source>
        <translation>&amp;Atkļūdošanas logs</translation>
    </message>
    <message>
        <source>Open debugging and diagnostic console</source>
        <translation>Atvērt atkļūdošanas un diagnostikas konsoli</translation>
    </message>
    <message>
        <source>&amp;Verify message...</source>
        <translation>&amp;Pārbaudīt ziņojumu...</translation>
    </message>
    <message>
        <source>Bitcoin</source>
        <translation>Bitcoin</translation>
    </message>
    <message>
        <source>Wallet</source>
        <translation>Maciņš</translation>
    </message>
    <message>
        <source>&amp;Send</source>
        <translation>&amp;Sūtīt</translation>
    </message>
    <message>
        <source>&amp;Receive</source>
        <translation>&amp;Saņemt</translation>
    </message>
    <message>
        <source>&amp;Show / Hide</source>
        <translation>&amp;Rādīt / Paslēpt</translation>
    </message>
    <message>
        <source>Show or hide the main Window</source>
        <translation>Parādīt vai paslēpt galveno Logu</translation>
    </message>
    <message>
        <source>Encrypt the private keys that belong to your wallet</source>
        <translation>Šifrēt privātās atslēgas kuras pieder tavam maciņam</translation>
    </message>
    <message>
        <source>Sign messages with your Bitcoin addresses to prove you own them</source>
        <translation>Parakstīt ziņojumus ar savām Bitcoin adresēm lai pierādītu ka tās pieder tev</translation>
    </message>
    <message>
        <source>Verify messages to ensure they were signed with specified Bitcoin addresses</source>
        <translation>Pārbaudīt ziņojumus lai pārliecinātos, ka tie tika parakstīti ar norādītajām Bitcoin adresēm</translation>
    </message>
    <message>
        <source>&amp;File</source>
        <translation>&amp;Fails</translation>
    </message>
    <message>
        <source>&amp;Settings</source>
        <translation>&amp;Uzstādījumi</translation>
    </message>
    <message>
        <source>&amp;Help</source>
        <translation>&amp;Palīdzība</translation>
    </message>
    <message>
        <source>Tabs toolbar</source>
        <translation>Ciļņu rīkjosla</translation>
    </message>
    <message>
        <source>Request payments (generates QR codes and bitcoin: URIs)</source>
        <translation>Pieprasīt maksājumus (izveido QR kodu un bitcoin: URIs)</translation>
    </message>
    <message>
        <source>Open a bitcoin: URI or payment request</source>
        <translation>Atvērt bitcoin URI vai maksājuma pieprasījumu</translation>
    </message>
    <message>
        <source>&amp;Command-line options</source>
        <translation>&amp;Komandrindas iespējas</translation>
    </message>
    <message>
        <source>%1 behind</source>
        <translation>%1 aizmugurē</translation>
    </message>
    <message>
        <source>Transactions after this will not yet be visible.</source>
        <translation>Transakcijas pēc šī vel nebūs redzamas</translation>
    </message>
    <message>
        <source>Error</source>
        <translation>Kļūda</translation>
    </message>
    <message>
        <source>Warning</source>
        <translation>Brīdinājums</translation>
    </message>
    <message>
        <source>Information</source>
        <translation>Informācija</translation>
    </message>
    <message>
        <source>Up to date</source>
        <translation>Sinhronizēts</translation>
    </message>
    <message>
        <source>Catching up...</source>
        <translation>Sinhronizējos...</translation>
    </message>
    <message>
        <source>Sent transaction</source>
        <translation>Transakcija nosūtīta</translation>
    </message>
    <message>
        <source>Incoming transaction</source>
        <translation>Ienākoša transakcija</translation>
    </message>
    <message>
        <source>Wallet is &lt;b&gt;encrypted&lt;/b&gt; and currently &lt;b&gt;unlocked&lt;/b&gt;</source>
        <translation>Maciņš ir &lt;b&gt;šifrēts&lt;/b&gt; un pašlaik &lt;b&gt;atslēgts&lt;/b&gt;</translation>
    </message>
    <message>
        <source>Wallet is &lt;b&gt;encrypted&lt;/b&gt; and currently &lt;b&gt;locked&lt;/b&gt;</source>
        <translation>Maciņš ir &lt;b&gt;šifrēts&lt;/b&gt; un pašlaik &lt;b&gt;slēgts&lt;/b&gt;</translation>
    </message>
    </context>
<context>
    <name>CoinControlDialog</name>
    <message>
        <source>Quantity:</source>
        <translation>Daudzums:</translation>
    </message>
    <message>
        <source>Bytes:</source>
        <translation>Baiti:</translation>
    </message>
    <message>
        <source>Amount:</source>
        <translation>Daudzums:</translation>
    </message>
    <message>
        <source>Fee:</source>
        <translation>Maksa:</translation>
    </message>
    <message>
        <source>After Fee:</source>
        <translation>Pēc Maksas:</translation>
    </message>
    <message>
        <source>Change:</source>
        <translation>Atlikums:</translation>
    </message>
    <message>
        <source>(un)select all</source>
        <translation>iezīmēt visus</translation>
    </message>
    <message>
        <source>Tree mode</source>
        <translation>Koka režīms</translation>
    </message>
    <message>
        <source>List mode</source>
        <translation>Saraksta režīms</translation>
    </message>
    <message>
        <source>Amount</source>
        <translation>Daudzums</translation>
    </message>
    <message>
        <source>Date</source>
        <translation>Datums</translation>
    </message>
    <message>
        <source>Confirmations</source>
        <translation>Apstiprinājumi</translation>
    </message>
    <message>
        <source>Confirmed</source>
        <translation>Apstiprināts</translation>
    </message>
    <message>
        <source>(no label)</source>
        <translation>(bez nosaukuma)</translation>
    </message>
    </context>
<context>
    <name>EditAddressDialog</name>
    <message>
        <source>Edit Address</source>
        <translation>Mainīt adrese</translation>
    </message>
    <message>
        <source>&amp;Label</source>
        <translation>&amp;Nosaukums</translation>
    </message>
    <message>
        <source>&amp;Address</source>
        <translation>&amp;Adrese</translation>
    </message>
    </context>
<context>
    <name>FreespaceChecker</name>
    <message>
        <source>A new data directory will be created.</source>
        <translation>Tiks izveidota jauna datu mape.</translation>
    </message>
    <message>
        <source>name</source>
        <translation>vārds</translation>
    </message>
    <message>
        <source>Path already exists, and is not a directory.</source>
        <translation>Šāds ceļš jau pastāv un tā nav mape.</translation>
    </message>
    <message>
        <source>Cannot create data directory here.</source>
        <translation>Šeit nevar izveidot datu mapi.</translation>
    </message>
</context>
<context>
    <name>HelpMessageDialog</name>
    <message>
        <source>version</source>
        <translation>versija</translation>
    </message>
    <message>
        <source>(%1-bit)</source>
        <translation>(%1-biti)</translation>
    </message>
    <message>
        <source>Command-line options</source>
        <translation>Komandrindas iespējas</translation>
    </message>
</context>
<context>
    <name>Intro</name>
    <message>
        <source>Welcome</source>
        <translation>Sveiciens</translation>
    </message>
    <message>
        <source>Use the default data directory</source>
        <translation>Izmantot noklusēto datu mapi</translation>
    </message>
    <message>
        <source>Use a custom data directory:</source>
        <translation>Izmantot pielāgotu datu mapi:</translation>
    </message>
    <message>
        <source>Bitcoin</source>
        <translation>Bitcoin</translation>
    </message>
    <message>
        <source>Error</source>
        <translation>Kļūda</translation>
    </message>
    </context>
<context>
    <name>ModalOverlay</name>
    <message>
        <source>Form</source>
        <translation>Forma</translation>
    </message>
    <message>
        <source>Last block time</source>
        <translation>Pēdējā bloka laiks</translation>
    </message>
    </context>
<context>
    <name>OpenURIDialog</name>
    <message>
        <source>Open URI</source>
        <translation>Atvērt URI</translation>
    </message>
    <message>
        <source>Open payment request from URI or file</source>
        <translation>Atvērt maksājuma pieprasījumu no URI vai datnes</translation>
    </message>
    <message>
        <source>URI:</source>
        <translation>URI:</translation>
    </message>
    <message>
        <source>Select payment request file</source>
        <translation>Izvēlies maksājuma pieprasījuma datni</translation>
    </message>
    </context>
<context>
    <name>OptionsDialog</name>
    <message>
        <source>Options</source>
        <translation>Iespējas</translation>
    </message>
    <message>
        <source>&amp;Main</source>
        <translation>&amp;Galvenais</translation>
    </message>
    <message>
        <source>Size of &amp;database cache</source>
        <translation>&amp;Datubāzes kešatmiņas izmērs</translation>
    </message>
    <message>
        <source>MB</source>
        <translation>MB</translation>
    </message>
    <message>
        <source>Number of script &amp;verification threads</source>
        <translation>Skriptu &amp;pārbaudes pavedienu skaits</translation>
    </message>
    <message>
        <source>IP address of the proxy (e.g. IPv4: 127.0.0.1 / IPv6: ::1)</source>
        <translation>Starpniekservera IP adrese (piem. IPv4: 127.0.0.1 / IPv6: ::1)</translation>
    </message>
    <message>
        <source>Minimize instead of exit the application when the window is closed. When this option is enabled, the application will be closed only after selecting Exit in the menu.</source>
        <translation>Minimizēt nevis aizvērt aplikāciju, kad logs tiek aizvērts. Kad šī iespēja ir ieslēgta, aplikācija tiks aizvērta, izvēloties Aizvērt izvēlnē.</translation>
    </message>
    <message>
        <source>Active command-line options that override above options:</source>
        <translation>Aktīvās komandrindas opcijas, kuras pārspēko šos iestatījumus:</translation>
    </message>
    <message>
        <source>Reset all client options to default.</source>
        <translation>Atiestatīt visus klienta iestatījumus uz noklusējumu.</translation>
    </message>
    <message>
        <source>&amp;Reset Options</source>
        <translation>&amp;Atiestatīt Iestatījumus.</translation>
    </message>
    <message>
        <source>&amp;Network</source>
        <translation>&amp;Tīkls</translation>
    </message>
    <message>
        <source>W&amp;allet</source>
        <translation>&amp;Maciņš</translation>
    </message>
    <message>
        <source>Expert</source>
        <translation>Eksperts</translation>
    </message>
    <message>
        <source>Enable coin &amp;control features</source>
        <translation>Ieslēgt bitcoin &amp;kontroles funkcijas</translation>
    </message>
    <message>
        <source>&amp;Spend unconfirmed change</source>
        <translation>&amp;Tērēt neapstiprinātu atlikumu</translation>
    </message>
    <message>
        <source>Automatically open the Bitcoin client port on the router. This only works when your router supports UPnP and it is enabled.</source>
        <translation>Uz rūtera automātiski atvērt Bitcoin klienta portu. Tas strādā tikai tad, ja rūteris atbalsta UPnP un tas ir ieslēgts.</translation>
    </message>
    <message>
        <source>Map port using &amp;UPnP</source>
        <translation>Kartēt portu, izmantojot &amp;UPnP</translation>
    </message>
    <message>
        <source>Proxy &amp;IP:</source>
        <translation>Starpniekservera &amp;IP:</translation>
    </message>
    <message>
        <source>&amp;Port:</source>
        <translation>&amp;Ports:</translation>
    </message>
    <message>
        <source>Port of the proxy (e.g. 9050)</source>
        <translation>Starpniekservera ports (piem. 9050)</translation>
    </message>
    <message>
        <source>&amp;Window</source>
        <translation>&amp;Logs</translation>
    </message>
    <message>
        <source>Show only a tray icon after minimizing the window.</source>
        <translation>Pēc loga minimizācijas rādīt tikai ikonu sistēmas teknē.</translation>
    </message>
    <message>
        <source>&amp;Minimize to the tray instead of the taskbar</source>
        <translation>&amp;Minimizēt uz sistēmas tekni, nevis rīkjoslu</translation>
    </message>
    <message>
        <source>M&amp;inimize on close</source>
        <translation>M&amp;inimizēt aizverot</translation>
    </message>
    <message>
        <source>&amp;Display</source>
        <translation>&amp;Izskats</translation>
    </message>
    <message>
        <source>User Interface &amp;language:</source>
        <translation>Lietotāja interfeiss un &amp;valoda:</translation>
    </message>
    <message>
        <source>&amp;Unit to show amounts in:</source>
        <translation>&amp;Vienības, kurās attēlot daudzumus:</translation>
    </message>
    <message>
        <source>Choose the default subdivision unit to show in the interface and when sending coins.</source>
        <translation>Izvēlēties dalījuma vienību pēc noklusēšanas, ko izmantot interfeisā un nosūtot bitkoinus.</translation>
    </message>
    <message>
        <source>Whether to show coin control features or not.</source>
        <translation>Vai rādīt Bitcoin kontroles funkcijas vai nē.</translation>
    </message>
    <message>
        <source>&amp;OK</source>
        <translation>&amp;Labi</translation>
    </message>
    <message>
        <source>&amp;Cancel</source>
        <translation>&amp;Atcelt</translation>
    </message>
    <message>
        <source>default</source>
        <translation>pēc noklusēšanas</translation>
    </message>
    <message>
        <source>none</source>
        <translation>neviena</translation>
    </message>
    <message>
        <source>Confirm options reset</source>
        <translation>Apstiprināt iestatījumu atiestatīšanu</translation>
    </message>
    <message>
        <source>Error</source>
        <translation>Kļūda</translation>
    </message>
    <message>
        <source>The supplied proxy address is invalid.</source>
        <translation>Norādītā starpniekservera adrese nav derīga.</translation>
    </message>
</context>
<context>
    <name>OverviewPage</name>
    <message>
        <source>Form</source>
        <translation>Forma</translation>
    </message>
    <message>
        <source>The displayed information may be out of date. Your wallet automatically synchronizes with the Bitcoin network after a connection is established, but this process has not completed yet.</source>
        <translation>Attēlotā informācija var būt novecojusi. Jūsu maciņš pēc savienojuma izveides automātiski sinhronizējas ar Bitcoin tīklu, taču šis process vēl nav beidzies.</translation>
    </message>
    <message>
        <source>Available:</source>
        <translation>Pieejams:</translation>
    </message>
    <message>
        <source>Your current spendable balance</source>
        <translation>Tava pašreizējā tērējamā bilance</translation>
    </message>
    <message>
        <source>Pending:</source>
        <translation>Neizšķirts:</translation>
    </message>
    <message>
        <source>Total of transactions that have yet to be confirmed, and do not yet count toward the spendable balance</source>
        <translation>Kopējā apstiprināmo transakciju vērtība, vēl nav ieskaitīta tērējamajā bilancē</translation>
    </message>
    <message>
        <source>Immature:</source>
        <translation>Nenobriedušu:</translation>
    </message>
    <message>
        <source>Total:</source>
        <translation>Kopsumma:</translation>
    </message>
    <message>
        <source>Your current total balance</source>
        <translation>Jūsu kopējā tekošā bilance</translation>
    </message>
    </context>
<context>
    <name>PaymentServer</name>
    </context>
<context>
    <name>PeerTableModel</name>
    </context>
<context>
    <name>QObject</name>
    <message>
        <source>Amount</source>
        <translation>Daudzums</translation>
    </message>
    <message>
        <source>%1 h</source>
        <translation>%1 st</translation>
    </message>
    <message>
        <source>%1 m</source>
        <translation>%1 m</translation>
    </message>
    <message>
        <source>N/A</source>
        <translation>N/A</translation>
    </message>
    <message>
        <source>%1 and %2</source>
        <translation>%1 un %2</translation>
    </message>
    <message>
        <source>%1 B</source>
        <translation>%1 B</translation>
    </message>
    <message>
        <source>%1 KB</source>
        <translation>%1 KB</translation>
    </message>
    <message>
        <source>%1 MB</source>
        <translation>%1 MB</translation>
    </message>
    <message>
        <source>%1 GB</source>
        <translation>%1 GB</translation>
    </message>
    <message>
        <source>unknown</source>
        <translation>nav zināms</translation>
    </message>
</context>
<context>
    <name>QObject::QObject</name>
    </context>
<context>
    <name>QRImageWidget</name>
    </context>
<context>
    <name>RPCConsole</name>
    <message>
        <source>N/A</source>
        <translation>N/A</translation>
    </message>
    <message>
        <source>Client version</source>
        <translation>Klienta versija</translation>
    </message>
    <message>
        <source>&amp;Information</source>
        <translation>&amp;Informācija</translation>
    </message>
    <message>
        <source>Debug window</source>
        <translation>Atkļūdošanas logs</translation>
    </message>
    <message>
        <source>General</source>
        <translation>Vispārējs</translation>
    </message>
    <message>
        <source>Startup time</source>
        <translation>Sākuma laiks</translation>
    </message>
    <message>
        <source>Network</source>
        <translation>Tīkls</translation>
    </message>
    <message>
        <source>Name</source>
        <translation>Vārds</translation>
    </message>
    <message>
        <source>Number of connections</source>
        <translation>Savienojumu skaits</translation>
    </message>
    <message>
        <source>Block chain</source>
        <translation>Bloku virkne</translation>
    </message>
    <message>
        <source>Current number of blocks</source>
        <translation>Pašreizējais bloku skaits</translation>
    </message>
    <message>
        <source>Last block time</source>
        <translation>Pēdējā bloka laiks</translation>
    </message>
    <message>
        <source>&amp;Open</source>
        <translation>&amp;Atvērt</translation>
    </message>
    <message>
        <source>&amp;Console</source>
        <translation>&amp;Konsole</translation>
    </message>
    <message>
        <source>&amp;Network Traffic</source>
        <translation>&amp;Tīkla Satiksme</translation>
    </message>
    <message>
        <source>Totals</source>
        <translation>Kopsummas</translation>
    </message>
    <message>
        <source>In:</source>
        <translation>Ie.:</translation>
    </message>
    <message>
        <source>Out:</source>
        <translation>Iz.:</translation>
    </message>
    <message>
        <source>Debug log file</source>
        <translation>Atkļūdošanas žurnāla datne</translation>
    </message>
    <message>
        <source>Clear console</source>
        <translation>Notīrīt konsoli</translation>
    </message>
    </context>
<context>
    <name>ReceiveCoinsDialog</name>
    <message>
        <source>&amp;Amount:</source>
        <translation>&amp;Daudzums:</translation>
    </message>
    <message>
        <source>&amp;Label:</source>
        <translation>&amp;Nosaukums:</translation>
    </message>
    <message>
        <source>&amp;Message:</source>
        <translation>&amp;Ziņojums:</translation>
    </message>
    <message>
        <source>Clear all fields of the form.</source>
        <translation>Notīrīt visus laukus formā.</translation>
    </message>
    <message>
        <source>Clear</source>
        <translation>Notīrīt</translation>
    </message>
    <message>
        <source>Requested payments history</source>
        <translation>Pieprasīto maksājumu vēsture</translation>
    </message>
    <message>
        <source>&amp;Request payment</source>
        <translation>&amp;Pieprasīt maksājumu</translation>
    </message>
    <message>
        <source>Show the selected request (does the same as double clicking an entry)</source>
        <translation>Parādīt atlasītos pieprasījumus (tas pats, kas dubultklikšķis uz ieraksta)</translation>
    </message>
    <message>
        <source>Show</source>
        <translation>Rādīt</translation>
    </message>
    <message>
        <source>Remove the selected entries from the list</source>
        <translation>Noņemt atlasītos ierakstus no saraksta.</translation>
    </message>
    <message>
        <source>Remove</source>
        <translation>Noņemt</translation>
    </message>
    </context>
<context>
    <name>ReceiveRequestDialog</name>
    <message>
        <source>QR Code</source>
        <translation>QR Kods</translation>
    </message>
    <message>
        <source>Copy &amp;URI</source>
        <translation>Kopēt &amp;URI</translation>
    </message>
    <message>
        <source>Copy &amp;Address</source>
        <translation>Kopēt &amp;Adresi</translation>
    </message>
    <message>
        <source>&amp;Save Image...</source>
        <translation>&amp;Saglabāt Attēlu...</translation>
    </message>
    <message>
        <source>Address</source>
        <translation>Adrese</translation>
    </message>
    <message>
        <source>Label</source>
        <translation>Nosaukums</translation>
    </message>
<<<<<<< HEAD
=======
    <message>
        <source>Wallet</source>
        <translation>Maciņš</translation>
    </message>
>>>>>>> ef70f9b5
    </context>
<context>
    <name>RecentRequestsTableModel</name>
    <message>
        <source>Label</source>
        <translation>Nosaukums</translation>
    </message>
    <message>
        <source>(no label)</source>
        <translation>(bez nosaukuma)</translation>
    </message>
    </context>
<context>
    <name>SendCoinsDialog</name>
    <message>
        <source>Send Coins</source>
        <translation>Sūtīt Bitkoinus</translation>
    </message>
    <message>
        <source>Coin Control Features</source>
        <translation>Bitcoin Kontroles Funkcijas</translation>
    </message>
    <message>
        <source>Inputs...</source>
        <translation>Ieejas...</translation>
    </message>
    <message>
        <source>automatically selected</source>
        <translation>automātiski atlasīts</translation>
    </message>
    <message>
        <source>Insufficient funds!</source>
        <translation>Nepietiekami līdzekļi!</translation>
    </message>
    <message>
        <source>Quantity:</source>
        <translation>Daudzums:</translation>
    </message>
    <message>
        <source>Bytes:</source>
        <translation>Baiti:</translation>
    </message>
    <message>
        <source>Amount:</source>
        <translation>Daudzums:</translation>
    </message>
    <message>
        <source>Fee:</source>
        <translation>Maksa:</translation>
    </message>
    <message>
        <source>After Fee:</source>
        <translation>Pēc Maksas:</translation>
    </message>
    <message>
        <source>Change:</source>
        <translation>Atlikums:</translation>
    </message>
    <message>
        <source>Custom change address</source>
        <translation>Pielāgota atlikuma adrese</translation>
    </message>
    <message>
        <source>Transaction Fee:</source>
        <translation>Transakcijas maksa:</translation>
    </message>
    <message>
        <source>Send to multiple recipients at once</source>
        <translation>Sūtīt vairākiem saņēmējiem uzreiz</translation>
    </message>
    <message>
        <source>Add &amp;Recipient</source>
        <translation>&amp;Pievienot Saņēmēju</translation>
    </message>
    <message>
        <source>Clear all fields of the form.</source>
        <translation>Notīrīt visus laukus formā.</translation>
    </message>
    <message>
        <source>Clear &amp;All</source>
        <translation>&amp;Notīrīt visu</translation>
    </message>
    <message>
        <source>Balance:</source>
        <translation>Bilance:</translation>
    </message>
    <message>
        <source>Confirm the send action</source>
        <translation>Apstiprināt nosūtīšanu</translation>
    </message>
    <message>
        <source>S&amp;end</source>
        <translation>&amp;Sūtīt</translation>
    </message>
    <message>
<<<<<<< HEAD
=======
        <source>Transaction fee</source>
        <translation>Transakcijas maksa</translation>
    </message>
    <message>
>>>>>>> ef70f9b5
        <source>(no label)</source>
        <translation>(bez nosaukuma)</translation>
    </message>
</context>
<context>
    <name>SendCoinsEntry</name>
    <message>
        <source>A&amp;mount:</source>
        <translation>Apjo&amp;ms</translation>
    </message>
    <message>
        <source>Pay &amp;To:</source>
        <translation>&amp;Saņēmējs:</translation>
    </message>
    <message>
        <source>&amp;Label:</source>
        <translation>&amp;Nosaukums:</translation>
    </message>
    <message>
        <source>Choose previously used address</source>
        <translation>Izvēlies iepriekš izmantoto adresi</translation>
    </message>
    <message>
        <source>This is a normal payment.</source>
        <translation>Šis ir parasts maksājums.</translation>
    </message>
    <message>
        <source>Alt+A</source>
        <translation>Alt+A</translation>
    </message>
    <message>
        <source>Paste address from clipboard</source>
        <translation>ielīmēt adresi no starpliktuves</translation>
    </message>
    <message>
        <source>Alt+P</source>
        <translation>Alt+P</translation>
    </message>
    <message>
        <source>Remove this entry</source>
        <translation>Noņem šo ierakstu</translation>
    </message>
    <message>
        <source>Message:</source>
        <translation>Ziņojums:</translation>
    </message>
    <message>
        <source>Pay To:</source>
        <translation>Maksāt:</translation>
    </message>
    <message>
        <source>Memo:</source>
        <translation>Memo:</translation>
    </message>
    </context>
<context>
    <name>SendConfirmationDialog</name>
    </context>
<context>
    <name>ShutdownWindow</name>
    <message>
        <source>Do not shut down the computer until this window disappears.</source>
        <translation>Neizslēdziet datoru kamēr šis logs nepazūd.</translation>
    </message>
</context>
<context>
    <name>SignVerifyMessageDialog</name>
    <message>
        <source>Signatures - Sign / Verify a Message</source>
        <translation>Paraksti - Parakstīt / Pabaudīt Ziņojumu</translation>
    </message>
    <message>
        <source>&amp;Sign Message</source>
        <translation>Parakstīt &amp;Ziņojumu</translation>
    </message>
    <message>
        <source>Choose previously used address</source>
        <translation>Izvēlies iepriekš izmantoto adresi</translation>
    </message>
    <message>
        <source>Alt+A</source>
        <translation>Alt+A</translation>
    </message>
    <message>
        <source>Paste address from clipboard</source>
        <translation>ielīmēt adresi no starpliktuves</translation>
    </message>
    <message>
        <source>Alt+P</source>
        <translation>Alt+P</translation>
    </message>
    <message>
        <source>Enter the message you want to sign here</source>
        <translation>Šeit ievadi ziņojumu kuru vēlies parakstīt</translation>
    </message>
    <message>
        <source>Signature</source>
        <translation>Paraksts</translation>
    </message>
    <message>
        <source>Copy the current signature to the system clipboard</source>
        <translation>Kopēt parakstu uz sistēmas starpliktuvi</translation>
    </message>
    <message>
        <source>Sign the message to prove you own this Bitcoin address</source>
        <translation>Parakstīt ziņojumu lai pierādītu, ka esi šīs Bitcoin adreses īpašnieks.</translation>
    </message>
    <message>
        <source>Sign &amp;Message</source>
        <translation>Parakstīt &amp;Ziņojumu</translation>
    </message>
    <message>
        <source>Reset all sign message fields</source>
        <translation>Atiestatīt visus laukus</translation>
    </message>
    <message>
        <source>Clear &amp;All</source>
        <translation>&amp;Notīrīt visu</translation>
    </message>
    <message>
        <source>&amp;Verify Message</source>
        <translation>&amp;Pārbaudīt Ziņojumu</translation>
    </message>
    <message>
        <source>Verify &amp;Message</source>
        <translation>&amp;Pārbaudīt Ziņojumu</translation>
    </message>
    <message>
        <source>Reset all verify message fields</source>
        <translation>Atiestatīt visus laukus</translation>
    </message>
    </context>
<context>
    <name>SplashScreen</name>
    <message>
        <source>[testnet]</source>
        <translation>[testnets]</translation>
    </message>
</context>
<context>
    <name>TrafficGraphWidget</name>
    <message>
        <source>KB/s</source>
        <translation>KB/s</translation>
    </message>
</context>
<context>
    <name>TransactionDesc</name>
    </context>
<context>
    <name>TransactionDescDialog</name>
    <message>
        <source>This pane shows a detailed description of the transaction</source>
        <translation>Šis panelis parāda transakcijas detaļas</translation>
    </message>
    </context>
<context>
    <name>TransactionTableModel</name>
    <message>
        <source>Label</source>
        <translation>Nosaukums</translation>
    </message>
    <message>
        <source>(no label)</source>
        <translation>(bez nosaukuma)</translation>
    </message>
    </context>
<context>
    <name>TransactionView</name>
    <message>
        <source>Label</source>
        <translation>Nosaukums</translation>
    </message>
    <message>
        <source>Address</source>
        <translation>Adrese</translation>
    </message>
    <message>
        <source>Exporting Failed</source>
        <translation>Eksportēšana Neizdevās</translation>
    </message>
    </context>
<context>
    <name>UnitDisplayStatusBarControl</name>
    </context>
<context>
    <name>WalletFrame</name>
    </context>
<context>
    <name>WalletModel</name>
    </context>
<context>
    <name>WalletView</name>
    </context>
<context>
    <name>bitcoin-core</name>
    <message>
        <source>Bitcoin Core</source>
        <translation>Bitcoin Core</translation>
    </message>
    <message>
        <source>Error loading block database</source>
        <translation>Kļūda ielādējot bloku datubāzi</translation>
    </message>
    <message>
        <source>Error: Disk space is low!</source>
        <translation>Kļūda: Zema diska vieta!</translation>
    </message>
    <message>
        <source>Importing...</source>
        <translation>Importē...</translation>
    </message>
    <message>
        <source>Verifying blocks...</source>
        <translation>Pārbauda blokus...</translation>
    </message>
    <message>
        <source>Information</source>
        <translation>Informācija</translation>
    </message>
    <message>
        <source>Signing transaction failed</source>
        <translation>Transakcijas parakstīšana neizdevās</translation>
    </message>
    <message>
        <source>Transaction amount too small</source>
        <translation>Transakcijas summa ir pārāk maza</translation>
    </message>
    <message>
        <source>Transaction too large</source>
        <translation>Transakcija ir pārāk liela</translation>
    </message>
    <message>
        <source>Warning</source>
        <translation>Brīdinājums</translation>
    </message>
    <message>
        <source>Unknown network specified in -onlynet: '%s'</source>
        <translation>-onlynet komandā norādīts nepazīstams tīkls: '%s'</translation>
    </message>
    <message>
        <source>Insufficient funds</source>
        <translation>Nepietiek bitkoinu</translation>
    </message>
    <message>
        <source>Loading block index...</source>
        <translation>Ielādē bloku indeksu...</translation>
    </message>
    <message>
        <source>Loading wallet...</source>
        <translation>Ielādē maciņu...</translation>
    </message>
    <message>
        <source>Cannot downgrade wallet</source>
        <translation>Nevar maciņa formātu padarīt vecāku</translation>
    </message>
    <message>
        <source>Rescanning...</source>
        <translation>Skanēju no jauna...</translation>
    </message>
    <message>
        <source>Done loading</source>
        <translation>Ielāde pabeigta</translation>
    </message>
    <message>
        <source>Error</source>
        <translation>Kļūda</translation>
    </message>
</context>
</TS><|MERGE_RESOLUTION|>--- conflicted
+++ resolved
@@ -54,13 +54,10 @@
         <translation>&amp;Kopēt adresi</translation>
     </message>
     <message>
-<<<<<<< HEAD
-=======
         <source>Copy &amp;Label</source>
         <translation>Kopēt &amp;Marķējumu</translation>
     </message>
     <message>
->>>>>>> ef70f9b5
         <source>&amp;Edit</source>
         <translation>&amp;Rediģēt</translation>
     </message>
@@ -107,13 +104,10 @@
         <translation>Jaunā parole vēlreiz</translation>
     </message>
     <message>
-<<<<<<< HEAD
-=======
         <source>Show password</source>
         <translation>Rādīt paroli</translation>
     </message>
     <message>
->>>>>>> ef70f9b5
         <source>Encrypt wallet</source>
         <translation>Šifrēt maciņu</translation>
     </message>
@@ -910,13 +904,10 @@
         <source>Label</source>
         <translation>Nosaukums</translation>
     </message>
-<<<<<<< HEAD
-=======
     <message>
         <source>Wallet</source>
         <translation>Maciņš</translation>
     </message>
->>>>>>> ef70f9b5
     </context>
 <context>
     <name>RecentRequestsTableModel</name>
@@ -1012,13 +1003,10 @@
         <translation>&amp;Sūtīt</translation>
     </message>
     <message>
-<<<<<<< HEAD
-=======
         <source>Transaction fee</source>
         <translation>Transakcijas maksa</translation>
     </message>
     <message>
->>>>>>> ef70f9b5
         <source>(no label)</source>
         <translation>(bez nosaukuma)</translation>
     </message>
