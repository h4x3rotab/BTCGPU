<TS language="tr_TR" version="2.1">
<context>
    <name>AddressBookPage</name>
    <message>
        <source>Right-click to edit address or label</source>
        <translation>Adresi veya etiketi düzenlemek için sağ tıklayın</translation>
    </message>
    <message>
        <source>Create a new address</source>
        <translation>Yeni adres oluştur</translation>
    </message>
    <message>
        <source>&amp;New</source>
        <translation>&amp;Yeni</translation>
    </message>
    <message>
        <source>Copy the currently selected address to the system clipboard</source>
        <translation>Seçili adresi panoya kopyala</translation>
    </message>
    <message>
        <source>&amp;Copy</source>
        <translation>&amp;Kopyala</translation>
    </message>
    <message>
        <source>C&amp;lose</source>
        <translation>K&amp;apat</translation>
    </message>
    <message>
        <source>Delete the currently selected address from the list</source>
        <translation>Seçili adresi listeden sil</translation>
    </message>
    <message>
        <source>Export the data in the current tab to a file</source>
        <translation>Seçili sekmedeki veriyi dosya olarak dışa aktar</translation>
    </message>
    <message>
        <source>&amp;Export</source>
        <translation>&amp;Dışa Aktar</translation>
    </message>
    <message>
        <source>&amp;Delete</source>
        <translation>&amp;Sil</translation>
    </message>
    <message>
        <source>Choose the address to send coins to</source>
        <translation>koinlerin gönderileceği adresi seçin</translation>
    </message>
    <message>
<<<<<<< HEAD
=======
        <source>Choose the address to receive coins with</source>
        <translation>Alıcı adresi seçiniz</translation>
    </message>
    <message>
>>>>>>> 9ea62a3d
        <source>C&amp;hoose</source>
        <translation>Seçim</translation>
    </message>
    <message>
        <source>Sending addresses</source>
        <translation>Gönderilen Adresler</translation>
    </message>
    <message>
        <source>Receiving addresses</source>
        <translation>Alınan Adresler</translation>
    </message>
    <message>
<<<<<<< HEAD
=======
        <source>These are your Bitcoin addresses for sending payments. Always check the amount and the receiving address before sending coins.</source>
        <translation>Bunlar ödeme göndermek için gereken Bitcoin adreslerinizdir. Para göndermeden önce her zaman miktarı ve alıcı adresi kontrol edin.</translation>
    </message>
    <message>
        <source>These are your Bitcoin addresses for receiving payments. It is recommended to use a new receiving address for each transaction.</source>
        <translation>Bunlar ödeme almak için kullanılacak Bitcoin adreslerinizdir. Her işlem için yeni bir ödeme alma adresi kullanılması tavsiye edilir.</translation>
    </message>
    <message>
        <source>&amp;Copy Address</source>
        <translation>Adresi Kopyala</translation>
    </message>
    <message>
        <source>Copy &amp;Label</source>
        <translation>Kopyala ve Etiketle</translation>
    </message>
    <message>
>>>>>>> 9ea62a3d
        <source>&amp;Edit</source>
        <translation>Düzenle</translation>
    </message>
    <message>
        <source>Export Address List</source>
        <translation>Adres Listesini Dışar Aktar</translation>
    </message>
    <message>
<<<<<<< HEAD
        <source>Exporting Failed</source>
        <translation>Dışa Aktarma Başarısız</translation>
    </message>
    </context>
=======
        <source>Comma separated file (*.csv)</source>
        <translation>Virgül ile ayrılmış dosya (*.csv)</translation>
    </message>
    <message>
        <source>Exporting Failed</source>
        <translation>Dışa Aktarma Başarısız</translation>
    </message>
    <message>
        <source>There was an error trying to save the address list to %1. Please try again.</source>
        <translation>Adres listesini %1'e kaydederken bir hata oluştu. Lütfen tekrar deneyin.</translation>
    </message>
</context>
>>>>>>> 9ea62a3d
<context>
    <name>AddressTableModel</name>
    <message>
        <source>Label</source>
        <translation>etiket</translation>
    </message>
    <message>
        <source>Address</source>
        <translation>adres</translation>
    </message>
    <message>
        <source>(no label)</source>
        <translation>(etiket yok)</translation>
    </message>
</context>
<context>
    <name>AskPassphraseDialog</name>
    <message>
<<<<<<< HEAD
=======
        <source>Passphrase Dialog</source>
        <translation>Parola Diyaloğu</translation>
    </message>
    <message>
        <source>Enter passphrase</source>
        <translation>Parolayı girin</translation>
    </message>
    <message>
        <source>New passphrase</source>
        <translation>Yeni parola</translation>
    </message>
    <message>
        <source>Repeat new passphrase</source>
        <translation>Yeni parolayı tekrarla</translation>
    </message>
    <message>
        <source>Enter the new passphrase to the wallet.&lt;br/&gt;Please use a passphrase of &lt;b&gt;ten or more random characters&lt;/b&gt;, or &lt;b&gt;eight or more words&lt;/b&gt;.</source>
        <translation>Yeni parolayı cüzdana girin.&lt;br/&gt;Lütfen &lt;b&gt;on yada daha fazla karakter&lt;/b&gt; veya &lt;b&gt;sekiz yada daha fazla kelime&lt;/b&gt;içeren bir parola kullanın. </translation>
    </message>
    <message>
>>>>>>> 9ea62a3d
        <source>Encrypt wallet</source>
        <translation>Cüzdanı Şifrele</translation>
    </message>
    <message>
        <source>This operation needs your wallet passphrase to unlock the wallet.</source>
        <translation>Bu işlem, cüzdan kilidinizi açmak için parolanıza ihtiyaç duyuyor</translation>
    </message>
    <message>
        <source>Unlock wallet</source>
        <translation>Cüzdanı Kilitle</translation>
    </message>
    <message>
<<<<<<< HEAD
=======
        <source>This operation needs your wallet passphrase to decrypt the wallet.</source>
        <translation>Bu işlem, cüzdan kilidinizi açmak için parolanıza ihtiyaç duyuyor</translation>
    </message>
    <message>
>>>>>>> 9ea62a3d
        <source>Decrypt wallet</source>
        <translation>Cüzdanın Şifresini Çöz</translation>
    </message>
    <message>
<<<<<<< HEAD
=======
        <source>Change passphrase</source>
        <translation>Parolayı değiştir</translation>
    </message>
    <message>
        <source>Enter the old passphrase and new passphrase to the wallet.</source>
        <translation>Eski ve yeni parolanızı cüzdana girin.</translation>
    </message>
    <message>
>>>>>>> 9ea62a3d
        <source>Confirm wallet encryption</source>
        <translation>Cüzdan Şifrelemesini Onaylayın</translation>
    </message>
    <message>
<<<<<<< HEAD
=======
        <source>Warning: If you encrypt your wallet and lose your passphrase, you will &lt;b&gt;LOSE ALL OF YOUR BITCOINS&lt;/b&gt;!</source>
        <translation>Uyarı: Eğer cüzdanınızı şifreleyip parolanızı kaybederseniz (unutursanız) , &lt;b&gt;BÜTÜN BITCOIN'LERINIZI KAYBEDECEKSINIZ&lt;/b&gt;!</translation>
    </message>
    <message>
>>>>>>> 9ea62a3d
        <source>Are you sure you wish to encrypt your wallet?</source>
        <translation>Cüzdanınızı şifrelemek istediğinizden emin misiniz?</translation>
    </message>
    <message>
        <source>Wallet encrypted</source>
        <translation>Cüzdan Şifrelendi</translation>
    </message>
    <message>
<<<<<<< HEAD
        <source>Wallet unlock failed</source>
        <translation>Cüzdan Kilidi Açma Hatası</translation>
    </message>
    </context>
=======
        <source>%1 will close now to finish the encryption process. Remember that encrypting your wallet cannot fully protect your bitcoins from being stolen by malware infecting your computer.</source>
        <translation>%1 Şifreleme işlemini bitirmek için kapatılacak. Şunu unutmayın ki şampiyon galatasaray ve şifrelemek, bitcoinlerinizin bilgisayarınıza bulaşan malware yazılımları tarafından çalınmasını tamamen engelleyemez.</translation>
    </message>
    <message>
        <source>IMPORTANT: Any previous backups you have made of your wallet file should be replaced with the newly generated, encrypted wallet file. For security reasons, previous backups of the unencrypted wallet file will become useless as soon as you start using the new, encrypted wallet.</source>
        <translation>ÖNEMLİ: Yeni oluşturduğunuz şifrelenmiş cüzdan dosyasını önceki yedeklenmiş cüzdan dosyasıyla değiştirmeniz gerekmektedir. Güvenlik sebeplerinden dolayı yeni, şifrelenmiş cüzdanınızı kullanmaya başlar başlamaz önceki şifrelenmemiş cüzdan yedekleri kullanılmaz hale gelecektir.</translation>
    </message>
    <message>
        <source>Wallet encryption failed</source>
        <translation>Cüzdan şifreleme başarısız oldu</translation>
    </message>
    <message>
        <source>The supplied passphrases do not match.</source>
        <translation>Girilen parolalar eşleşmiyor.</translation>
    </message>
    <message>
        <source>Wallet unlock failed</source>
        <translation>Cüzdan Kilidi Açma Hatası</translation>
    </message>
    <message>
        <source>Warning: The Caps Lock key is on!</source>
        <translation>Dikkat! Caps Lock tuşunuz açık!</translation>
    </message>
</context>
>>>>>>> 9ea62a3d
<context>
    <name>BanTableModel</name>
    </context>
<context>
    <name>BitcoinGUI</name>
    <message>
<<<<<<< HEAD
=======
        <source>Sign &amp;message...</source>
        <translation>İmza &amp;mesaj</translation>
    </message>
    <message>
        <source>Synchronizing with network...</source>
        <translation>Ağ ile bağlantı kuruluyor...</translation>
    </message>
    <message>
        <source>&amp;Transactions</source>
        <translation>&amp;‮‮‭İşlemler</translation>
    </message>
    <message>
        <source>Browse transaction history</source>
        <translation>İşlem geçmişinize göz atın</translation>
    </message>
    <message>
>>>>>>> 9ea62a3d
        <source>E&amp;xit</source>
        <translation>Çıkış</translation>
    </message>
    <message>
<<<<<<< HEAD
=======
        <source>Quit application</source>
        <translation>Başvuruyu iptal edin</translation>
    </message>
    <message>
>>>>>>> 9ea62a3d
        <source>&amp;About %1</source>
        <translation>Hakkında%1</translation>
    </message>
    <message>
<<<<<<< HEAD
=======
        <source>Show information about %1</source>
        <translation>%1 hakkındaki bilgileri görüntüle</translation>
    </message>
    <message>
        <source>About &amp;Qt</source>
        <translation>Qt Hakkında</translation>
    </message>
    <message>
        <source>Show information about Qt</source>
        <translation>Qt hakkındaki bilgileri görüntüleyin</translation>
    </message>
    <message>
        <source>&amp;Options...</source>
        <translation>&amp;Seçenekler</translation>
    </message>
    <message>
        <source>&amp;Encrypt Wallet...</source>
        <translation>&amp;Cüzdan Şifreleme</translation>
    </message>
    <message>
        <source>&amp;Backup Wallet...</source>
        <translation>&amp;Cüzdan Yedekleme</translation>
    </message>
    <message>
        <source>&amp;Sending addresses...</source>
        <translation>Gönderme adresleri</translation>
    </message>
    <message>
>>>>>>> 9ea62a3d
        <source>&amp;Receiving addresses...</source>
        <translation>Alış adresleri</translation>
    </message>
    <message>
<<<<<<< HEAD
=======
        <source>Open &amp;URI...</source>
        <translation>URI'yi aç</translation>
    </message>
    <message>
>>>>>>> 9ea62a3d
        <source>Network activity disabled.</source>
        <translation>Ağ etkinliği devre dışı.</translation>
    </message>
    <message>
<<<<<<< HEAD
=======
        <source>Click to enable network activity again.</source>
        <translation>Ağ aktivitesini tekrar başlatmak için tıklayın.</translation>
    </message>
    <message>
        <source>Reindexing blocks on disk...</source>
        <translation>Bloklar disk üzerinde yeniden indeksleniyor...</translation>
    </message>
    <message>
        <source>Send coins to a Bitcoin address</source>
        <translation>Bitcoin adresine madeni para gönderin</translation>
    </message>
    <message>
        <source>Backup wallet to another location</source>
        <translation>Cüzdanınızı başka bir lokasyona yedekleyin</translation>
    </message>
    <message>
        <source>Open debugging and diagnostic console</source>
        <translation>Hata giderme konsolunu aç</translation>
    </message>
    <message>
        <source>&amp;Verify message...</source>
        <translation>Onay mesajı...</translation>
    </message>
    <message>
        <source>Bitcoin</source>
        <translation>Bitcoin
</translation>
    </message>
    <message>
        <source>Wallet</source>
        <translation>Cüzdan</translation>
    </message>
    <message>
        <source>&amp;Send</source>
        <translation>Gönder</translation>
    </message>
    <message>
        <source>&amp;Receive</source>
        <translation>Al</translation>
    </message>
    <message>
        <source>&amp;Show / Hide</source>
        <translation>Göster / Gizle</translation>
    </message>
    <message>
        <source>&amp;Settings</source>
        <translation>&amp;Ayarlar</translation>
    </message>
    <message>
        <source>Show the list of used sending addresses and labels</source>
        <translation>Kullanılan gönderim adreslerinin ve etiketlerinin listesini göster</translation>
    </message>
    <message>
        <source>Show the list of used receiving addresses and labels</source>
        <translation>Kullanılan alış adreslerinin ve etiketlerinin listesini göster</translation>
    </message>
    <message>
        <source>&amp;Command-line options</source>
        <translation>Komut satırı ayarları</translation>
    </message>
    <message>
        <source>Indexing blocks on disk...</source>
        <translation>Bloklar disk üzerinde indeksleniyor...</translation>
    </message>
    <message>
>>>>>>> 9ea62a3d
        <source>Error</source>
        <translation>Hata</translation>
    </message>
    <message>
        <source>Warning</source>
        <translation>Uyarı</translation>
    </message>
    <message>
        <source>Information</source>
        <translation>Bilgi</translation>
    </message>
<<<<<<< HEAD
=======
    <message>
        <source>Date: %1
</source>
        <translation>Tarih %1</translation>
    </message>
    <message>
        <source>HD key generation is &lt;b&gt;enabled&lt;/b&gt;</source>
        <translation>HD anahtar üretimi&lt;b&gt;aktif&lt;/b&gt;</translation>
    </message>
    <message>
        <source>HD key generation is &lt;b&gt;disabled&lt;/b&gt;</source>
        <translation>HD anahtar üretimi &lt;b&gt;pasif&lt;/b&gt;</translation>
    </message>
>>>>>>> 9ea62a3d
    </context>
<context>
    <name>CoinControlDialog</name>
    <message>
<<<<<<< HEAD
=======
        <source>Bytes:</source>
        <translation>Bayt</translation>
    </message>
    <message>
        <source>Fee:</source>
        <translation>Ücret:</translation>
    </message>
    <message>
        <source>After Fee:</source>
        <translation>Ücretten sonra kalan:</translation>
    </message>
    <message>
        <source>Change:</source>
        <translation>Değişen:</translation>
    </message>
    <message>
        <source>List mode</source>
        <translation>Listeleme modu</translation>
    </message>
    <message>
        <source>Date</source>
        <translation>Tarih</translation>
    </message>
    <message>
        <source>Confirmed</source>
        <translation>Kabul edilen</translation>
    </message>
    <message>
        <source>Copy address</source>
        <translation>Adresi kopyala</translation>
    </message>
    <message>
        <source>Copy label</source>
        <translation>Etiketi kopyala</translation>
    </message>
    <message>
        <source>Copy fee</source>
        <translation>Ücreti kopyala</translation>
    </message>
    <message>
        <source>(%1 locked)</source>
        <translation>(%1 kilitli)</translation>
    </message>
    <message>
        <source>yes</source>
        <translation>Evet</translation>
    </message>
    <message>
        <source>no</source>
        <translation>Hayır</translation>
    </message>
    <message>
>>>>>>> 9ea62a3d
        <source>(no label)</source>
        <translation>(etiket yok)</translation>
    </message>
    </context>
<context>
    <name>EditAddressDialog</name>
    <message>
        <source>Edit Address</source>
        <translation>Adresi Düzenle</translation>
    </message>
    <message>
        <source>&amp;Label</source>
        <translation>Etiket</translation>
    </message>
    <message>
        <source>&amp;Address</source>
        <translation>Adres</translation>
    </message>
    <message>
        <source>New receiving address</source>
        <translation>Yeni alış adresi</translation>
    </message>
    <message>
        <source>New sending address</source>
        <translation>Yeni gönderim adresi</translation>
    </message>
    <message>
        <source>Edit receiving address</source>
        <translation>Alış adresini düzenleyin</translation>
    </message>
    <message>
        <source>Edit sending address</source>
        <translation>Gönderim adresini düzenleyin</translation>
    </message>
    <message>
        <source>The entered address "%1" is not a valid Bitcoin address.</source>
        <translation>Girilen adres "%1" Bitcoin adresiyle eşleşmiyor.</translation>
    </message>
    <message>
        <source>The entered address "%1" is already in the address book.</source>
        <translation>Girilen adres "%1" adres defterinde zaten kayıtlı.</translation>
    </message>
    <message>
        <source>New key generation failed.</source>
        <translation>Yeni anahtar üretimi başarısız.</translation>
    </message>
</context>
<context>
    <name>FreespaceChecker</name>
    <message>
        <source>name</source>
        <translation>isim</translation>
    </message>
    </context>
<context>
    <name>HelpMessageDialog</name>
    <message>
        <source>version</source>
        <translation>versiyon</translation>
    </message>
    <message>
        <source>About %1</source>
        <translation>Hakkında %1</translation>
    </message>
    <message>
        <source>Command-line options</source>
        <translation>Komut satırı ayarları</translation>
    </message>
    <message>
        <source>Usage:</source>
        <translation>Kullanım:</translation>
    </message>
    <message>
        <source>command-line options</source>
        <translation>komut satırı ayarları</translation>
    </message>
    <message>
        <source>UI Options:</source>
        <translation>UI Ayarları:</translation>
    </message>
    <message>
        <source>Set language, for example "de_DE" (default: system locale)</source>
        <translation>Bir dil seçin, örneğin "de_DE" (seçilen: Sistem dili)</translation>
    </message>
    </context>
<context>
    <name>Intro</name>
    <message>
<<<<<<< HEAD
=======
        <source>Welcome</source>
        <translation>Hoş geldiniz</translation>
    </message>
    <message>
        <source>Bitcoin</source>
        <translation>Bitcoin
</translation>
    </message>
    <message>
>>>>>>> 9ea62a3d
        <source>Error</source>
        <translation>Hata</translation>
    </message>
    </context>
<context>
    <name>ModalOverlay</name>
    <message>
        <source>Number of blocks left</source>
        <translation>Kalan blokların sayısı</translation>
    </message>
    <message>
        <source>Unknown...</source>
        <translation>Bilinmiyor...</translation>
    </message>
    <message>
        <source>Last block time</source>
        <translation>Son blok zamanı</translation>
    </message>
    <message>
        <source>calculating...</source>
        <translation>hesaplanıyor...</translation>
    </message>
    <message>
        <source>Hide</source>
        <translation>Gizle</translation>
    </message>
    </context>
<context>
    <name>OpenURIDialog</name>
    </context>
<context>
    <name>OptionsDialog</name>
    <message>
        <source>Options</source>
        <translation>Ayarlar</translation>
    </message>
    <message>
        <source>&amp;Main</source>
        <translation>&amp;Ana Menü</translation>
    </message>
    <message>
        <source>Size of &amp;database cache</source>
        <translation>Veritabanı önbelleğinin boyutu</translation>
    </message>
    <message>
        <source>IP address of the proxy (e.g. IPv4: 127.0.0.1 / IPv6: ::1)</source>
        <translation>Proxy bağlantısı IP adresleri (örneğin IPv4: 127.0.0.1 / IPv6: ::1)</translation>
    </message>
    <message>
        <source>Open Configuration File</source>
        <translation>Konfigürasyon dosyasını aç</translation>
    </message>
    <message>
        <source>Reset all client options to default.</source>
        <translation>Bütün ayarları varsayılana çevir</translation>
    </message>
    <message>
        <source>&amp;Network</source>
        <translation>Ağ</translation>
    </message>
    <message>
        <source>W&amp;allet</source>
        <translation>Cüzdan</translation>
    </message>
    <message>
        <source>Port of the proxy (e.g. 9050)</source>
        <translation>Proxy portu (örneğin 9050)</translation>
    </message>
    <message>
        <source>&amp;Window</source>
        <translation>Pencere</translation>
    </message>
    <message>
        <source>User Interface &amp;language:</source>
        <translation>Kullanıcı arayüzü dili</translation>
    </message>
    <message>
        <source>&amp;OK</source>
        <translation>Tamam</translation>
    </message>
    <message>
        <source>&amp;Cancel</source>
        <translation>İptal</translation>
    </message>
    <message>
        <source>default</source>
        <translation>Varsayılan</translation>
    </message>
    <message>
        <source>Client restart required to activate changes.</source>
        <translation>Değişikliklerin aktif edilebilmesi için yeniden başlatma gerekiyor.</translation>
    </message>
    <message>
        <source>Configuration options</source>
        <translation>Konfigürasyon ayarları</translation>
    </message>
    <message>
        <source>Error</source>
        <translation>Hata</translation>
    </message>
    </context>
<context>
    <name>OverviewPage</name>
    <message>
        <source>Available:</source>
        <translation>Kullanılabilir:</translation>
    </message>
    <message>
        <source>Pending:</source>
        <translation>Bekleyen:</translation>
    </message>
    <message>
        <source>Total:</source>
        <translation>Toplam:</translation>
    </message>
    </context>
<context>
    <name>PaymentServer</name>
    <message>
        <source>Invalid payment address %1</source>
        <translation>Hatalı ödeme adresi %1</translation>
    </message>
    <message>
        <source>Network request error</source>
        <translation>Ağ hatası</translation>
    </message>
    </context>
<context>
    <name>PeerTableModel</name>
    <message>
        <source>Sent</source>
        <translation>Gönder</translation>
    </message>
    <message>
        <source>Received</source>
        <translation>Alındı</translation>
    </message>
</context>
<context>
    <name>QObject</name>
    <message>
        <source>Enter a Bitcoin address (e.g. %1)</source>
        <translation>Bitcoin adresinizi girin (örneğin %1)</translation>
    </message>
    <message>
        <source>N/A</source>
        <translation>Yok</translation>
    </message>
    <message>
        <source>%1 and %2</source>
        <translation>%1 ve %2</translation>
    </message>
    <message>
        <source>unknown</source>
        <translation>bilinmiyor</translation>
    </message>
</context>
<context>
    <name>QObject::QObject</name>
    <message>
        <source>Error: %1</source>
        <translation>Hata: %1</translation>
    </message>
</context>
<context>
    <name>QRImageWidget</name>
    <message>
        <source>&amp;Save Image...</source>
        <translation>&amp;Görüntüyü kaydet</translation>
    </message>
    <message>
        <source>&amp;Copy Image</source>
        <translation>&amp;Görüntüyü kopyala</translation>
    </message>
    <message>
        <source>Save QR Code</source>
        <translation>QR kodu kaydet</translation>
    </message>
    </context>
<context>
    <name>RPCConsole</name>
    <message>
        <source>N/A</source>
        <translation>Yok</translation>
    </message>
    <message>
        <source>Client version</source>
        <translation>Arayüz versiyonu</translation>
    </message>
    <message>
        <source>&amp;Information</source>
        <translation>&amp;Bilgi</translation>
    </message>
    <message>
        <source>Debug window</source>
        <translation>Hata giderme penceresi</translation>
    </message>
    <message>
        <source>General</source>
        <translation>Genel</translation>
    </message>
    <message>
        <source>Using BerkeleyDB version</source>
        <translation>Kullanılan BerkeleyDB versiyonu</translation>
    </message>
    <message>
        <source>Startup time</source>
        <translation>Başlangıç zamanı</translation>
    </message>
    <message>
        <source>Network</source>
        <translation>Ağ</translation>
    </message>
    <message>
        <source>Name</source>
        <translation>İsim</translation>
    </message>
    <message>
        <source>Number of connections</source>
        <translation>Bağlantı sayısı</translation>
    </message>
    <message>
        <source>Block chain</source>
        <translation>Blok zinciri</translation>
    </message>
    <message>
        <source>Memory usage</source>
        <translation>Bellek kullanımı</translation>
    </message>
    <message>
        <source>&amp;Reset</source>
        <translation>&amp;Yeniden başlat</translation>
    </message>
    <message>
        <source>Received</source>
        <translation>Alındı</translation>
    </message>
    <message>
        <source>Sent</source>
        <translation>Gönder</translation>
    </message>
    <message>
        <source>Whitelisted</source>
        <translation>Beyaz listede</translation>
    </message>
    <message>
        <source>Version</source>
        <translation>Versiyon</translation>
    </message>
    <message>
        <source>Services</source>
        <translation>Servisler</translation>
    </message>
    <message>
        <source>Connection Time</source>
        <translation>Bağlantı süresi</translation>
    </message>
    <message>
        <source>Last Send</source>
        <translation>Son gönderim</translation>
    </message>
    <message>
        <source>Last Receive</source>
        <translation>Son alış</translation>
    </message>
    <message>
        <source>Ping Time</source>
        <translation>Ping süresi</translation>
    </message>
    <message>
        <source>Ping Wait</source>
        <translation>Ping bekliyor</translation>
    </message>
    <message>
        <source>Last block time</source>
        <translation>Son blok zamanı</translation>
    </message>
    <message>
        <source>&amp;Open</source>
        <translation>&amp;Aç</translation>
    </message>
    <message>
        <source>&amp;Console</source>
        <translation>&amp;Konsol</translation>
    </message>
    <message>
        <source>&amp;Network Traffic</source>
        <translation>&amp;Ağ trafiği</translation>
    </message>
    <message>
        <source>Totals</source>
        <translation>Toplam</translation>
    </message>
    <message>
        <source>Clear console</source>
        <translation>Konsolu temizle</translation>
    </message>
    <message>
        <source>1 &amp;hour</source>
        <translation>1 &amp;saat</translation>
    </message>
    <message>
        <source>1 &amp;day</source>
        <translation>1 &amp;gün</translation>
    </message>
    <message>
        <source>1 &amp;week</source>
        <translation>1 &amp;hafta</translation>
    </message>
    <message>
        <source>1 &amp;year</source>
        <translation>1 &amp;yıl</translation>
    </message>
    <message>
        <source>&amp;Disconnect</source>
        <translation>&amp;Bağlantı kesildi</translation>
    </message>
    <message>
        <source>Network activity disabled</source>
        <translation>Ağ aktivitesi pasif</translation>
    </message>
    <message>
        <source>never</source>
        <translation>asla</translation>
    </message>
    <message>
        <source>Inbound</source>
        <translation>Gelen</translation>
    </message>
    <message>
        <source>Outbound</source>
        <translation>Giden</translation>
    </message>
    <message>
        <source>Yes</source>
        <translation>Evet</translation>
    </message>
    <message>
        <source>No</source>
        <translation>Hayır</translation>
    </message>
    <message>
        <source>Unknown</source>
        <translation>Bilinmiyor</translation>
    </message>
</context>
<context>
    <name>ReceiveCoinsDialog</name>
    <message>
        <source>&amp;Label:</source>
        <translation>&amp;Etiket</translation>
    </message>
    <message>
        <source>&amp;Message:</source>
        <translation>&amp;Mesaj</translation>
    </message>
    <message>
        <source>Clear</source>
        <translation>Temizle</translation>
    </message>
    <message>
        <source>Generate Bech32 address</source>
        <translation>Bech32 adresi oluştur</translation>
    </message>
    <message>
        <source>Show</source>
        <translation>Göster</translation>
    </message>
    <message>
        <source>Remove</source>
        <translation>Sil</translation>
    </message>
    <message>
        <source>Copy URI</source>
        <translation>URI'yi kopyala</translation>
    </message>
    <message>
        <source>Copy label</source>
        <translation>Etiketi kopyala</translation>
    </message>
    <message>
        <source>Copy message</source>
        <translation>Mesajı kopyala</translation>
    </message>
    </context>
<context>
    <name>ReceiveRequestDialog</name>
    <message>
        <source>QR Code</source>
        <translation>QR kod</translation>
    </message>
    <message>
        <source>Copy &amp;URI</source>
        <translation>URI'yi kopyala</translation>
    </message>
    <message>
        <source>Copy &amp;Address</source>
        <translation>&amp;Adresi Kopyala</translation>
    </message>
    <message>
<<<<<<< HEAD
=======
        <source>&amp;Save Image...</source>
        <translation>&amp;Görüntüyü kaydet</translation>
    </message>
    <message>
        <source>Payment information</source>
        <translation>Ödeme bilgisi</translation>
    </message>
    <message>
        <source>URI</source>
        <translation>URI</translation>
    </message>
    <message>
>>>>>>> 9ea62a3d
        <source>Address</source>
        <translation>adres</translation>
    </message>
    <message>
        <source>Label</source>
        <translation>etiket</translation>
    </message>
<<<<<<< HEAD
=======
    <message>
        <source>Message</source>
        <translation>Mesaj</translation>
    </message>
>>>>>>> 9ea62a3d
    </context>
<context>
    <name>RecentRequestsTableModel</name>
    <message>
<<<<<<< HEAD
=======
        <source>Date</source>
        <translation>Tarih</translation>
    </message>
    <message>
>>>>>>> 9ea62a3d
        <source>Label</source>
        <translation>etiket</translation>
    </message>
    <message>
<<<<<<< HEAD
        <source>(no label)</source>
        <translation>(etiket yok)</translation>
    </message>
=======
        <source>Message</source>
        <translation>Mesaj</translation>
    </message>
    <message>
        <source>(no label)</source>
        <translation>(etiket yok)</translation>
    </message>
    <message>
        <source>(no message)</source>
        <translation>(mesaj yok)</translation>
    </message>
>>>>>>> 9ea62a3d
    </context>
<context>
    <name>SendCoinsDialog</name>
    <message>
<<<<<<< HEAD
=======
        <source>Send Coins</source>
        <translation>Coin gönder</translation>
    </message>
    <message>
        <source>automatically selected</source>
        <translation>Otomatik seçildi</translation>
    </message>
    <message>
        <source>Bytes:</source>
        <translation>Bayt</translation>
    </message>
    <message>
        <source>Fee:</source>
        <translation>Ücret:</translation>
    </message>
    <message>
        <source>After Fee:</source>
        <translation>Ücretten sonra kalan:</translation>
    </message>
    <message>
        <source>Change:</source>
        <translation>Değişen:</translation>
    </message>
    <message>
        <source>Transaction Fee:</source>
        <translation>Gönderim ücreti:</translation>
    </message>
    <message>
        <source>Choose...</source>
        <translation>Seçiniz...</translation>
    </message>
    <message>
        <source>per kilobyte</source>
        <translation>kilobyte başına</translation>
    </message>
    <message>
        <source>Hide</source>
        <translation>Gizle</translation>
    </message>
    <message>
        <source>Recommended:</source>
        <translation>Önerilen:</translation>
    </message>
    <message>
        <source>Clear &amp;All</source>
        <translation>Hepsini sil</translation>
    </message>
    <message>
        <source>Copy fee</source>
        <translation>Ücreti kopyala</translation>
    </message>
    <message>
        <source>%1 (%2 blocks)</source>
        <translation>%1 (%2 blok)</translation>
    </message>
    <message>
        <source>%1 to %2</source>
        <translation>%1'den %2'e</translation>
    </message>
    <message>
        <source>Are you sure you want to send?</source>
        <translation>Göndermek istediğinize emin misiniz?</translation>
    </message>
    <message>
        <source>or</source>
        <translation>ya da</translation>
    </message>
    <message>
        <source>Confirm send coins</source>
        <translation>Coin gönderimini onaylayın</translation>
    </message>
    <message>
        <source>Warning: Invalid Bitcoin address</source>
        <translation>Uyarı: Hatalı Bitcoin adresi</translation>
    </message>
    <message>
>>>>>>> 9ea62a3d
        <source>(no label)</source>
        <translation>(etiket yok)</translation>
    </message>
</context>
<context>
    <name>SendCoinsEntry</name>
    <message>
        <source>&amp;Label:</source>
        <translation>&amp;Etiket</translation>
    </message>
    <message>
        <source>Paste address from clipboard</source>
        <translation>Panodaki adresi yapıştırın</translation>
    </message>
    <message>
        <source>Message:</source>
        <translation>Mesaj:</translation>
    </message>
    </context>
<context>
    <name>SendConfirmationDialog</name>
    <message>
        <source>Yes</source>
        <translation>Evet</translation>
    </message>
</context>
<context>
    <name>ShutdownWindow</name>
    </context>
<context>
    <name>SignVerifyMessageDialog</name>
    <message>
        <source>Paste address from clipboard</source>
        <translation>Panodaki adresi yapıştırın</translation>
    </message>
    <message>
        <source>Signature</source>
        <translation>İmza</translation>
    </message>
    <message>
        <source>Sign &amp;Message</source>
        <translation>İmza &amp;Mesaj</translation>
    </message>
    <message>
        <source>Clear &amp;All</source>
        <translation>Hepsini sil</translation>
    </message>
    <message>
        <source>The entered address is invalid.</source>
        <translation>Girilen adres hatalı.</translation>
    </message>
    <message>
        <source>Please check the address and try again.</source>
        <translation>Adresi kontrol ettikten sonra lütfen tekrar deneyin.</translation>
    </message>
    <message>
        <source>Please check the signature and try again.</source>
        <translation>İmzanızı kontrol ettikten sonra lütfen tekrar deneyin.</translation>
    </message>
    <message>
        <source>Message verification failed.</source>
        <translation>Mesaj onayı hatalı.</translation>
    </message>
    <message>
        <source>Message verified.</source>
        <translation>Mesaj onaylandı.</translation>
    </message>
</context>
<context>
    <name>SplashScreen</name>
    </context>
<context>
    <name>TrafficGraphWidget</name>
    </context>
<context>
    <name>TransactionDesc</name>
    <message>
        <source>Status</source>
        <translation>Durum</translation>
    </message>
    <message>
        <source>Date</source>
        <translation>Tarih</translation>
    </message>
    <message>
        <source>Source</source>
        <translation>Kaynak</translation>
    </message>
    <message>
        <source>Generated</source>
        <translation>Oluşturuldu</translation>
    </message>
    <message>
        <source>unknown</source>
        <translation>bilinmiyor</translation>
    </message>
    <message>
        <source>label</source>
        <translation>etiket</translation>
    </message>
    <message>
        <source>not accepted</source>
        <translation>kabul edilmedi</translation>
    </message>
    <message>
        <source>Transaction fee</source>
        <translation>Gönderim ücreti</translation>
    </message>
    <message>
        <source>Message</source>
        <translation>Mesaj</translation>
    </message>
    <message>
        <source>Comment</source>
        <translation>Yorum</translation>
    </message>
    <message>
        <source>Transaction total size</source>
        <translation>Gönderimin toplam boyutu</translation>
    </message>
    <message>
        <source>Debug information</source>
        <translation>Hata giderme bilgisi</translation>
    </message>
    <message>
        <source>true</source>
        <translation>doğru</translation>
    </message>
    <message>
        <source>false</source>
        <translation>anlış</translation>
    </message>
</context>
<context>
    <name>TransactionDescDialog</name>
    </context>
<context>
    <name>TransactionTableModel</name>
    <message>
<<<<<<< HEAD
=======
        <source>Date</source>
        <translation>Tarih</translation>
    </message>
    <message>
        <source>Type</source>
        <translation>Tip</translation>
    </message>
    <message>
>>>>>>> 9ea62a3d
        <source>Label</source>
        <translation>etiket</translation>
    </message>
    <message>
<<<<<<< HEAD
=======
        <source>Confirmed (%1 confirmations)</source>
        <translation>Onaylandı (%1 onaylanan)</translation>
    </message>
    <message>
        <source>Generated but not accepted</source>
        <translation>Oluşturuldu fakat kabul edilmedi</translation>
    </message>
    <message>
        <source>Received with</source>
        <translation>ile alındı</translation>
    </message>
    <message>
        <source>Mined</source>
        <translation>Kazıldı</translation>
    </message>
    <message>
        <source>(n/a)</source>
        <translation>(yok)</translation>
    </message>
    <message>
>>>>>>> 9ea62a3d
        <source>(no label)</source>
        <translation>(etiket yok)</translation>
    </message>
    </context>
<context>
    <name>TransactionView</name>
    <message>
<<<<<<< HEAD
=======
        <source>All</source>
        <translation>Hepsi</translation>
    </message>
    <message>
        <source>Today</source>
        <translation>Bugün</translation>
    </message>
    <message>
        <source>This week</source>
        <translation>Bu hafta</translation>
    </message>
    <message>
        <source>This month</source>
        <translation>Bu Ay</translation>
    </message>
    <message>
        <source>Last month</source>
        <translation>Son ay</translation>
    </message>
    <message>
        <source>This year</source>
        <translation>Bu yıl</translation>
    </message>
    <message>
        <source>Received with</source>
        <translation>ile alındı</translation>
    </message>
    <message>
        <source>Mined</source>
        <translation>Kazıldı</translation>
    </message>
    <message>
        <source>Other</source>
        <translation>Diğerleri</translation>
    </message>
    <message>
        <source>Copy address</source>
        <translation>Adresi kopyala</translation>
    </message>
    <message>
        <source>Copy label</source>
        <translation>Etiketi kopyala</translation>
    </message>
    <message>
        <source>Comma separated file (*.csv)</source>
        <translation>Virgül ile ayrılmış dosya (*.csv)</translation>
    </message>
    <message>
        <source>Confirmed</source>
        <translation>Kabul edilen</translation>
    </message>
    <message>
        <source>Date</source>
        <translation>Tarih</translation>
    </message>
    <message>
        <source>Type</source>
        <translation>Tip</translation>
    </message>
    <message>
>>>>>>> 9ea62a3d
        <source>Label</source>
        <translation>etiket</translation>
    </message>
    <message>
        <source>Address</source>
        <translation>adres</translation>
    </message>
    <message>
        <source>Exporting Failed</source>
        <translation>Dışa Aktarma Başarısız</translation>
    </message>
    </context>
<context>
    <name>UnitDisplayStatusBarControl</name>
    </context>
<context>
    <name>WalletFrame</name>
    </context>
<context>
    <name>WalletModel</name>
    <message>
        <source>Send Coins</source>
        <translation>Coin gönder</translation>
    </message>
    <message>
        <source>New fee:</source>
        <translation>Yeni ücret:</translation>
    </message>
    </context>
<context>
    <name>WalletView</name>
    <message>
        <source>&amp;Export</source>
        <translation>&amp;Çıkar</translation>
    </message>
    <message>
        <source>Backup Wallet</source>
        <translation>Cüzdanı yedekle</translation>
    </message>
    <message>
        <source>Backup Failed</source>
        <translation>Yedekleme başarısız</translation>
    </message>
    <message>
        <source>Backup Successful</source>
        <translation>Yedekleme tamamlandı</translation>
    </message>
    </context>
<context>
    <name>bitcoin-core</name>
    <message>
<<<<<<< HEAD
=======
        <source>Options:</source>
        <translation>Ayarlar:</translation>
    </message>
    <message>
        <source>Accept command line and JSON-RPC commands</source>
        <translation>JSON-RPC komutları ile komut satırını onaylayın</translation>
    </message>
    <message>
        <source>Bitcoin Core</source>
        <translation>Bitcoin Çekirdeği</translation>
    </message>
    <message>
        <source>&lt;category&gt; can be:</source>
        <translation>&lt;category&gt; can be:</translation>
    </message>
    <message>
        <source>Block creation options:</source>
        <translation>Blok oluşturma ayarları:</translation>
    </message>
    <message>
        <source>Connection options:</source>
        <translation>Bağlantı ayarları:</translation>
    </message>
    <message>
        <source>Copyright (C) %i-%i</source>
        <translation>Copyright (C) %i-%i</translation>
    </message>
    <message>
        <source>Debugging/Testing options:</source>
        <translation>Hata giderme/test ayarları:</translation>
    </message>
    <message>
        <source>Error: Disk space is low!</source>
        <translation>Hata: Disk boyutu düşük!</translation>
    </message>
    <message>
        <source>Loading P2P addresses...</source>
        <translation>P2P adresleri yükleniyor...</translation>
    </message>
    <message>
        <source>Loading banlist...</source>
        <translation>Ban listesi yükleniyor...</translation>
    </message>
    <message>
>>>>>>> 9ea62a3d
        <source>Print this help message and exit</source>
        <translation>Bu yardım mesajını yazdır ve çıkış yap</translation>
    </message>
    <message>
        <source>Print version and exit</source>
        <translation>Versiyonu yazdır ve çıkış yap</translation>
    </message>
    <message>
        <source>Verifying blocks...</source>
        <translation>Bloklar Onaylanıyor...</translation>
    </message>
    <message>
<<<<<<< HEAD
        <source>Verifying wallet...</source>
        <translation>Cüzdan Onaylanıyor...</translation>
=======
        <source>Wallet needed to be rewritten: restart %s to complete</source>
        <translation>%s tamamlanması için cüzdanın yeniden başlatılması gerekiyor</translation>
>>>>>>> 9ea62a3d
    </message>
    <message>
        <source>Wallet options:</source>
        <translation>Cüzdan Ayarları</translation>
    </message>
    <message>
<<<<<<< HEAD
=======
        <source>(default: %u)</source>
        <translation>(varsayılan: %u)</translation>
    </message>
    <message>
        <source>Error reading from database, shutting down.</source>
        <translation>Veritabanı okuma hatası, kapatıldı.</translation>
    </message>
    <message>
>>>>>>> 9ea62a3d
        <source>Information</source>
        <translation>Bilgi</translation>
    </message>
    <message>
<<<<<<< HEAD
=======
        <source>Invalid -onion address or hostname: '%s'</source>
        <translation>Hatalı -onion adresi ya da host adı: '%s'</translation>
    </message>
    <message>
>>>>>>> 9ea62a3d
        <source>RPC server options:</source>
        <translation>RPC sunucu ayarları</translation>
    </message>
    <message>
<<<<<<< HEAD
=======
        <source>This is experimental software.</source>
        <translation>Bu deneysel bir yazılımdır.</translation>
    </message>
    <message>
        <source>Tor control port password (default: empty)</source>
        <translation>Tor kontrolü portu şifresi (varsayılan: boş bırakınız)</translation>
    </message>
    <message>
>>>>>>> 9ea62a3d
        <source>Transaction too large</source>
        <translation>İşlem çok büyük</translation>
    </message>
    <message>
<<<<<<< HEAD
=======
        <source>Username for JSON-RPC connections</source>
        <translation>JSON-RPC bağlantıları için kullanıcı adı</translation>
    </message>
    <message>
        <source>Verifying wallet(s)...</source>
        <translation>Cüzdan(lar) onaylanıyor...</translation>
    </message>
    <message>
>>>>>>> 9ea62a3d
        <source>Warning</source>
        <translation>Uyarı</translation>
    </message>
    <message>
<<<<<<< HEAD
        <source>Loading addresses...</source>
        <translation>Adresler bekleniyor...</translation>
=======
        <source>Password for JSON-RPC connections</source>
        <translation>JSON-RPC bağlantıları için şifre</translation>
    </message>
    <message>
        <source>(default: %s)</source>
        <translation>(varsayılan: %s)</translation>
    </message>
    <message>
        <source>Specify configuration file (default: %s)</source>
        <translation>Yapılandırma dosyasını belirle (varsayılan: %s)</translation>
    </message>
    <message>
        <source>Specify connection timeout in milliseconds (minimum: 1, default: %d)</source>
        <translation>Milisaniyelik zaman aşımına uğramış bağlantıyı belirle (minimum: 1, varsayılan: %d)</translation>
    </message>
    <message>
        <source>Specify pid file (default: %s)</source>
        <translation>Pid dosyasını belirle (Varsayılan: %s)</translation>
    </message>
    <message>
        <source>Spend unconfirmed change when sending transactions (default: %u)</source>
        <translation>İşlem gönderiminde onaylanmamış değişimi öde (Varsayılan: %u)</translation>
    </message>
    <message>
        <source>Starting network threads...</source>
        <translation>Bağlantı konuları başlıyor</translation>
    </message>
    <message>
        <source>The wallet will avoid paying less than the minimum relay fee.</source>
        <translation>Cüzdan minimum değişim ücretinden daha düşük olan ödemeyi önleyecektir</translation>
    </message>
    <message>
        <source>This is the minimum transaction fee you pay on every transaction.</source>
        <translation>Her işlem için minimum işlem ücretiniz budur</translation>
    </message>
    <message>
        <source>This is the transaction fee you will pay if you send a transaction.</source>
        <translation>Bir işlem göndermeniz durumunda işlem ücretiniz budur</translation>
    </message>
    <message>
        <source>Threshold for disconnecting misbehaving peers (default: %u)</source>
        <translation>Sorunlu emsalleri koparma eşiği (Varsayılan: %u)</translation>
    </message>
    <message>
        <source>Transaction amounts must not be negative</source>
        <translation>İşlem miktarı negatif olmamalı</translation>
    </message>
    <message>
        <source>Transaction has too long of a mempool chain</source>
        <translation>İşlem çok uzun bir bellek havuzu zincirine sahip</translation>
    </message>
    <message>
        <source>Transaction must have at least one recipient</source>
        <translation>İşlemin en az bir alıcıya sahip olmalı</translation>
    </message>
    <message>
        <source>Unknown network specified in -onlynet: '%s'</source>
        <translation>Belirsiz ağ belirtildi -onlynet: '%s'</translation>
>>>>>>> 9ea62a3d
    </message>
    <message>
        <source>Insufficient funds</source>
        <translation>Yetersiz Bakiye</translation>
    </message>
    <message>
<<<<<<< HEAD
=======
        <source>Loading block index...</source>
        <translation>Blok indeksi yükleniyor</translation>
    </message>
    <message>
>>>>>>> 9ea62a3d
        <source>Loading wallet...</source>
        <translation>Cüzdan Bekleniyor...</translation>
    </message>
    <message>
<<<<<<< HEAD
        <source>Cannot write default address</source>
        <translation>Varsayılan adres yazılamıyor</translation>
=======
        <source>Cannot downgrade wallet</source>
        <translation>Cüzdan indirgenememektedir</translation>
>>>>>>> 9ea62a3d
    </message>
    <message>
        <source>Rescanning...</source>
        <translation>Tekrar taranıyor...</translation>
    </message>
    <message>
<<<<<<< HEAD
=======
        <source>Done loading</source>
        <translation>Yükleme tamamlandı</translation>
    </message>
    <message>
>>>>>>> 9ea62a3d
        <source>Error</source>
        <translation>Hata</translation>
    </message>
</context>
</TS><|MERGE_RESOLUTION|>--- conflicted
+++ resolved
@@ -46,13 +46,10 @@
         <translation>koinlerin gönderileceği adresi seçin</translation>
     </message>
     <message>
-<<<<<<< HEAD
-=======
         <source>Choose the address to receive coins with</source>
         <translation>Alıcı adresi seçiniz</translation>
     </message>
     <message>
->>>>>>> 9ea62a3d
         <source>C&amp;hoose</source>
         <translation>Seçim</translation>
     </message>
@@ -65,8 +62,6 @@
         <translation>Alınan Adresler</translation>
     </message>
     <message>
-<<<<<<< HEAD
-=======
         <source>These are your Bitcoin addresses for sending payments. Always check the amount and the receiving address before sending coins.</source>
         <translation>Bunlar ödeme göndermek için gereken Bitcoin adreslerinizdir. Para göndermeden önce her zaman miktarı ve alıcı adresi kontrol edin.</translation>
     </message>
@@ -83,7 +78,6 @@
         <translation>Kopyala ve Etiketle</translation>
     </message>
     <message>
->>>>>>> 9ea62a3d
         <source>&amp;Edit</source>
         <translation>Düzenle</translation>
     </message>
@@ -92,25 +86,18 @@
         <translation>Adres Listesini Dışar Aktar</translation>
     </message>
     <message>
-<<<<<<< HEAD
+        <source>Comma separated file (*.csv)</source>
+        <translation>Virgül ile ayrılmış dosya (*.csv)</translation>
+    </message>
+    <message>
         <source>Exporting Failed</source>
         <translation>Dışa Aktarma Başarısız</translation>
     </message>
-    </context>
-=======
-        <source>Comma separated file (*.csv)</source>
-        <translation>Virgül ile ayrılmış dosya (*.csv)</translation>
-    </message>
-    <message>
-        <source>Exporting Failed</source>
-        <translation>Dışa Aktarma Başarısız</translation>
-    </message>
     <message>
         <source>There was an error trying to save the address list to %1. Please try again.</source>
         <translation>Adres listesini %1'e kaydederken bir hata oluştu. Lütfen tekrar deneyin.</translation>
     </message>
 </context>
->>>>>>> 9ea62a3d
 <context>
     <name>AddressTableModel</name>
     <message>
@@ -129,8 +116,6 @@
 <context>
     <name>AskPassphraseDialog</name>
     <message>
-<<<<<<< HEAD
-=======
         <source>Passphrase Dialog</source>
         <translation>Parola Diyaloğu</translation>
     </message>
@@ -151,7 +136,6 @@
         <translation>Yeni parolayı cüzdana girin.&lt;br/&gt;Lütfen &lt;b&gt;on yada daha fazla karakter&lt;/b&gt; veya &lt;b&gt;sekiz yada daha fazla kelime&lt;/b&gt;içeren bir parola kullanın. </translation>
     </message>
     <message>
->>>>>>> 9ea62a3d
         <source>Encrypt wallet</source>
         <translation>Cüzdanı Şifrele</translation>
     </message>
@@ -164,19 +148,14 @@
         <translation>Cüzdanı Kilitle</translation>
     </message>
     <message>
-<<<<<<< HEAD
-=======
         <source>This operation needs your wallet passphrase to decrypt the wallet.</source>
         <translation>Bu işlem, cüzdan kilidinizi açmak için parolanıza ihtiyaç duyuyor</translation>
     </message>
     <message>
->>>>>>> 9ea62a3d
         <source>Decrypt wallet</source>
         <translation>Cüzdanın Şifresini Çöz</translation>
     </message>
     <message>
-<<<<<<< HEAD
-=======
         <source>Change passphrase</source>
         <translation>Parolayı değiştir</translation>
     </message>
@@ -185,18 +164,14 @@
         <translation>Eski ve yeni parolanızı cüzdana girin.</translation>
     </message>
     <message>
->>>>>>> 9ea62a3d
         <source>Confirm wallet encryption</source>
         <translation>Cüzdan Şifrelemesini Onaylayın</translation>
     </message>
     <message>
-<<<<<<< HEAD
-=======
         <source>Warning: If you encrypt your wallet and lose your passphrase, you will &lt;b&gt;LOSE ALL OF YOUR BITCOINS&lt;/b&gt;!</source>
         <translation>Uyarı: Eğer cüzdanınızı şifreleyip parolanızı kaybederseniz (unutursanız) , &lt;b&gt;BÜTÜN BITCOIN'LERINIZI KAYBEDECEKSINIZ&lt;/b&gt;!</translation>
     </message>
     <message>
->>>>>>> 9ea62a3d
         <source>Are you sure you wish to encrypt your wallet?</source>
         <translation>Cüzdanınızı şifrelemek istediğinizden emin misiniz?</translation>
     </message>
@@ -205,45 +180,36 @@
         <translation>Cüzdan Şifrelendi</translation>
     </message>
     <message>
-<<<<<<< HEAD
+        <source>%1 will close now to finish the encryption process. Remember that encrypting your wallet cannot fully protect your bitcoins from being stolen by malware infecting your computer.</source>
+        <translation>%1 Şifreleme işlemini bitirmek için kapatılacak. Şunu unutmayın ki şampiyon galatasaray ve şifrelemek, bitcoinlerinizin bilgisayarınıza bulaşan malware yazılımları tarafından çalınmasını tamamen engelleyemez.</translation>
+    </message>
+    <message>
+        <source>IMPORTANT: Any previous backups you have made of your wallet file should be replaced with the newly generated, encrypted wallet file. For security reasons, previous backups of the unencrypted wallet file will become useless as soon as you start using the new, encrypted wallet.</source>
+        <translation>ÖNEMLİ: Yeni oluşturduğunuz şifrelenmiş cüzdan dosyasını önceki yedeklenmiş cüzdan dosyasıyla değiştirmeniz gerekmektedir. Güvenlik sebeplerinden dolayı yeni, şifrelenmiş cüzdanınızı kullanmaya başlar başlamaz önceki şifrelenmemiş cüzdan yedekleri kullanılmaz hale gelecektir.</translation>
+    </message>
+    <message>
+        <source>Wallet encryption failed</source>
+        <translation>Cüzdan şifreleme başarısız oldu</translation>
+    </message>
+    <message>
+        <source>The supplied passphrases do not match.</source>
+        <translation>Girilen parolalar eşleşmiyor.</translation>
+    </message>
+    <message>
         <source>Wallet unlock failed</source>
         <translation>Cüzdan Kilidi Açma Hatası</translation>
     </message>
-    </context>
-=======
-        <source>%1 will close now to finish the encryption process. Remember that encrypting your wallet cannot fully protect your bitcoins from being stolen by malware infecting your computer.</source>
-        <translation>%1 Şifreleme işlemini bitirmek için kapatılacak. Şunu unutmayın ki şampiyon galatasaray ve şifrelemek, bitcoinlerinizin bilgisayarınıza bulaşan malware yazılımları tarafından çalınmasını tamamen engelleyemez.</translation>
-    </message>
-    <message>
-        <source>IMPORTANT: Any previous backups you have made of your wallet file should be replaced with the newly generated, encrypted wallet file. For security reasons, previous backups of the unencrypted wallet file will become useless as soon as you start using the new, encrypted wallet.</source>
-        <translation>ÖNEMLİ: Yeni oluşturduğunuz şifrelenmiş cüzdan dosyasını önceki yedeklenmiş cüzdan dosyasıyla değiştirmeniz gerekmektedir. Güvenlik sebeplerinden dolayı yeni, şifrelenmiş cüzdanınızı kullanmaya başlar başlamaz önceki şifrelenmemiş cüzdan yedekleri kullanılmaz hale gelecektir.</translation>
-    </message>
-    <message>
-        <source>Wallet encryption failed</source>
-        <translation>Cüzdan şifreleme başarısız oldu</translation>
-    </message>
-    <message>
-        <source>The supplied passphrases do not match.</source>
-        <translation>Girilen parolalar eşleşmiyor.</translation>
-    </message>
-    <message>
-        <source>Wallet unlock failed</source>
-        <translation>Cüzdan Kilidi Açma Hatası</translation>
-    </message>
     <message>
         <source>Warning: The Caps Lock key is on!</source>
         <translation>Dikkat! Caps Lock tuşunuz açık!</translation>
     </message>
 </context>
->>>>>>> 9ea62a3d
 <context>
     <name>BanTableModel</name>
     </context>
 <context>
     <name>BitcoinGUI</name>
     <message>
-<<<<<<< HEAD
-=======
         <source>Sign &amp;message...</source>
         <translation>İmza &amp;mesaj</translation>
     </message>
@@ -260,24 +226,18 @@
         <translation>İşlem geçmişinize göz atın</translation>
     </message>
     <message>
->>>>>>> 9ea62a3d
         <source>E&amp;xit</source>
         <translation>Çıkış</translation>
     </message>
     <message>
-<<<<<<< HEAD
-=======
         <source>Quit application</source>
         <translation>Başvuruyu iptal edin</translation>
     </message>
     <message>
->>>>>>> 9ea62a3d
         <source>&amp;About %1</source>
         <translation>Hakkında%1</translation>
     </message>
     <message>
-<<<<<<< HEAD
-=======
         <source>Show information about %1</source>
         <translation>%1 hakkındaki bilgileri görüntüle</translation>
     </message>
@@ -306,24 +266,18 @@
         <translation>Gönderme adresleri</translation>
     </message>
     <message>
->>>>>>> 9ea62a3d
         <source>&amp;Receiving addresses...</source>
         <translation>Alış adresleri</translation>
     </message>
     <message>
-<<<<<<< HEAD
-=======
         <source>Open &amp;URI...</source>
         <translation>URI'yi aç</translation>
     </message>
     <message>
->>>>>>> 9ea62a3d
         <source>Network activity disabled.</source>
         <translation>Ağ etkinliği devre dışı.</translation>
     </message>
     <message>
-<<<<<<< HEAD
-=======
         <source>Click to enable network activity again.</source>
         <translation>Ağ aktivitesini tekrar başlatmak için tıklayın.</translation>
     </message>
@@ -389,7 +343,6 @@
         <translation>Bloklar disk üzerinde indeksleniyor...</translation>
     </message>
     <message>
->>>>>>> 9ea62a3d
         <source>Error</source>
         <translation>Hata</translation>
     </message>
@@ -401,8 +354,6 @@
         <source>Information</source>
         <translation>Bilgi</translation>
     </message>
-<<<<<<< HEAD
-=======
     <message>
         <source>Date: %1
 </source>
@@ -416,13 +367,10 @@
         <source>HD key generation is &lt;b&gt;disabled&lt;/b&gt;</source>
         <translation>HD anahtar üretimi &lt;b&gt;pasif&lt;/b&gt;</translation>
     </message>
->>>>>>> 9ea62a3d
     </context>
 <context>
     <name>CoinControlDialog</name>
     <message>
-<<<<<<< HEAD
-=======
         <source>Bytes:</source>
         <translation>Bayt</translation>
     </message>
@@ -475,7 +423,6 @@
         <translation>Hayır</translation>
     </message>
     <message>
->>>>>>> 9ea62a3d
         <source>(no label)</source>
         <translation>(etiket yok)</translation>
     </message>
@@ -564,8 +511,6 @@
 <context>
     <name>Intro</name>
     <message>
-<<<<<<< HEAD
-=======
         <source>Welcome</source>
         <translation>Hoş geldiniz</translation>
     </message>
@@ -575,7 +520,6 @@
 </translation>
     </message>
     <message>
->>>>>>> 9ea62a3d
         <source>Error</source>
         <translation>Hata</translation>
     </message>
@@ -976,8 +920,6 @@
         <translation>&amp;Adresi Kopyala</translation>
     </message>
     <message>
-<<<<<<< HEAD
-=======
         <source>&amp;Save Image...</source>
         <translation>&amp;Görüntüyü kaydet</translation>
     </message>
@@ -990,7 +932,6 @@
         <translation>URI</translation>
     </message>
     <message>
->>>>>>> 9ea62a3d
         <source>Address</source>
         <translation>adres</translation>
     </message>
@@ -998,400 +939,376 @@
         <source>Label</source>
         <translation>etiket</translation>
     </message>
-<<<<<<< HEAD
-=======
     <message>
         <source>Message</source>
         <translation>Mesaj</translation>
     </message>
->>>>>>> 9ea62a3d
     </context>
 <context>
     <name>RecentRequestsTableModel</name>
     <message>
-<<<<<<< HEAD
-=======
         <source>Date</source>
         <translation>Tarih</translation>
     </message>
     <message>
->>>>>>> 9ea62a3d
         <source>Label</source>
         <translation>etiket</translation>
     </message>
     <message>
-<<<<<<< HEAD
+        <source>Message</source>
+        <translation>Mesaj</translation>
+    </message>
+    <message>
         <source>(no label)</source>
         <translation>(etiket yok)</translation>
     </message>
-=======
+    <message>
+        <source>(no message)</source>
+        <translation>(mesaj yok)</translation>
+    </message>
+    </context>
+<context>
+    <name>SendCoinsDialog</name>
+    <message>
+        <source>Send Coins</source>
+        <translation>Coin gönder</translation>
+    </message>
+    <message>
+        <source>automatically selected</source>
+        <translation>Otomatik seçildi</translation>
+    </message>
+    <message>
+        <source>Bytes:</source>
+        <translation>Bayt</translation>
+    </message>
+    <message>
+        <source>Fee:</source>
+        <translation>Ücret:</translation>
+    </message>
+    <message>
+        <source>After Fee:</source>
+        <translation>Ücretten sonra kalan:</translation>
+    </message>
+    <message>
+        <source>Change:</source>
+        <translation>Değişen:</translation>
+    </message>
+    <message>
+        <source>Transaction Fee:</source>
+        <translation>Gönderim ücreti:</translation>
+    </message>
+    <message>
+        <source>Choose...</source>
+        <translation>Seçiniz...</translation>
+    </message>
+    <message>
+        <source>per kilobyte</source>
+        <translation>kilobyte başına</translation>
+    </message>
+    <message>
+        <source>Hide</source>
+        <translation>Gizle</translation>
+    </message>
+    <message>
+        <source>Recommended:</source>
+        <translation>Önerilen:</translation>
+    </message>
+    <message>
+        <source>Clear &amp;All</source>
+        <translation>Hepsini sil</translation>
+    </message>
+    <message>
+        <source>Copy fee</source>
+        <translation>Ücreti kopyala</translation>
+    </message>
+    <message>
+        <source>%1 (%2 blocks)</source>
+        <translation>%1 (%2 blok)</translation>
+    </message>
+    <message>
+        <source>%1 to %2</source>
+        <translation>%1'den %2'e</translation>
+    </message>
+    <message>
+        <source>Are you sure you want to send?</source>
+        <translation>Göndermek istediğinize emin misiniz?</translation>
+    </message>
+    <message>
+        <source>or</source>
+        <translation>ya da</translation>
+    </message>
+    <message>
+        <source>Confirm send coins</source>
+        <translation>Coin gönderimini onaylayın</translation>
+    </message>
+    <message>
+        <source>Warning: Invalid Bitcoin address</source>
+        <translation>Uyarı: Hatalı Bitcoin adresi</translation>
+    </message>
+    <message>
+        <source>(no label)</source>
+        <translation>(etiket yok)</translation>
+    </message>
+</context>
+<context>
+    <name>SendCoinsEntry</name>
+    <message>
+        <source>&amp;Label:</source>
+        <translation>&amp;Etiket</translation>
+    </message>
+    <message>
+        <source>Paste address from clipboard</source>
+        <translation>Panodaki adresi yapıştırın</translation>
+    </message>
+    <message>
+        <source>Message:</source>
+        <translation>Mesaj:</translation>
+    </message>
+    </context>
+<context>
+    <name>SendConfirmationDialog</name>
+    <message>
+        <source>Yes</source>
+        <translation>Evet</translation>
+    </message>
+</context>
+<context>
+    <name>ShutdownWindow</name>
+    </context>
+<context>
+    <name>SignVerifyMessageDialog</name>
+    <message>
+        <source>Paste address from clipboard</source>
+        <translation>Panodaki adresi yapıştırın</translation>
+    </message>
+    <message>
+        <source>Signature</source>
+        <translation>İmza</translation>
+    </message>
+    <message>
+        <source>Sign &amp;Message</source>
+        <translation>İmza &amp;Mesaj</translation>
+    </message>
+    <message>
+        <source>Clear &amp;All</source>
+        <translation>Hepsini sil</translation>
+    </message>
+    <message>
+        <source>The entered address is invalid.</source>
+        <translation>Girilen adres hatalı.</translation>
+    </message>
+    <message>
+        <source>Please check the address and try again.</source>
+        <translation>Adresi kontrol ettikten sonra lütfen tekrar deneyin.</translation>
+    </message>
+    <message>
+        <source>Please check the signature and try again.</source>
+        <translation>İmzanızı kontrol ettikten sonra lütfen tekrar deneyin.</translation>
+    </message>
+    <message>
+        <source>Message verification failed.</source>
+        <translation>Mesaj onayı hatalı.</translation>
+    </message>
+    <message>
+        <source>Message verified.</source>
+        <translation>Mesaj onaylandı.</translation>
+    </message>
+</context>
+<context>
+    <name>SplashScreen</name>
+    </context>
+<context>
+    <name>TrafficGraphWidget</name>
+    </context>
+<context>
+    <name>TransactionDesc</name>
+    <message>
+        <source>Status</source>
+        <translation>Durum</translation>
+    </message>
+    <message>
+        <source>Date</source>
+        <translation>Tarih</translation>
+    </message>
+    <message>
+        <source>Source</source>
+        <translation>Kaynak</translation>
+    </message>
+    <message>
+        <source>Generated</source>
+        <translation>Oluşturuldu</translation>
+    </message>
+    <message>
+        <source>unknown</source>
+        <translation>bilinmiyor</translation>
+    </message>
+    <message>
+        <source>label</source>
+        <translation>etiket</translation>
+    </message>
+    <message>
+        <source>not accepted</source>
+        <translation>kabul edilmedi</translation>
+    </message>
+    <message>
+        <source>Transaction fee</source>
+        <translation>Gönderim ücreti</translation>
+    </message>
+    <message>
         <source>Message</source>
         <translation>Mesaj</translation>
     </message>
     <message>
+        <source>Comment</source>
+        <translation>Yorum</translation>
+    </message>
+    <message>
+        <source>Transaction total size</source>
+        <translation>Gönderimin toplam boyutu</translation>
+    </message>
+    <message>
+        <source>Debug information</source>
+        <translation>Hata giderme bilgisi</translation>
+    </message>
+    <message>
+        <source>true</source>
+        <translation>doğru</translation>
+    </message>
+    <message>
+        <source>false</source>
+        <translation>anlış</translation>
+    </message>
+</context>
+<context>
+    <name>TransactionDescDialog</name>
+    </context>
+<context>
+    <name>TransactionTableModel</name>
+    <message>
+        <source>Date</source>
+        <translation>Tarih</translation>
+    </message>
+    <message>
+        <source>Type</source>
+        <translation>Tip</translation>
+    </message>
+    <message>
+        <source>Label</source>
+        <translation>etiket</translation>
+    </message>
+    <message>
+        <source>Confirmed (%1 confirmations)</source>
+        <translation>Onaylandı (%1 onaylanan)</translation>
+    </message>
+    <message>
+        <source>Generated but not accepted</source>
+        <translation>Oluşturuldu fakat kabul edilmedi</translation>
+    </message>
+    <message>
+        <source>Received with</source>
+        <translation>ile alındı</translation>
+    </message>
+    <message>
+        <source>Mined</source>
+        <translation>Kazıldı</translation>
+    </message>
+    <message>
+        <source>(n/a)</source>
+        <translation>(yok)</translation>
+    </message>
+    <message>
         <source>(no label)</source>
         <translation>(etiket yok)</translation>
     </message>
-    <message>
-        <source>(no message)</source>
-        <translation>(mesaj yok)</translation>
-    </message>
->>>>>>> 9ea62a3d
-    </context>
-<context>
-    <name>SendCoinsDialog</name>
-    <message>
-<<<<<<< HEAD
-=======
+    </context>
+<context>
+    <name>TransactionView</name>
+    <message>
+        <source>All</source>
+        <translation>Hepsi</translation>
+    </message>
+    <message>
+        <source>Today</source>
+        <translation>Bugün</translation>
+    </message>
+    <message>
+        <source>This week</source>
+        <translation>Bu hafta</translation>
+    </message>
+    <message>
+        <source>This month</source>
+        <translation>Bu Ay</translation>
+    </message>
+    <message>
+        <source>Last month</source>
+        <translation>Son ay</translation>
+    </message>
+    <message>
+        <source>This year</source>
+        <translation>Bu yıl</translation>
+    </message>
+    <message>
+        <source>Received with</source>
+        <translation>ile alındı</translation>
+    </message>
+    <message>
+        <source>Mined</source>
+        <translation>Kazıldı</translation>
+    </message>
+    <message>
+        <source>Other</source>
+        <translation>Diğerleri</translation>
+    </message>
+    <message>
+        <source>Copy address</source>
+        <translation>Adresi kopyala</translation>
+    </message>
+    <message>
+        <source>Copy label</source>
+        <translation>Etiketi kopyala</translation>
+    </message>
+    <message>
+        <source>Comma separated file (*.csv)</source>
+        <translation>Virgül ile ayrılmış dosya (*.csv)</translation>
+    </message>
+    <message>
+        <source>Confirmed</source>
+        <translation>Kabul edilen</translation>
+    </message>
+    <message>
+        <source>Date</source>
+        <translation>Tarih</translation>
+    </message>
+    <message>
+        <source>Type</source>
+        <translation>Tip</translation>
+    </message>
+    <message>
+        <source>Label</source>
+        <translation>etiket</translation>
+    </message>
+    <message>
+        <source>Address</source>
+        <translation>adres</translation>
+    </message>
+    <message>
+        <source>Exporting Failed</source>
+        <translation>Dışa Aktarma Başarısız</translation>
+    </message>
+    </context>
+<context>
+    <name>UnitDisplayStatusBarControl</name>
+    </context>
+<context>
+    <name>WalletFrame</name>
+    </context>
+<context>
+    <name>WalletModel</name>
+    <message>
         <source>Send Coins</source>
         <translation>Coin gönder</translation>
     </message>
     <message>
-        <source>automatically selected</source>
-        <translation>Otomatik seçildi</translation>
-    </message>
-    <message>
-        <source>Bytes:</source>
-        <translation>Bayt</translation>
-    </message>
-    <message>
-        <source>Fee:</source>
-        <translation>Ücret:</translation>
-    </message>
-    <message>
-        <source>After Fee:</source>
-        <translation>Ücretten sonra kalan:</translation>
-    </message>
-    <message>
-        <source>Change:</source>
-        <translation>Değişen:</translation>
-    </message>
-    <message>
-        <source>Transaction Fee:</source>
-        <translation>Gönderim ücreti:</translation>
-    </message>
-    <message>
-        <source>Choose...</source>
-        <translation>Seçiniz...</translation>
-    </message>
-    <message>
-        <source>per kilobyte</source>
-        <translation>kilobyte başına</translation>
-    </message>
-    <message>
-        <source>Hide</source>
-        <translation>Gizle</translation>
-    </message>
-    <message>
-        <source>Recommended:</source>
-        <translation>Önerilen:</translation>
-    </message>
-    <message>
-        <source>Clear &amp;All</source>
-        <translation>Hepsini sil</translation>
-    </message>
-    <message>
-        <source>Copy fee</source>
-        <translation>Ücreti kopyala</translation>
-    </message>
-    <message>
-        <source>%1 (%2 blocks)</source>
-        <translation>%1 (%2 blok)</translation>
-    </message>
-    <message>
-        <source>%1 to %2</source>
-        <translation>%1'den %2'e</translation>
-    </message>
-    <message>
-        <source>Are you sure you want to send?</source>
-        <translation>Göndermek istediğinize emin misiniz?</translation>
-    </message>
-    <message>
-        <source>or</source>
-        <translation>ya da</translation>
-    </message>
-    <message>
-        <source>Confirm send coins</source>
-        <translation>Coin gönderimini onaylayın</translation>
-    </message>
-    <message>
-        <source>Warning: Invalid Bitcoin address</source>
-        <translation>Uyarı: Hatalı Bitcoin adresi</translation>
-    </message>
-    <message>
->>>>>>> 9ea62a3d
-        <source>(no label)</source>
-        <translation>(etiket yok)</translation>
-    </message>
-</context>
-<context>
-    <name>SendCoinsEntry</name>
-    <message>
-        <source>&amp;Label:</source>
-        <translation>&amp;Etiket</translation>
-    </message>
-    <message>
-        <source>Paste address from clipboard</source>
-        <translation>Panodaki adresi yapıştırın</translation>
-    </message>
-    <message>
-        <source>Message:</source>
-        <translation>Mesaj:</translation>
-    </message>
-    </context>
-<context>
-    <name>SendConfirmationDialog</name>
-    <message>
-        <source>Yes</source>
-        <translation>Evet</translation>
-    </message>
-</context>
-<context>
-    <name>ShutdownWindow</name>
-    </context>
-<context>
-    <name>SignVerifyMessageDialog</name>
-    <message>
-        <source>Paste address from clipboard</source>
-        <translation>Panodaki adresi yapıştırın</translation>
-    </message>
-    <message>
-        <source>Signature</source>
-        <translation>İmza</translation>
-    </message>
-    <message>
-        <source>Sign &amp;Message</source>
-        <translation>İmza &amp;Mesaj</translation>
-    </message>
-    <message>
-        <source>Clear &amp;All</source>
-        <translation>Hepsini sil</translation>
-    </message>
-    <message>
-        <source>The entered address is invalid.</source>
-        <translation>Girilen adres hatalı.</translation>
-    </message>
-    <message>
-        <source>Please check the address and try again.</source>
-        <translation>Adresi kontrol ettikten sonra lütfen tekrar deneyin.</translation>
-    </message>
-    <message>
-        <source>Please check the signature and try again.</source>
-        <translation>İmzanızı kontrol ettikten sonra lütfen tekrar deneyin.</translation>
-    </message>
-    <message>
-        <source>Message verification failed.</source>
-        <translation>Mesaj onayı hatalı.</translation>
-    </message>
-    <message>
-        <source>Message verified.</source>
-        <translation>Mesaj onaylandı.</translation>
-    </message>
-</context>
-<context>
-    <name>SplashScreen</name>
-    </context>
-<context>
-    <name>TrafficGraphWidget</name>
-    </context>
-<context>
-    <name>TransactionDesc</name>
-    <message>
-        <source>Status</source>
-        <translation>Durum</translation>
-    </message>
-    <message>
-        <source>Date</source>
-        <translation>Tarih</translation>
-    </message>
-    <message>
-        <source>Source</source>
-        <translation>Kaynak</translation>
-    </message>
-    <message>
-        <source>Generated</source>
-        <translation>Oluşturuldu</translation>
-    </message>
-    <message>
-        <source>unknown</source>
-        <translation>bilinmiyor</translation>
-    </message>
-    <message>
-        <source>label</source>
-        <translation>etiket</translation>
-    </message>
-    <message>
-        <source>not accepted</source>
-        <translation>kabul edilmedi</translation>
-    </message>
-    <message>
-        <source>Transaction fee</source>
-        <translation>Gönderim ücreti</translation>
-    </message>
-    <message>
-        <source>Message</source>
-        <translation>Mesaj</translation>
-    </message>
-    <message>
-        <source>Comment</source>
-        <translation>Yorum</translation>
-    </message>
-    <message>
-        <source>Transaction total size</source>
-        <translation>Gönderimin toplam boyutu</translation>
-    </message>
-    <message>
-        <source>Debug information</source>
-        <translation>Hata giderme bilgisi</translation>
-    </message>
-    <message>
-        <source>true</source>
-        <translation>doğru</translation>
-    </message>
-    <message>
-        <source>false</source>
-        <translation>anlış</translation>
-    </message>
-</context>
-<context>
-    <name>TransactionDescDialog</name>
-    </context>
-<context>
-    <name>TransactionTableModel</name>
-    <message>
-<<<<<<< HEAD
-=======
-        <source>Date</source>
-        <translation>Tarih</translation>
-    </message>
-    <message>
-        <source>Type</source>
-        <translation>Tip</translation>
-    </message>
-    <message>
->>>>>>> 9ea62a3d
-        <source>Label</source>
-        <translation>etiket</translation>
-    </message>
-    <message>
-<<<<<<< HEAD
-=======
-        <source>Confirmed (%1 confirmations)</source>
-        <translation>Onaylandı (%1 onaylanan)</translation>
-    </message>
-    <message>
-        <source>Generated but not accepted</source>
-        <translation>Oluşturuldu fakat kabul edilmedi</translation>
-    </message>
-    <message>
-        <source>Received with</source>
-        <translation>ile alındı</translation>
-    </message>
-    <message>
-        <source>Mined</source>
-        <translation>Kazıldı</translation>
-    </message>
-    <message>
-        <source>(n/a)</source>
-        <translation>(yok)</translation>
-    </message>
-    <message>
->>>>>>> 9ea62a3d
-        <source>(no label)</source>
-        <translation>(etiket yok)</translation>
-    </message>
-    </context>
-<context>
-    <name>TransactionView</name>
-    <message>
-<<<<<<< HEAD
-=======
-        <source>All</source>
-        <translation>Hepsi</translation>
-    </message>
-    <message>
-        <source>Today</source>
-        <translation>Bugün</translation>
-    </message>
-    <message>
-        <source>This week</source>
-        <translation>Bu hafta</translation>
-    </message>
-    <message>
-        <source>This month</source>
-        <translation>Bu Ay</translation>
-    </message>
-    <message>
-        <source>Last month</source>
-        <translation>Son ay</translation>
-    </message>
-    <message>
-        <source>This year</source>
-        <translation>Bu yıl</translation>
-    </message>
-    <message>
-        <source>Received with</source>
-        <translation>ile alındı</translation>
-    </message>
-    <message>
-        <source>Mined</source>
-        <translation>Kazıldı</translation>
-    </message>
-    <message>
-        <source>Other</source>
-        <translation>Diğerleri</translation>
-    </message>
-    <message>
-        <source>Copy address</source>
-        <translation>Adresi kopyala</translation>
-    </message>
-    <message>
-        <source>Copy label</source>
-        <translation>Etiketi kopyala</translation>
-    </message>
-    <message>
-        <source>Comma separated file (*.csv)</source>
-        <translation>Virgül ile ayrılmış dosya (*.csv)</translation>
-    </message>
-    <message>
-        <source>Confirmed</source>
-        <translation>Kabul edilen</translation>
-    </message>
-    <message>
-        <source>Date</source>
-        <translation>Tarih</translation>
-    </message>
-    <message>
-        <source>Type</source>
-        <translation>Tip</translation>
-    </message>
-    <message>
->>>>>>> 9ea62a3d
-        <source>Label</source>
-        <translation>etiket</translation>
-    </message>
-    <message>
-        <source>Address</source>
-        <translation>adres</translation>
-    </message>
-    <message>
-        <source>Exporting Failed</source>
-        <translation>Dışa Aktarma Başarısız</translation>
-    </message>
-    </context>
-<context>
-    <name>UnitDisplayStatusBarControl</name>
-    </context>
-<context>
-    <name>WalletFrame</name>
-    </context>
-<context>
-    <name>WalletModel</name>
-    <message>
-        <source>Send Coins</source>
-        <translation>Coin gönder</translation>
-    </message>
-    <message>
         <source>New fee:</source>
         <translation>Yeni ücret:</translation>
     </message>
@@ -1418,8 +1335,6 @@
 <context>
     <name>bitcoin-core</name>
     <message>
-<<<<<<< HEAD
-=======
         <source>Options:</source>
         <translation>Ayarlar:</translation>
     </message>
@@ -1464,7 +1379,6 @@
         <translation>Ban listesi yükleniyor...</translation>
     </message>
     <message>
->>>>>>> 9ea62a3d
         <source>Print this help message and exit</source>
         <translation>Bu yardım mesajını yazdır ve çıkış yap</translation>
     </message>
@@ -1477,21 +1391,14 @@
         <translation>Bloklar Onaylanıyor...</translation>
     </message>
     <message>
-<<<<<<< HEAD
-        <source>Verifying wallet...</source>
-        <translation>Cüzdan Onaylanıyor...</translation>
-=======
         <source>Wallet needed to be rewritten: restart %s to complete</source>
         <translation>%s tamamlanması için cüzdanın yeniden başlatılması gerekiyor</translation>
->>>>>>> 9ea62a3d
     </message>
     <message>
         <source>Wallet options:</source>
         <translation>Cüzdan Ayarları</translation>
     </message>
     <message>
-<<<<<<< HEAD
-=======
         <source>(default: %u)</source>
         <translation>(varsayılan: %u)</translation>
     </message>
@@ -1500,24 +1407,18 @@
         <translation>Veritabanı okuma hatası, kapatıldı.</translation>
     </message>
     <message>
->>>>>>> 9ea62a3d
         <source>Information</source>
         <translation>Bilgi</translation>
     </message>
     <message>
-<<<<<<< HEAD
-=======
         <source>Invalid -onion address or hostname: '%s'</source>
         <translation>Hatalı -onion adresi ya da host adı: '%s'</translation>
     </message>
     <message>
->>>>>>> 9ea62a3d
         <source>RPC server options:</source>
         <translation>RPC sunucu ayarları</translation>
     </message>
     <message>
-<<<<<<< HEAD
-=======
         <source>This is experimental software.</source>
         <translation>Bu deneysel bir yazılımdır.</translation>
     </message>
@@ -1526,13 +1427,10 @@
         <translation>Tor kontrolü portu şifresi (varsayılan: boş bırakınız)</translation>
     </message>
     <message>
->>>>>>> 9ea62a3d
         <source>Transaction too large</source>
         <translation>İşlem çok büyük</translation>
     </message>
     <message>
-<<<<<<< HEAD
-=======
         <source>Username for JSON-RPC connections</source>
         <translation>JSON-RPC bağlantıları için kullanıcı adı</translation>
     </message>
@@ -1541,15 +1439,10 @@
         <translation>Cüzdan(lar) onaylanıyor...</translation>
     </message>
     <message>
->>>>>>> 9ea62a3d
         <source>Warning</source>
         <translation>Uyarı</translation>
     </message>
     <message>
-<<<<<<< HEAD
-        <source>Loading addresses...</source>
-        <translation>Adresler bekleniyor...</translation>
-=======
         <source>Password for JSON-RPC connections</source>
         <translation>JSON-RPC bağlantıları için şifre</translation>
     </message>
@@ -1608,44 +1501,32 @@
     <message>
         <source>Unknown network specified in -onlynet: '%s'</source>
         <translation>Belirsiz ağ belirtildi -onlynet: '%s'</translation>
->>>>>>> 9ea62a3d
     </message>
     <message>
         <source>Insufficient funds</source>
         <translation>Yetersiz Bakiye</translation>
     </message>
     <message>
-<<<<<<< HEAD
-=======
         <source>Loading block index...</source>
         <translation>Blok indeksi yükleniyor</translation>
     </message>
     <message>
->>>>>>> 9ea62a3d
         <source>Loading wallet...</source>
         <translation>Cüzdan Bekleniyor...</translation>
     </message>
     <message>
-<<<<<<< HEAD
-        <source>Cannot write default address</source>
-        <translation>Varsayılan adres yazılamıyor</translation>
-=======
         <source>Cannot downgrade wallet</source>
         <translation>Cüzdan indirgenememektedir</translation>
->>>>>>> 9ea62a3d
     </message>
     <message>
         <source>Rescanning...</source>
         <translation>Tekrar taranıyor...</translation>
     </message>
     <message>
-<<<<<<< HEAD
-=======
         <source>Done loading</source>
         <translation>Yükleme tamamlandı</translation>
     </message>
     <message>
->>>>>>> 9ea62a3d
         <source>Error</source>
         <translation>Hata</translation>
     </message>
