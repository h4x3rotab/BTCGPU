--- conflicted
+++ resolved
@@ -3,11 +3,7 @@
     <name>AddressBookPage</name>
     <message>
         <source>Right-click to edit address or label</source>
-<<<<<<< HEAD
-        <translation>Fare clic con il tasto destro del mouse per modificare l'indirizzo o l'etichetta</translation>
-=======
         <translation>Fai clic con il tasto destro del mouse per modificare l'indirizzo o l'etichetta</translation>
->>>>>>> ef70f9b5
     </message>
     <message>
         <source>Create a new address</source>
@@ -904,13 +900,10 @@
         <translation>Transazioni recenti potrebbero non essere visibili ancora, perciò il saldo del tuo portafoglio potrebbe non essere corretto. Questa informazione risulterà corretta quando il tuo portafoglio avrà terminato la sincronizzazione con la rete bitcoin, come indicato in dettaglio più sotto.</translation>
     </message>
     <message>
-<<<<<<< HEAD
-=======
         <source>Attempting to spend bitcoins that are affected by not-yet-displayed transactions will not be accepted by the network.</source>
         <translation>Il tentativo di spendere bitcoin legati a transazioni non ancora visualizzate non verrà accettato dalla rete.</translation>
     </message>
     <message>
->>>>>>> ef70f9b5
         <source>Number of blocks left</source>
         <translation>Numero di blocchi mancanti</translation>
     </message>
@@ -1541,13 +1534,6 @@
         <translation>Errore: La cartella dati "%1" specificata non esiste.</translation>
     </message>
     <message>
-<<<<<<< HEAD
-        <source>Error: Cannot parse configuration file: %1. Only use key=value syntax.</source>
-        <translation>Errore: impossibile interpretare il file di configurazione: %1. Usare esclusivamente la sintassi chiave=valore.</translation>
-    </message>
-    <message>
-=======
->>>>>>> ef70f9b5
         <source>Error: %1</source>
         <translation>Errore: %1</translation>
     </message>
@@ -2801,13 +2787,10 @@
         <translation>Abbandonato</translation>
     </message>
     <message>
-<<<<<<< HEAD
-=======
         <source>Confirming (%1 of %2 recommended confirmations)</source>
         <translation>In conferma (%1 di %2 conferme raccomandate)</translation>
     </message>
     <message>
->>>>>>> ef70f9b5
         <source>Confirmed (%1 confirmations)</source>
         <translation>Confermata (%1 conferme)</translation>
     </message>
@@ -2943,13 +2926,10 @@
         <translation>Abbandona transazione </translation>
     </message>
     <message>
-<<<<<<< HEAD
-=======
         <source>Increase transaction fee</source>
         <translation>Aumenta la commissione di transazione</translation>
     </message>
     <message>
->>>>>>> ef70f9b5
         <source>Copy address</source>
         <translation>Copia indirizzo</translation>
     </message>
