--- conflicted
+++ resolved
@@ -82,7 +82,6 @@
 const int64_t nStartupTime = GetTime();
 
 const char * const BITCOIN_CONF_FILENAME = "bitcoingold.conf";
-const char * const BITCOIN_LEGACY_CONF_FILENAME = "bitcoin.conf";
 const char * const BITCOIN_PID_FILENAME = "bgoldd.pid";
 
 ArgsManager gArgs;
@@ -257,43 +256,12 @@
             return std::make_pair(false, std::string());
         }
 
-<<<<<<< HEAD
-const CLogCategoryDesc LogCategories[] =
-{
-    {BCLog::NONE, "0"},
-    {BCLog::NET, "net"},
-    {BCLog::TOR, "tor"},
-    {BCLog::MEMPOOL, "mempool"},
-    {BCLog::HTTP, "http"},
-    {BCLog::BENCH, "bench"},
-    {BCLog::ZMQ, "zmq"},
-    {BCLog::DB, "db"},
-    {BCLog::RPC, "rpc"},
-    {BCLog::ESTIMATEFEE, "estimatefee"},
-    {BCLog::ADDRMAN, "addrman"},
-    {BCLog::SELECTCOINS, "selectcoins"},
-    {BCLog::REINDEX, "reindex"},
-    {BCLog::CMPCTBLOCK, "cmpctblock"},
-    {BCLog::RAND, "rand"},
-    {BCLog::PRUNE, "prune"},
-    {BCLog::PROXY, "proxy"},
-    {BCLog::MEMPOOLREJ, "mempoolrej"},
-    {BCLog::LIBEVENT, "libevent"},
-    {BCLog::COINDB, "coindb"},
-    {BCLog::QT, "qt"},
-    {BCLog::LEVELDB, "leveldb"},
-    {BCLog::POW, "pow"},
-    {BCLog::ALL, "1"},
-    {BCLog::ALL, "all"},
-};
-=======
         if (getLast) {
             return std::make_pair(true, it->second.back());
         } else {
             return std::make_pair(true, it->second.front());
         }
     }
->>>>>>> ef70f9b5
 
     /* Get the string value of an argument, returning a pair of a boolean
      * indicating the argument was found, and the value for the argument
@@ -852,30 +820,6 @@
     return str.substr(front, end - front + 1);
 }
 
-<<<<<<< HEAD
-void ArgsManager::ReadConfigFileInternal(const std::string& confPath) {
-    // Get path and open stream
-    fs::path path = GetConfigFile(confPath);
-    fs::ifstream streamConfig(path);
-
-    if (streamConfig.good()) {
-        {
-            LOCK(cs_args);
-            std::set<std::string> setOptions;
-            setOptions.insert("*");
-
-            for (boost::program_options::detail::config_file_iterator it(streamConfig, setOptions), end; it != end; ++it) {
-                // Don't overwrite existing settings so command line settings override bitcoingold.conf
-                std::string strKey = std::string("-") + it->string_key;
-                std::string strValue = it->value[0];
-                InterpretNegativeSetting(strKey, strValue);
-
-                if (mapArgs.count(strKey) == 0) {
-                    mapArgs[strKey] = strValue;
-                }
-
-                mapMultiArgs[strKey].push_back(strValue);
-=======
 static bool GetConfigOptions(std::istream& stream, std::string& error, std::vector<std::pair<std::string, std::string>> &options)
 {
     std::string str, prefix;
@@ -1002,37 +946,12 @@
             }
             for (const std::string& to_include : includeconf) {
                 fprintf(stderr, "warning: -includeconf cannot be used from included files; ignoring -includeconf=%s\n", to_include.c_str());
->>>>>>> ef70f9b5
             }
         }
 
         // If datadir is changed in .conf file:
         ClearDatadirCache();
     }
-<<<<<<< HEAD
-}
-
-void ArgsManager::ReadConfigFile(const std::string& confPath) {
-    fs::path path = GetConfigFile(confPath);
-
-    if (path.filename() == BITCOIN_CONF_FILENAME && !fs::exists(path)) {
-        // Construct legacy config path using confPath as base
-        fs::path legacyConfPath(path.string());
-        legacyConfPath.remove_filename();
-        legacyConfPath /= BITCOIN_LEGACY_CONF_FILENAME;
-
-        if(fs::exists(legacyConfPath) && fs::is_regular_file(legacyConfPath)) {
-            // Rename legacy conf
-            if(RenameOver(legacyConfPath, path)) {
-                LogPrintf("Renamed legacy configuration file %s to %s\n", legacyConfPath.string(), path.string());
-            } else {
-                throw std::runtime_error("Found legacy configuration file at " + legacyConfPath.string() + " but failed to rename it to " + path.string() + "! Manual action needed.");
-            }
-        }
-    }
-
-    ReadConfigFileInternal(confPath);
-=======
 
     // If datadir is changed in .conf file:
     ClearDatadirCache();
@@ -1055,20 +974,12 @@
     if (fTestNet)
         return CBaseChainParams::TESTNET;
     return CBaseChainParams::MAIN;
->>>>>>> ef70f9b5
 }
 
 #ifndef WIN32
 fs::path GetPidFile()
 {
-<<<<<<< HEAD
-    fs::path pathPidFile(gArgs.GetArg("-pid", BITCOIN_PID_FILENAME));
-    if (!pathPidFile.is_complete()) pathPidFile = GetDataDir() / pathPidFile;
-    return pathPidFile;
-
-=======
     return AbsPathForConfigVal(fs::path(gArgs.GetArg("-pid", BITCOIN_PID_FILENAME)));
->>>>>>> ef70f9b5
 }
 
 void CreatePidFile(const fs::path &path, pid_t pid)
