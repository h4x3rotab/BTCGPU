--- conflicted
+++ resolved
@@ -159,204 +159,4 @@
 bool DecodeBase58Check(const std::string& str, std::vector<unsigned char>& vchRet)
 {
     return DecodeBase58Check(str.c_str(), vchRet);
-<<<<<<< HEAD
-}
-
-CBase58Data::CBase58Data()
-{
-    vchVersion.clear();
-    vchData.clear();
-}
-
-void CBase58Data::SetData(const std::vector<unsigned char>& vchVersionIn, const void* pdata, size_t nSize)
-{
-    vchVersion = vchVersionIn;
-    vchData.resize(nSize);
-    if (!vchData.empty())
-        memcpy(vchData.data(), pdata, nSize);
-}
-
-void CBase58Data::SetData(const std::vector<unsigned char>& vchVersionIn, const unsigned char* pbegin, const unsigned char* pend)
-{
-    SetData(vchVersionIn, (void*)pbegin, pend - pbegin);
-}
-
-bool CBase58Data::SetString(const char* psz, unsigned int nVersionBytes)
-{
-    std::vector<unsigned char> vchTemp;
-    bool rc58 = DecodeBase58Check(psz, vchTemp);
-    if ((!rc58) || (vchTemp.size() < nVersionBytes)) {
-        vchData.clear();
-        vchVersion.clear();
-        return false;
-    }
-    vchVersion.assign(vchTemp.begin(), vchTemp.begin() + nVersionBytes);
-    vchData.resize(vchTemp.size() - nVersionBytes);
-    if (!vchData.empty())
-        memcpy(vchData.data(), vchTemp.data() + nVersionBytes, vchData.size());
-    memory_cleanse(vchTemp.data(), vchTemp.size());
-    return true;
-}
-
-bool CBase58Data::SetString(const std::string& str)
-{
-    return SetString(str.c_str());
-}
-
-std::string CBase58Data::ToString() const
-{
-    std::vector<unsigned char> vch = vchVersion;
-    vch.insert(vch.end(), vchData.begin(), vchData.end());
-    return EncodeBase58Check(vch);
-}
-
-int CBase58Data::CompareTo(const CBase58Data& b58) const
-{
-    if (vchVersion < b58.vchVersion)
-        return -1;
-    if (vchVersion > b58.vchVersion)
-        return 1;
-    if (vchData < b58.vchData)
-        return -1;
-    if (vchData > b58.vchData)
-        return 1;
-    return 0;
-}
-
-namespace
-{
-class CBitcoinAddressVisitor : public boost::static_visitor<bool>
-{
-private:
-    CBitcoinAddress* addr;
-    const CChainParams& params;
-
-public:
-    CBitcoinAddressVisitor(CBitcoinAddress* addrIn, const CChainParams& paramsIn) : addr(addrIn), params(paramsIn) {}
-
-    bool operator()(const CKeyID& id) const { return addr->Set(id, params); }
-    bool operator()(const CScriptID& id) const { return addr->Set(id, params); }
-    bool operator()(const CNoDestination& no) const { return false; }
-};
-
-} // namespace
-
-bool CBitcoinAddress::Set(const CKeyID& id)
-{
-    return Set(id, Params());
-}
-
-bool CBitcoinAddress::Set(const CScriptID& id)
-{
-    return Set(id, Params());
-}
-
-bool CBitcoinAddress::Set(const CTxDestination& dest)
-{
-    return Set(dest, Params());
-}
-
-
-bool CBitcoinAddress::Set(const CKeyID& id, const CChainParams &params)
-{
-    SetData(params.Base58Prefix(CChainParams::PUBKEY_ADDRESS), &id, 20);
-    return true;
-}
-
-bool CBitcoinAddress::Set(const CScriptID& id, const CChainParams &params)
-{
-    SetData(params.Base58Prefix(CChainParams::SCRIPT_ADDRESS), &id, 20);
-    return true;
-}
-
-bool CBitcoinAddress::Set(const CTxDestination& dest, const CChainParams &params)
-{
-    return boost::apply_visitor(CBitcoinAddressVisitor(this, params), dest);
-}
-
-bool CBitcoinAddress::IsValid() const
-{
-    return IsValid(Params());
-}
-
-bool CBitcoinAddress::IsValid(const CChainParams& params) const
-{
-    bool fCorrectSize = vchData.size() == 20;
-    bool fKnownVersion = vchVersion == params.Base58Prefix(CChainParams::PUBKEY_ADDRESS) ||
-                         vchVersion == params.Base58Prefix(CChainParams::SCRIPT_ADDRESS);
-    return fCorrectSize && fKnownVersion;
-}
-
-CTxDestination CBitcoinAddress::Get() const
-{
-    return Get(Params());
-}
-
-CTxDestination CBitcoinAddress::Get(const CChainParams &params) const
-{
-    if (!IsValid(params))
-        return CNoDestination();
-    uint160 id;
-    memcpy(&id, vchData.data(), 20);
-    if (vchVersion == params.Base58Prefix(CChainParams::PUBKEY_ADDRESS))
-        return CKeyID(id);
-    else if (vchVersion == params.Base58Prefix(CChainParams::SCRIPT_ADDRESS))
-        return CScriptID(id);
-    else
-        return CNoDestination();
-}
-
-bool CBitcoinAddress::GetKeyID(CKeyID& keyID) const
-{
-    return GetKeyID(keyID, Params());
-}
-
-bool CBitcoinAddress::GetKeyID(CKeyID& keyID, const CChainParams &params) const
-{
-    if (!IsValid(params) || vchVersion != params.Base58Prefix(CChainParams::PUBKEY_ADDRESS))
-        return false;
-    uint160 id;
-    memcpy(&id, vchData.data(), 20);
-    keyID = CKeyID(id);
-    return true;
-}
-
-bool CBitcoinAddress::IsScript() const
-{
-    return IsValid() && vchVersion == Params().Base58Prefix(CChainParams::SCRIPT_ADDRESS);
-}
-
-void CBitcoinSecret::SetKey(const CKey& vchSecret)
-{
-    assert(vchSecret.IsValid());
-    SetData(Params().Base58Prefix(CChainParams::SECRET_KEY), vchSecret.begin(), vchSecret.size());
-    if (vchSecret.IsCompressed())
-        vchData.push_back(1);
-}
-
-CKey CBitcoinSecret::GetKey()
-{
-    CKey ret;
-    assert(vchData.size() >= 32);
-    ret.Set(vchData.begin(), vchData.begin() + 32, vchData.size() > 32 && vchData[32] == 1);
-    return ret;
-}
-
-bool CBitcoinSecret::IsValid() const
-{
-    bool fExpectedFormat = vchData.size() == 32 || (vchData.size() == 33 && vchData[32] == 1);
-    bool fCorrectVersion = vchVersion == Params().Base58Prefix(CChainParams::SECRET_KEY);
-    return fExpectedFormat && fCorrectVersion;
-}
-
-bool CBitcoinSecret::SetString(const char* pszSecret)
-{
-    return CBase58Data::SetString(pszSecret) && IsValid();
-}
-
-bool CBitcoinSecret::SetString(const std::string& strSecret)
-{
-    return SetString(strSecret.c_str());
-=======
->>>>>>> ef70f9b5
 }