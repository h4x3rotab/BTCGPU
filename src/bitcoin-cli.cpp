--- conflicted
+++ resolved
@@ -7,17 +7,8 @@
 #include <config/bitcoin-config.h>
 #endif
 
-<<<<<<< HEAD
-#include "base58.h"
-#include "chainparams.h"
-#include "chainparamsbase.h"
-#include "clientversion.h"
-#include "fs.h"
-#include "rpc/client.h"
-#include "rpc/protocol.h"
-#include "util.h"
-#include "utilstrencodings.h"
-=======
+#include <base58.h>
+#include <chainparams.h>
 #include <chainparamsbase.h>
 #include <clientversion.h>
 #include <fs.h>
@@ -25,7 +16,6 @@
 #include <rpc/protocol.h>
 #include <util.h>
 #include <utilstrencodings.h>
->>>>>>> ef70f9b5
 
 #include <memory>
 #include <stdio.h>
@@ -35,6 +25,9 @@
 #include <support/events.h>
 
 #include <univalue.h>
+
+#include <string>
+#include <map>
 
 static const char DEFAULT_RPCCONNECT[] = "127.0.0.1";
 static const int DEFAULT_HTTP_CLIENT_TIMEOUT=900;
@@ -45,26 +38,6 @@
 {
     const auto defaultBaseParams = CreateBaseChainParams(CBaseChainParams::MAIN);
     const auto testnetBaseParams = CreateBaseChainParams(CBaseChainParams::TESTNET);
-<<<<<<< HEAD
-    std::string strUsage;
-    strUsage += HelpMessageGroup(_("Options:"));
-    strUsage += HelpMessageOpt("-?", _("This help message"));
-    strUsage += HelpMessageOpt("-conf=<file>", strprintf(_("Specify configuration file (default: %s)"), BITCOIN_CONF_FILENAME));
-    strUsage += HelpMessageOpt("-datadir=<dir>", _("Specify data directory"));
-    AppendParamsHelpMessages(strUsage);
-    strUsage += HelpMessageOpt("-named", strprintf(_("Pass named instead of positional arguments (default: %s)"), DEFAULT_NAMED));
-    strUsage += HelpMessageOpt("-rpcconnect=<ip>", strprintf(_("Send commands to node running on <ip> (default: %s)"), DEFAULT_RPCCONNECT));
-    strUsage += HelpMessageOpt("-rpcport=<port>", strprintf(_("Connect to JSON-RPC on <port> (default: %u or testnet: %u)"), defaultBaseParams->RPCPort(), testnetBaseParams->RPCPort()));
-    strUsage += HelpMessageOpt("-rpcwait", _("Wait for RPC server to start"));
-    strUsage += HelpMessageOpt("-rpcuser=<user>", _("Username for JSON-RPC connections"));
-    strUsage += HelpMessageOpt("-rpcpassword=<pw>", _("Password for JSON-RPC connections"));
-    strUsage += HelpMessageOpt("-rpcclienttimeout=<n>", strprintf(_("Timeout in seconds during HTTP requests, or 0 for no timeout. (default: %d)"), DEFAULT_HTTP_CLIENT_TIMEOUT));
-    strUsage += HelpMessageOpt("-stdin", _("Read extra arguments from standard input, one per line until EOF/Ctrl-D (recommended for sensitive information such as passphrases)"));
-    strUsage += HelpMessageOpt("-rpcwallet=<walletname>", _("Send RPC for non-default wallet on RPC server (argument is wallet filename in bitcoind directory, required if bitcoind/-Qt runs with multiple wallets)"));
-    strUsage += HelpMessageOpt("-convertaddress=<bitcoin_address>", _("Convert a Bitcoin address into Bitcoin Gold address format."));
-
-    return strUsage;
-=======
 
     gArgs.AddArg("-?", "This help message", false, OptionsCategory::OPTIONS);
     gArgs.AddArg("-version", "Print version and exit", false, OptionsCategory::OPTIONS);
@@ -83,6 +56,8 @@
     gArgs.AddArg("-rpcwallet=<walletname>", "Send RPC for non-default wallet on RPC server (needs to exactly match corresponding -wallet option passed to bitcoind)", false, OptionsCategory::OPTIONS);
     gArgs.AddArg("-stdin", "Read extra arguments from standard input, one per line until EOF/Ctrl-D (recommended for sensitive information such as passphrases). When combined with -stdinrpcpass, the first line from standard input is used for the RPC password.", false, OptionsCategory::OPTIONS);
     gArgs.AddArg("-stdinrpcpass", "Read RPC password from standard input as a single line. When combined with -stdin, the first line from standard input is used for the RPC password.", false, OptionsCategory::OPTIONS);
+    gArgs.AddArg("-convertaddrtobtg=<bitcoin_address>", "Convert a Bitcoin address to Bitcoin Gold address format.", false, OptionsCategory::OPTIONS);
+    gArgs.AddArg("-convertaddrtobtc=<bitcoin_gold_address>", "Convert a Bitcoin Gold address back to Bitcoin address format.", false, OptionsCategory::OPTIONS);
 
     // Hidden
     gArgs.AddArg("-h", "", false, OptionsCategory::HIDDEN);
@@ -99,7 +74,6 @@
     if (severity >= EVENT_LOG_ERR) {
         throw std::runtime_error(strprintf("libevent error: %s", msg));
     }
->>>>>>> ef70f9b5
 }
 
 //////////////////////////////////////////////////////////////////////////////
@@ -122,18 +96,16 @@
 };
 
 
-static int ConvertAddressFormat()
-{
-    SelectParams(CBaseChainParams::MAIN);
-    const CChainParams& params = BitcoinAddressFormatParams();
-    std::string old_address = gArgs.GetArg("-convertaddress", "");
-    CBitcoinAddress addr(old_address);
-    if (!addr.IsValid(params)) {
-        fprintf(stderr, "Invalid Bitcoin address: %s\n", old_address.c_str());
-        return EXIT_FAILURE;
-    }
-    CBitcoinAddress new_addr(addr.Get(params));
-    fprintf(stdout, "%s\n", new_addr.ToString().c_str());
+static int ConvertAddressFormat(const std::string& addr, const std::map<uint8_t, uint8_t>& ver_map)
+{
+    std::vector<unsigned char> addr_data;
+    if (!DecodeBase58Check(addr, addr_data) || ver_map.count(addr_data[0]) == 0) {
+        fprintf(stderr, "Invalid input address: %s\n", addr.c_str());
+        return EXIT_FAILURE;
+    }
+    addr_data[0] = ver_map.at(addr_data[0]);
+    std::string new_addr = EncodeBase58Check(addr_data);
+    fprintf(stdout, "%s\n", new_addr.c_str());
     return EXIT_SUCCESS;
 }
 
@@ -155,23 +127,12 @@
     if (argc < 2 || HelpRequested(gArgs) || gArgs.IsArgSet("-version")) {
         std::string strUsage = PACKAGE_NAME " RPC client version " + FormatFullVersion() + "\n";
         if (!gArgs.IsArgSet("-version")) {
-<<<<<<< HEAD
-            strUsage += "\n" + _("Usage:") + "\n" +
-                  "  bitcoin-cli [options] <command> [params]  " + strprintf(_("Send command to %s"), _(PACKAGE_NAME)) + "\n" +
-                  "  bitcoin-cli [options] -named <command> [name=value] ... " + strprintf(_("Send command to %s (with named arguments)"), _(PACKAGE_NAME)) + "\n" +
-                  "  bitcoin-cli [options] help                " + _("List commands") + "\n" +
-                  "  bitcoin-cli [options] help <command>      " + _("Get help for a command") + "\n"
-                  "  bitcoin-cli [options] -convertaddress=address " + _("Convert Bitcoin address to Bitcoin Gold address")  + "\n";
-
-            strUsage += "\n" + HelpMessageCli();
-=======
             strUsage += "\n"
-                "Usage:  bitcoin-cli [options] <command> [params]  Send command to " PACKAGE_NAME "\n"
-                "or:     bitcoin-cli [options] -named <command> [name=value]...  Send command to " PACKAGE_NAME " (with named arguments)\n"
-                "or:     bitcoin-cli [options] help                List commands\n"
-                "or:     bitcoin-cli [options] help <command>      Get help for a command\n";
+                "Usage:  bgold-cli [options] <command> [params]  Send command to " PACKAGE_NAME "\n"
+                "or:     bgold-cli [options] -named <command> [name=value]...  Send command to " PACKAGE_NAME " (with named arguments)\n"
+                "or:     bgold-cli [options] help                List commands\n"
+                "or:     bgold-cli [options] help <command>      Get help for a command\n";
             strUsage += "\n" + gArgs.GetHelpMessage();
->>>>>>> ef70f9b5
         }
 
         fprintf(stdout, "%s", strUsage.c_str());
@@ -201,14 +162,26 @@
         fprintf(stderr, "Error: SSL mode for RPC (-rpcssl) is no longer supported.\n");
         return EXIT_FAILURE;
     }
-    if (gArgs.IsArgSet("-convertaddress")) {
-        std::string chain_name = ChainNameFromCommandLine();
+    bool convert_addr_to_btg = gArgs.IsArgSet("-convertaddrtobtg");
+    bool convert_addr_to_btc = gArgs.IsArgSet("-convertaddrtobtc");
+    if (convert_addr_to_btg || convert_addr_to_btc) {
+        std::string chain_name = gArgs.GetChainName();
         if (chain_name != CBaseChainParams::MAIN) {
             fprintf(stderr, "Error: Only the address format of mainnet can be converted. You selected: %s\n",
                     chain_name.c_str());
             return EXIT_FAILURE;
         }
-        return ConvertAddressFormat();
+        if (convert_addr_to_btg) {
+            return ConvertAddressFormat(gArgs.GetArg("-convertaddrtobtg", ""), {
+                {0, 38},
+                {5, 23},
+            });
+        } else {
+            return ConvertAddressFormat(gArgs.GetArg("-convertaddrtobtc", ""), {
+                {38, 0},
+                {23, 5},
+            });
+        }
     }
     return CONTINUE_EXECUTION;
 }
@@ -539,7 +512,7 @@
                             strPrint += "error message:\n"+errMsg.get_str();
 
                         if (errCode.isNum() && errCode.get_int() == RPC_WALLET_NOT_SPECIFIED) {
-                            strPrint += "\nTry adding \"-rpcwallet=<filename>\" option to bitcoin-cli command line.";
+                            strPrint += "\nTry adding \"-rpcwallet=<filename>\" option to bgold-cli command line.";
                         }
                     }
                 } else {
