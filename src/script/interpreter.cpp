--- conflicted
+++ resolved
@@ -1206,7 +1206,7 @@
 
 uint256 SignatureHash(const CScript& scriptCode, const CTransaction& txTo, unsigned int nIn, int nHashType, const CAmount& amount, SigVersion sigversion, const PrecomputedTransactionData* cache, const int forkid)
 {
-<<<<<<< HEAD
+    assert(nIn < txTo.vin.size());
     int nForkHashType = nHashType;
     if (UsesForkId(nHashType))
         nForkHashType |= forkid << 8;
@@ -1214,11 +1214,6 @@
     // force new tx with FORKID to use bip143 transaction digest algorithm
     // see https://github.com/bitcoin/bips/blob/master/bip-0143.mediawiki
     if (sigversion == SIGVERSION_WITNESS_V0 || UsesForkId(nHashType)) {
-=======
-    assert(nIn < txTo.vin.size());
-
-    if (sigversion == SIGVERSION_WITNESS_V0) {
->>>>>>> 9ea62a3d
         uint256 hashPrevouts;
         uint256 hashSequence;
         uint256 hashOutputs;
