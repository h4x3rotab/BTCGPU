// Copyright (c) 2010 Satoshi Nakamoto
<<<<<<< HEAD
// Copyright (c) 2009-2016 The Bitcoin Core developers
// Copyright (c) 2016-2017 The Zcash developers
// Copyright (c) 2018 The Bitcoin Private developers
// Copyright (c) 2017-2018 The Bitcoin Gold developers
// Distributed under the MIT software license, see the accompanying
// file COPYING or http://www.opensource.org/licenses/mit-license.php.

#include "base58.h"
#include "amount.h"
#include "chain.h"
#include "chainparams.h"
#include "consensus/consensus.h"
#include "consensus/params.h"
#include "consensus/validation.h"
#include "core_io.h"
#include "crypto/equihash.h"
#include "init.h"
#include "validation.h"
#include "miner.h"
#include "net.h"
#include "policy/fees.h"
#include "pow.h"
#include "rpc/blockchain.h"
#include "rpc/mining.h"
#include "rpc/server.h"
#include "txmempool.h"
#include "util.h"
#include "utilstrencodings.h"
#include "validationinterface.h"
#include "warnings.h"
=======
// Copyright (c) 2009-2018 The Bitcoin Core developers
// Distributed under the MIT software license, see the accompanying
// file COPYING or http://www.opensource.org/licenses/mit-license.php.

#include <amount.h>
#include <chain.h>
#include <chainparams.h>
#include <consensus/consensus.h>
#include <consensus/params.h>
#include <consensus/validation.h>
#include <core_io.h>
#include <validation.h>
#include <key_io.h>
#include <miner.h>
#include <net.h>
#include <policy/fees.h>
#include <pow.h>
#include <rpc/blockchain.h>
#include <rpc/mining.h>
#include <rpc/server.h>
#include <shutdown.h>
#include <txmempool.h>
#include <util.h>
#include <utilstrencodings.h>
#include <validationinterface.h>
#include <warnings.h>
>>>>>>> ef70f9b5

#include <memory>
#include <stdint.h>

unsigned int ParseConfirmTarget(const UniValue& value)
{
    int target = value.get_int();
    unsigned int max_target = ::feeEstimator.HighestTargetTracked(FeeEstimateHorizon::LONG_HALFLIFE);
    if (target < 1 || (unsigned int)target > max_target) {
        throw JSONRPCError(RPC_INVALID_PARAMETER, strprintf("Invalid conf_target, must be between %u - %u", 1, max_target));
    }
    return (unsigned int)target;
}

/**
 * Return average network hashes per second based on the last 'lookup' blocks,
 * or from the last difficulty change if 'lookup' is nonpositive.
 * If 'height' is nonnegative, compute the estimate at the time when a given block was found.
 */
static UniValue GetNetworkHashPS(int lookup, int height) {
    CBlockIndex *pb = chainActive.Tip();

    if (height >= 0 && height < chainActive.Height())
        pb = chainActive[height];

    if (pb == nullptr || !pb->nHeight)
        return 0;

    // If lookup is -1, then use blocks since last difficulty change.
    if (lookup <= 0)
        lookup = pb->nHeight % Params().GetConsensus().DifficultyAdjustmentInterval() + 1;

    // If lookup is larger than chain, then set it to chain length.
    if (lookup > pb->nHeight)
        lookup = pb->nHeight;

    CBlockIndex *pb0 = pb;
    int64_t minTime = pb0->GetBlockTime();
    int64_t maxTime = minTime;
    for (int i = 0; i < lookup; i++) {
        pb0 = pb0->pprev;
        int64_t time = pb0->GetBlockTime();
        minTime = std::min(time, minTime);
        maxTime = std::max(time, maxTime);
    }

    // In case there's a situation where minTime == maxTime, we don't want a divide by zero exception.
    if (minTime == maxTime)
        return 0;

    arith_uint256 workDiff = pb->nChainWork - pb0->nChainWork;
    int64_t timeDiff = maxTime - minTime;

    return workDiff.getdouble() / timeDiff;
}

<<<<<<< HEAD
// TODO(h4x3rotab): Implement RPC `getlocalsolps`, and maybe `getnetworksolps` as a alias of `getnetworkhashps`.

UniValue getnetworkhashps(const JSONRPCRequest& request)
=======
static UniValue getnetworkhashps(const JSONRPCRequest& request)
>>>>>>> ef70f9b5
{
    if (request.fHelp || request.params.size() > 2)
        throw std::runtime_error(
            "getnetworkhashps ( nblocks height )\n"
            "\nReturns the estimated network hashes per second based on the last n blocks.\n"
            "Pass in [blocks] to override # of blocks, -1 specifies since last difficulty change.\n"
            "Pass in [height] to estimate the network speed at the time when a certain block was found.\n"
            "\nArguments:\n"
            "1. nblocks     (numeric, optional, default=120) The number of blocks, or -1 for blocks since last difficulty change.\n"
            "2. height      (numeric, optional, default=-1) To estimate at the time of the given height.\n"
            "\nResult:\n"
            "x             (numeric) Hashes per second estimated\n"
            "\nExamples:\n"
            + HelpExampleCli("getnetworkhashps", "")
            + HelpExampleRpc("getnetworkhashps", "")
       );

    LOCK(cs_main);
    return GetNetworkHashPS(!request.params[0].isNull() ? request.params[0].get_int() : 120, !request.params[1].isNull() ? request.params[1].get_int() : -1);
}

UniValue generateBlocks(std::shared_ptr<CReserveScript> coinbaseScript, int nGenerate, uint64_t nMaxTries, bool keepScript)
{
    static const int nInnerLoopBitcoinMask = 0x1FFFF;
    static const int nInnerLoopBitcoinCount = 0x10000;
    static const int nInnerLoopEquihashMask = 0xFFFF;
    static const int nInnerLoopEquihashCount = 0xFFFF;
    int nHeightEnd = 0;
    int nHeight = 0;
    int nInnerLoopCount;
    int nInnerLoopMask;

    {   // Don't keep cs_main locked
        LOCK(cs_main);
        nHeight = chainActive.Height();
        nHeightEnd = nHeight+nGenerate;
    }
    unsigned int nExtraNonce = 0;
    UniValue blockHashes(UniValue::VARR);
<<<<<<< HEAD
    const CChainParams& params = Params();
    unsigned int n;
    unsigned int k;
    while (nHeight < nHeightEnd)
=======
    while (nHeight < nHeightEnd && !ShutdownRequested())
>>>>>>> ef70f9b5
    {
        std::unique_ptr<CBlockTemplate> pblocktemplate(BlockAssembler(Params()).CreateNewBlock(coinbaseScript->reserveScript));
        if (!pblocktemplate.get())
            throw JSONRPCError(RPC_INTERNAL_ERROR, "Couldn't create new block");
        CBlock *pblock = &pblocktemplate->block;
        {
            LOCK(cs_main);
            IncrementExtraNonce(pblock, chainActive.Tip(), nExtraNonce);
        }
        if (pblock->nHeight < (uint32_t)params.GetConsensus().BTGHeight) {
            // Solve sha256d.
            nInnerLoopMask = nInnerLoopBitcoinMask;
            nInnerLoopCount = nInnerLoopBitcoinCount;
            while (nMaxTries > 0 && (int)pblock->nNonce.GetUint64(0) < nInnerLoopCount &&
                   !CheckProofOfWork(pblock->GetHash(), pblock->nBits, false, Params().GetConsensus())) {
                pblock->nNonce = ArithToUint256(UintToArith256(pblock->nNonce) + 1);
                --nMaxTries;
            }
        } else {
            // Solve Equihash.
            nInnerLoopMask = nInnerLoopEquihashMask;
            nInnerLoopCount = nInnerLoopEquihashCount;
            n = params.EquihashN(pblock->nHeight);
            k = params.EquihashK(pblock->nHeight);
            crypto_generichash_blake2b_state eh_state;
            EhInitialiseState(n, k, eh_state, params.EquihashUseBTGSalt(pblock->nHeight));

            // I = the block header minus nonce and solution.
            CEquihashInput I{*pblock};
            CDataStream ss(SER_NETWORK, PROTOCOL_VERSION);
            ss << I;

            // H(I||...
            crypto_generichash_blake2b_update(&eh_state, (unsigned char*)&ss[0], ss.size());

            while (nMaxTries > 0 &&
                   ((int)pblock->nNonce.GetUint64(0) & nInnerLoopEquihashMask) < nInnerLoopCount) {
                // Yes, there is a chance every nonce could fail to satisfy the -regtest
                // target -- 1 in 2^(2^256). That ain't gonna happen
                pblock->nNonce = ArithToUint256(UintToArith256(pblock->nNonce) + 1);

                // H(I||V||...
                crypto_generichash_blake2b_state curr_state;
                curr_state = eh_state;
                crypto_generichash_blake2b_update(&curr_state,
                                                  pblock->nNonce.begin(),
                                                  pblock->nNonce.size());

                // (x_1, x_2, ...) = A(I, V, n, k)
                std::function<bool(std::vector<unsigned char>)> validBlock =
                        [&pblock](std::vector<unsigned char> soln) {
                    pblock->nSolution = soln;
                    // TODO(h4x3rotab): Add metrics counter like Zcash? `solutionTargetChecks.increment();`
                    // TODO(h4x3rotab): Maybe switch to EhBasicSolve and better deal with `nMaxTries`?
                    return CheckProofOfWork(pblock->GetHash(), pblock->nBits, true, Params().GetConsensus());
                };
                bool found = EhBasicSolveUncancellable(n, k, curr_state, validBlock);
                --nMaxTries;
                // TODO(h4x3rotab): Add metrics counter like Zcash? `ehSolverRuns.increment();`
                if (found) {
                    break;
                }
            }
        }
        if (nMaxTries == 0) {
            break;
        }
        if (((int)pblock->nNonce.GetUint64(0) & nInnerLoopMask) == nInnerLoopCount) {
            continue;
        }
        std::shared_ptr<const CBlock> shared_pblock = std::make_shared<const CBlock>(*pblock);
        if (!ProcessNewBlock(Params(), shared_pblock, true, nullptr))
            throw JSONRPCError(RPC_INTERNAL_ERROR, "ProcessNewBlock, block not accepted");
        ++nHeight;
        blockHashes.push_back(pblock->GetHash().GetHex());

        //mark script as important because it was used at least for one coinbase output if the script came from the wallet
        if (keepScript)
        {
            coinbaseScript->KeepScript();
        }
    }
    return blockHashes;
}

static UniValue generatetoaddress(const JSONRPCRequest& request)
{
    if (request.fHelp || request.params.size() < 2 || request.params.size() > 3)
        throw std::runtime_error(
            "generatetoaddress nblocks address (maxtries)\n"
            "\nMine blocks immediately to a specified address (before the RPC call returns)\n"
            "\nArguments:\n"
            "1. nblocks      (numeric, required) How many blocks are generated immediately.\n"
            "2. address      (string, required) The address to send the newly generated bitcoin to.\n"
            "3. maxtries     (numeric, optional) How many iterations to try (default = 1000000).\n"
            "\nResult:\n"
            "[ blockhashes ]     (array) hashes of blocks generated\n"
            "\nExamples:\n"
            "\nGenerate 11 blocks to myaddress\n"
            + HelpExampleCli("generatetoaddress", "11 \"myaddress\"")
        );

    int nGenerate = request.params[0].get_int();
    uint64_t nMaxTries = 1000000;
    if (!request.params[2].isNull()) {
        nMaxTries = request.params[2].get_int();
    }

    CTxDestination destination = DecodeDestination(request.params[1].get_str());
    if (!IsValidDestination(destination)) {
        throw JSONRPCError(RPC_INVALID_ADDRESS_OR_KEY, "Error: Invalid address");
    }

    std::shared_ptr<CReserveScript> coinbaseScript = std::make_shared<CReserveScript>();
    coinbaseScript->reserveScript = GetScriptForDestination(destination);

    return generateBlocks(coinbaseScript, nGenerate, nMaxTries, false);
}

static UniValue getmininginfo(const JSONRPCRequest& request)
{
    if (request.fHelp || request.params.size() != 0)
        throw std::runtime_error(
            "getmininginfo\n"
            "\nReturns a json object containing mining-related information."
            "\nResult:\n"
            "{\n"
            "  \"blocks\": nnn,             (numeric) The current block\n"
            "  \"currentblockweight\": nnn, (numeric) The last block weight\n"
            "  \"currentblocktx\": nnn,     (numeric) The last block transaction\n"
            "  \"difficulty\": xxx.xxxxx    (numeric) The current difficulty\n"
            "  \"networkhashps\": nnn,      (numeric) The network hashes per second\n"
            "  \"pooledtx\": n              (numeric) The size of the mempool\n"
            "  \"chain\": \"xxxx\",           (string) current network name as defined in BIP70 (main, test, regtest)\n"
            "  \"warnings\": \"...\"          (string) any network and blockchain warnings\n"
            "}\n"
            "\nExamples:\n"
            + HelpExampleCli("getmininginfo", "")
            + HelpExampleRpc("getmininginfo", "")
        );


    LOCK(cs_main);

    UniValue obj(UniValue::VOBJ);
    obj.pushKV("blocks",           (int)chainActive.Height());
    obj.pushKV("currentblockweight", (uint64_t)nLastBlockWeight);
    obj.pushKV("currentblocktx",   (uint64_t)nLastBlockTx);
    obj.pushKV("difficulty",       (double)GetDifficulty(chainActive.Tip()));
    obj.pushKV("networkhashps",    getnetworkhashps(request));
    obj.pushKV("pooledtx",         (uint64_t)mempool.size());
    obj.pushKV("chain",            Params().NetworkIDString());
    obj.pushKV("warnings",         GetWarnings("statusbar"));
    return obj;
}


<<<<<<< HEAD
// NOTE: Unlike wallet RPC (which use BTG values), mining RPCs follow GBT (BIP 22) in using satoshi amounts
UniValue prioritisetransaction(const JSONRPCRequest& request)
=======
// NOTE: Unlike wallet RPC (which use BTC values), mining RPCs follow GBT (BIP 22) in using satoshi amounts
static UniValue prioritisetransaction(const JSONRPCRequest& request)
>>>>>>> ef70f9b5
{
    if (request.fHelp || request.params.size() != 3)
        throw std::runtime_error(
            "prioritisetransaction <txid> <dummy value> <fee delta>\n"
            "Accepts the transaction into mined blocks at a higher (or lower) priority\n"
            "\nArguments:\n"
            "1. \"txid\"       (string, required) The transaction id.\n"
            "2. dummy          (numeric, optional) API-Compatibility for previous API. Must be zero or null.\n"
            "                  DEPRECATED. For forward compatibility use named arguments and omit this parameter.\n"
            "3. fee_delta      (numeric, required) The fee value (in satoshis) to add (or subtract, if negative).\n"
            "                  Note, that this value is not a fee rate. It is a value to modify absolute fee of the TX.\n"
            "                  The fee is not actually paid, only the algorithm for selecting transactions into a block\n"
            "                  considers the transaction as it would have paid a higher (or lower) fee.\n"
            "\nResult:\n"
            "true              (boolean) Returns true\n"
            "\nExamples:\n"
            + HelpExampleCli("prioritisetransaction", "\"txid\" 0.0 10000")
            + HelpExampleRpc("prioritisetransaction", "\"txid\", 0.0, 10000")
        );

    LOCK(cs_main);

    uint256 hash = ParseHashStr(request.params[0].get_str(), "txid");
    CAmount nAmount = request.params[2].get_int64();

    if (!(request.params[1].isNull() || request.params[1].get_real() == 0)) {
        throw JSONRPCError(RPC_INVALID_PARAMETER, "Priority is no longer supported, dummy argument to prioritisetransaction must be 0.");
    }

    mempool.PrioritiseTransaction(hash, nAmount);
    return true;
}


// NOTE: Assumes a conclusive result; if result is inconclusive, it must be handled by caller
static UniValue BIP22ValidationResult(const CValidationState& state)
{
    if (state.IsValid())
        return NullUniValue;

    if (state.IsError())
        throw JSONRPCError(RPC_VERIFY_ERROR, FormatStateMessage(state));
    if (state.IsInvalid())
    {
        std::string strRejectReason = state.GetRejectReason();
        if (strRejectReason.empty())
            return "rejected";
        return strRejectReason;
    }
    // Should be impossible
    return "valid?";
}

static std::string gbt_vb_name(const Consensus::DeploymentPos pos) {
    const struct VBDeploymentInfo& vbinfo = VersionBitsDeploymentInfo[pos];
    std::string s = vbinfo.name;
    if (!vbinfo.gbt_force) {
        s.insert(s.begin(), '!');
    }
    return s;
}

static UniValue getblocktemplate(const JSONRPCRequest& request)
{
    if (request.fHelp || request.params.size() > 1)
        throw std::runtime_error(
            "getblocktemplate ( TemplateRequest )\n"
            "\nIf the request parameters include a 'mode' key, that is used to explicitly select between the default 'template' request or a 'proposal'.\n"
            "It returns data needed to construct a block to work on.\n"
            "For full specification, see BIPs 22, 23, 9, and 145:\n"
            "    https://github.com/bitcoin/bips/blob/master/bip-0022.mediawiki\n"
            "    https://github.com/bitcoin/bips/blob/master/bip-0023.mediawiki\n"
            "    https://github.com/bitcoin/bips/blob/master/bip-0009.mediawiki#getblocktemplate_changes\n"
            "    https://github.com/bitcoin/bips/blob/master/bip-0145.mediawiki\n"

            "\nArguments:\n"
            "1. template_request         (json object, optional) A json object in the following spec\n"
            "     {\n"
            "       \"mode\":\"template\"    (string, optional) This must be set to \"template\", \"proposal\" (see BIP 23), \"proposal_legacy\", or omitted\n"
            "       \"capabilities\":[     (array, optional) A list of strings\n"
            "           \"support\"          (string) client side supported feature, 'longpoll', 'coinbasetxn', 'coinbasevalue', 'proposal', 'serverlist', 'workid'\n"
            "           ,...\n"
            "       ],\n"
            "       \"rules\":[            (array, optional) A list of strings\n"
            "           \"support\"          (string) client side supported softfork deployment\n"
            "           ,...\n"
            "       ]\n"
            "     }\n"
            "\n"

            "\nResult:\n"
            "{\n"
            "  \"version\" : n,                    (numeric) The preferred block version\n"
            "  \"rules\" : [ \"rulename\", ... ],    (array of strings) specific block rules that are to be enforced\n"
            "  \"vbavailable\" : {                 (json object) set of pending, supported versionbit (BIP 9) softfork deployments\n"
            "      \"rulename\" : bitnumber          (numeric) identifies the bit number as indicating acceptance and readiness for the named softfork rule\n"
            "      ,...\n"
            "  },\n"
            "  \"vbrequired\" : n,                 (numeric) bit mask of versionbits the server requires set in submissions\n"
            "  \"previousblockhash\" : \"xxxx\",     (string) The hash of current highest block\n"
            "  \"transactions\" : [                (array) contents of non-coinbase transactions that should be included in the next block\n"
            "      {\n"
            "         \"data\" : \"xxxx\",             (string) transaction data encoded in hexadecimal (byte-for-byte)\n"
            "         \"txid\" : \"xxxx\",             (string) transaction id encoded in little-endian hexadecimal\n"
            "         \"hash\" : \"xxxx\",             (string) hash encoded in little-endian hexadecimal (including witness data)\n"
            "         \"depends\" : [                (array) array of numbers \n"
            "             n                          (numeric) transactions before this one (by 1-based index in 'transactions' list) that must be present in the final block if this one is\n"
            "             ,...\n"
            "         ],\n"
            "         \"fee\": n,                    (numeric) difference in value between transaction inputs and outputs (in satoshis); for coinbase transactions, this is a negative Number of the total collected block fees (ie, not including the block subsidy); if key is not present, fee is unknown and clients MUST NOT assume there isn't one\n"
            "         \"sigops\" : n,                (numeric) total SigOps cost, as counted for purposes of block limits; if key is not present, sigop cost is unknown and clients MUST NOT assume it is zero\n"
            "         \"weight\" : n,                (numeric) total transaction weight, as counted for purposes of block limits\n"
            "      }\n"
            "      ,...\n"
            "  ],\n"
            "  \"coinbaseaux\" : {                 (json object) data that should be included in the coinbase's scriptSig content\n"
            "      \"flags\" : \"xx\"                  (string) key name is to be ignored, and value included in scriptSig\n"
            "  },\n"
            "  \"coinbasevalue\" : n,              (numeric) maximum allowable input to coinbase transaction, including the generation award and transaction fees (in satoshis)\n"
            "  \"coinbasetxn\" : { ... },          (json object) information for coinbase transaction\n"
            "  \"target\" : \"xxxx\",                (string) The hash target\n"
            "  \"mintime\" : xxx,                  (numeric) The minimum timestamp appropriate for next block time in seconds since epoch (Jan 1 1970 GMT)\n"
            "  \"mutable\" : [                     (array of string) list of ways the block template may be changed \n"
            "     \"value\"                          (string) A way the block template may be changed, e.g. 'time', 'transactions', 'prevblock'\n"
            "     ,...\n"
            "  ],\n"
            "  \"noncerange\" : \"00000000ffffffff\",(string) A range of valid nonces\n"
            "  \"sigoplimit\" : n,                 (numeric) limit of sigops in blocks\n"
            "  \"sizelimit\" : n,                  (numeric) limit of block size\n"
            "  \"weightlimit\" : n,                (numeric) limit of block weight\n"
            "  \"curtime\" : ttt,                  (numeric) current timestamp in seconds since epoch (Jan 1 1970 GMT)\n"
            "  \"bits\" : \"xxxxxxxx\",              (string) compressed target of next block\n"
            "  \"height\" : n                      (numeric) The height of the next block\n"
            "  \"equihashn\" : n                   (numeric) Equihash N\n"
            "  \"equihashk\" : n                   (numeric) Equihash K\n"
            "}\n"

            "\nExamples:\n"
            + HelpExampleCli("getblocktemplate", "{\"rules\": [\"segwit\"]}")
            + HelpExampleRpc("getblocktemplate", "{\"rules\": [\"segwit\"]}")
         );

    LOCK(cs_main);

    std::string strMode = "template";
    UniValue lpval = NullUniValue;
    std::set<std::string> setClientRules;
    int64_t nMaxVersionPreVB = -1;
    if (!request.params[0].isNull())
    {
        const UniValue& oparam = request.params[0].get_obj();
        const UniValue& modeval = find_value(oparam, "mode");
        if (modeval.isStr())
            strMode = modeval.get_str();
        else if (modeval.isNull())
        {
            /* Do nothing */
        }
        else
            throw JSONRPCError(RPC_INVALID_PARAMETER, "Invalid mode");
        lpval = find_value(oparam, "longpollid");

        if (strMode == "proposal" || strMode == "proposal_legacy")
        {
            const UniValue& dataval = find_value(oparam, "data");
            if (!dataval.isStr())
                throw JSONRPCError(RPC_TYPE_ERROR, "Missing data String key for proposal");

            CBlock block;
            bool legacy_format = (strMode == "proposal_legacy");
            if (!DecodeHexBlk(block, dataval.get_str(), legacy_format))
                throw JSONRPCError(RPC_DESERIALIZATION_ERROR, "Block decode failed");

            uint256 hash = block.GetHash();
            const CBlockIndex* pindex = LookupBlockIndex(hash);
            if (pindex) {
                if (pindex->IsValid(BLOCK_VALID_SCRIPTS))
                    return "duplicate";
                if (pindex->nStatus & BLOCK_FAILED_MASK)
                    return "duplicate-invalid";
                return "duplicate-inconclusive";
            }

            CBlockIndex* const pindexPrev = chainActive.Tip();
            // TestBlockValidity only supports blocks built on the current Tip
            if (block.hashPrevBlock != pindexPrev->GetBlockHash())
                return "inconclusive-not-best-prevblk";
            if (!legacy_format && block.nHeight != (uint32_t)pindexPrev->nHeight + 1)
                return "inconclusive-bad-height";
            CValidationState state;
            TestBlockValidity(state, Params(), block, pindexPrev, false, true);
            return BIP22ValidationResult(state);
        }

        const UniValue& aClientRules = find_value(oparam, "rules");
        if (aClientRules.isArray()) {
            for (unsigned int i = 0; i < aClientRules.size(); ++i) {
                const UniValue& v = aClientRules[i];
                setClientRules.insert(v.get_str());
            }
        } else {
            // NOTE: It is important that this NOT be read if versionbits is supported
            const UniValue& uvMaxVersion = find_value(oparam, "maxversion");
            if (uvMaxVersion.isNum()) {
                nMaxVersionPreVB = uvMaxVersion.get_int64();
            }
        }
    }

    if (strMode != "template")
        throw JSONRPCError(RPC_INVALID_PARAMETER, "Invalid mode");

    if(!g_connman)
        throw JSONRPCError(RPC_CLIENT_P2P_DISABLED, "Error: Peer-to-peer functionality missing or disabled");

    if (g_connman->GetNodeCount(CConnman::CONNECTIONS_ALL) == 0)
        throw JSONRPCError(RPC_CLIENT_NOT_CONNECTED, "Bitcoin is not connected!");

    if (IsInitialBlockDownload())
        throw JSONRPCError(RPC_CLIENT_IN_INITIAL_DOWNLOAD, "Bitcoin is downloading blocks...");

    static unsigned int nTransactionsUpdatedLast;

    if (!lpval.isNull())
    {
        // Wait to respond until either the best block changes, OR a minute has passed and there are more transactions
        uint256 hashWatchedChain;
        std::chrono::steady_clock::time_point checktxtime;
        unsigned int nTransactionsUpdatedLastLP;

        if (lpval.isStr())
        {
            // Format: <hashBestChain><nTransactionsUpdatedLast>
            std::string lpstr = lpval.get_str();

            hashWatchedChain.SetHex(lpstr.substr(0, 64));
            nTransactionsUpdatedLastLP = atoi64(lpstr.substr(64));
        }
        else
        {
            // NOTE: Spec does not specify behaviour for non-string longpollid, but this makes testing easier
            hashWatchedChain = chainActive.Tip()->GetBlockHash();
            nTransactionsUpdatedLastLP = nTransactionsUpdatedLast;
        }

        // Release the wallet and main lock while waiting
        LEAVE_CRITICAL_SECTION(cs_main);
        {
            checktxtime = std::chrono::steady_clock::now() + std::chrono::minutes(1);

            WaitableLock lock(g_best_block_mutex);
            while (g_best_block == hashWatchedChain && IsRPCRunning())
            {
                if (g_best_block_cv.wait_until(lock, checktxtime) == std::cv_status::timeout)
                {
                    // Timeout: Check transactions for update
                    if (mempool.GetTransactionsUpdated() != nTransactionsUpdatedLastLP)
                        break;
                    checktxtime += std::chrono::seconds(10);
                }
            }
        }
        ENTER_CRITICAL_SECTION(cs_main);

        if (!IsRPCRunning())
            throw JSONRPCError(RPC_CLIENT_NOT_CONNECTED, "Shutting down");
        // TODO: Maybe recheck connections/IBD and (if something wrong) send an expires-immediately template to stop miners?
    }

    const struct VBDeploymentInfo& segwit_info = VersionBitsDeploymentInfo[Consensus::DEPLOYMENT_SEGWIT];
    // If the caller is indicating segwit support, then allow CreateNewBlock()
    // to select witness transactions, after segwit activates (otherwise
    // don't).
    bool fSupportsSegwit = setClientRules.find(segwit_info.name) != setClientRules.end();

    // Update block
    static CBlockIndex* pindexPrev;
    static int64_t nStart;
    static std::unique_ptr<CBlockTemplate> pblocktemplate;
    // Cache whether the last invocation was with segwit support, to avoid returning
    // a segwit-block to a non-segwit caller.
    static bool fLastTemplateSupportsSegwit = true;
    if (pindexPrev != chainActive.Tip() ||
        (mempool.GetTransactionsUpdated() != nTransactionsUpdatedLast && GetTime() - nStart > 5) ||
        fLastTemplateSupportsSegwit != fSupportsSegwit)
    {
        // Clear pindexPrev so future calls make a new block, despite any failures from here on
        pindexPrev = nullptr;

        // Store the pindexBest used before CreateNewBlock, to avoid races
        nTransactionsUpdatedLast = mempool.GetTransactionsUpdated();
        CBlockIndex* pindexPrevNew = chainActive.Tip();
        nStart = GetTime();
        fLastTemplateSupportsSegwit = fSupportsSegwit;

        // Create new block
        CScript scriptDummy = CScript() << OP_TRUE;
        pblocktemplate = BlockAssembler(Params()).CreateNewBlock(scriptDummy, fSupportsSegwit);
        if (!pblocktemplate)
            throw JSONRPCError(RPC_OUT_OF_MEMORY, "Out of memory");

        // Need to update only after we know CreateNewBlock succeeded
        pindexPrev = pindexPrevNew;
    }
    assert(pindexPrev);
    CBlock* pblock = &pblocktemplate->block; // pointer for convenience
    const CChainParams& params = Params();
    const Consensus::Params& consensusParams = params.GetConsensus();

    // Update nTime
    UpdateTime(pblock, consensusParams, pindexPrev);
    pblock->nNonce = uint256();
    pblock->nSolution.clear();

    // NOTE: If at some point we support pre-segwit miners post-segwit-activation, this needs to take segwit support into consideration
    const bool fPreSegWit = (ThresholdState::ACTIVE != VersionBitsState(pindexPrev, consensusParams, Consensus::DEPLOYMENT_SEGWIT, versionbitscache));

    UniValue aCaps(UniValue::VARR); aCaps.push_back("proposal");

    UniValue transactions(UniValue::VARR);
    std::map<uint256, int64_t> setTxIndex;
    int i = 0;
    for (const auto& it : pblock->vtx) {
        const CTransaction& tx = *it;
        uint256 txHash = tx.GetHash();
        setTxIndex[txHash] = i++;

        if (tx.IsCoinBase())
            continue;

        UniValue entry(UniValue::VOBJ);

        entry.pushKV("data", EncodeHexTx(tx));
        entry.pushKV("txid", txHash.GetHex());
        entry.pushKV("hash", tx.GetWitnessHash().GetHex());

        UniValue deps(UniValue::VARR);
        for (const CTxIn &in : tx.vin)
        {
            if (setTxIndex.count(in.prevout.hash))
                deps.push_back(setTxIndex[in.prevout.hash]);
        }
        entry.pushKV("depends", deps);

        int index_in_template = i - 1;
        entry.pushKV("fee", pblocktemplate->vTxFees[index_in_template]);
        int64_t nTxSigOps = pblocktemplate->vTxSigOpsCost[index_in_template];
        if (fPreSegWit) {
            assert(nTxSigOps % WITNESS_SCALE_FACTOR == 0);
            nTxSigOps /= WITNESS_SCALE_FACTOR;
        }
        entry.pushKV("sigops", nTxSigOps);
        entry.pushKV("weight", GetTransactionWeight(tx));

        transactions.push_back(entry);
    }

    UniValue aux(UniValue::VOBJ);
    aux.pushKV("flags", HexStr(COINBASE_FLAGS.begin(), COINBASE_FLAGS.end()));

    arith_uint256 hashTarget = arith_uint256().SetCompact(pblock->nBits);

    UniValue aMutable(UniValue::VARR);
    aMutable.push_back("time");
    aMutable.push_back("transactions");
    aMutable.push_back("prevblock");

    UniValue result(UniValue::VOBJ);
    result.pushKV("capabilities", aCaps);

    UniValue aRules(UniValue::VARR);
    UniValue vbavailable(UniValue::VOBJ);
    for (int j = 0; j < (int)Consensus::MAX_VERSION_BITS_DEPLOYMENTS; ++j) {
        Consensus::DeploymentPos pos = Consensus::DeploymentPos(j);
        ThresholdState state = VersionBitsState(pindexPrev, consensusParams, pos, versionbitscache);
        switch (state) {
            case ThresholdState::DEFINED:
            case ThresholdState::FAILED:
                // Not exposed to GBT at all
                break;
            case ThresholdState::LOCKED_IN:
                // Ensure bit is set in block version
                pblock->nVersion |= VersionBitsMask(consensusParams, pos);
                // FALL THROUGH to get vbavailable set...
            case ThresholdState::STARTED:
            {
                const struct VBDeploymentInfo& vbinfo = VersionBitsDeploymentInfo[pos];
                vbavailable.pushKV(gbt_vb_name(pos), consensusParams.vDeployments[pos].bit);
                if (setClientRules.find(vbinfo.name) == setClientRules.end()) {
                    if (!vbinfo.gbt_force) {
                        // If the client doesn't support this, don't indicate it in the [default] version
                        pblock->nVersion &= ~VersionBitsMask(consensusParams, pos);
                    }
                }
                break;
            }
            case ThresholdState::ACTIVE:
            {
                // Add to rules only
                const struct VBDeploymentInfo& vbinfo = VersionBitsDeploymentInfo[pos];
                aRules.push_back(gbt_vb_name(pos));
                if (setClientRules.find(vbinfo.name) == setClientRules.end()) {
                    // Not supported by the client; make sure it's safe to proceed
                    if (!vbinfo.gbt_force) {
                        // If we do anything other than throw an exception here, be sure version/force isn't sent to old clients
                        throw JSONRPCError(RPC_INVALID_PARAMETER, strprintf("Support for '%s' rule requires explicit client support", vbinfo.name));
                    }
                }
                break;
            }
        }
    }
    result.pushKV("version", pblock->nVersion);
    result.pushKV("rules", aRules);
    result.pushKV("vbavailable", vbavailable);
    result.pushKV("vbrequired", int(0));

    if (nMaxVersionPreVB >= 2) {
        // If VB is supported by the client, nMaxVersionPreVB is -1, so we won't get here
        // Because BIP 34 changed how the generation transaction is serialized, we can only use version/force back to v2 blocks
        // This is safe to do [otherwise-]unconditionally only because we are throwing an exception above if a non-force deployment gets activated
        // Note that this can probably also be removed entirely after the first BIP9 non-force deployment (ie, probably segwit) gets activated
        aMutable.push_back("version/force");
    }
<<<<<<< HEAD
    // TODO(h4x3rotab): Return nHeight?
    result.push_back(Pair("previousblockhash", pblock->hashPrevBlock.GetHex()));
    result.push_back(Pair("transactions", transactions));
    result.push_back(Pair("coinbaseaux", aux));
    result.push_back(Pair("coinbasevalue", (int64_t)pblock->vtx[0]->vout[0].nValue));
    result.push_back(Pair("longpollid", chainActive.Tip()->GetBlockHash().GetHex() + i64tostr(nTransactionsUpdatedLast)));
    result.push_back(Pair("target", hashTarget.GetHex()));
    result.push_back(Pair("mintime", (int64_t)pindexPrev->GetMedianTimePast()+1));
    result.push_back(Pair("mutable", aMutable));
    result.push_back(Pair("noncerange", "00000000ffffffff"));
=======

    result.pushKV("previousblockhash", pblock->hashPrevBlock.GetHex());
    result.pushKV("transactions", transactions);
    result.pushKV("coinbaseaux", aux);
    result.pushKV("coinbasevalue", (int64_t)pblock->vtx[0]->vout[0].nValue);
    result.pushKV("longpollid", chainActive.Tip()->GetBlockHash().GetHex() + i64tostr(nTransactionsUpdatedLast));
    result.pushKV("target", hashTarget.GetHex());
    result.pushKV("mintime", (int64_t)pindexPrev->GetMedianTimePast()+1);
    result.pushKV("mutable", aMutable);
    result.pushKV("noncerange", "00000000ffffffff");
>>>>>>> ef70f9b5
    int64_t nSigOpLimit = MAX_BLOCK_SIGOPS_COST;
    int64_t nSizeLimit = MAX_BLOCK_SERIALIZED_SIZE;
    if (fPreSegWit) {
        assert(nSigOpLimit % WITNESS_SCALE_FACTOR == 0);
        nSigOpLimit /= WITNESS_SCALE_FACTOR;
        assert(nSizeLimit % WITNESS_SCALE_FACTOR == 0);
        nSizeLimit /= WITNESS_SCALE_FACTOR;
    }
    result.pushKV("sigoplimit", nSigOpLimit);
    result.pushKV("sizelimit", nSizeLimit);
    if (!fPreSegWit) {
        result.pushKV("weightlimit", (int64_t)MAX_BLOCK_WEIGHT);
    }
<<<<<<< HEAD
    result.push_back(Pair("curtime", pblock->GetBlockTime()));
    result.push_back(Pair("bits", strprintf("%08x", pblock->nBits)));
    int height = pindexPrev->nHeight + 1;
    result.push_back(Pair("height", (int64_t)height));
    result.push_back(Pair("equihashn", (int64_t)(params.EquihashN(height))));
    result.push_back(Pair("equihashk", (int64_t)(params.EquihashK(height))));
=======
    result.pushKV("curtime", pblock->GetBlockTime());
    result.pushKV("bits", strprintf("%08x", pblock->nBits));
    result.pushKV("height", (int64_t)(pindexPrev->nHeight+1));
>>>>>>> ef70f9b5

    if (!pblocktemplate->vchCoinbaseCommitment.empty() && fSupportsSegwit) {
        result.pushKV("default_witness_commitment", HexStr(pblocktemplate->vchCoinbaseCommitment.begin(), pblocktemplate->vchCoinbaseCommitment.end()));
    }

    return result;
}

class submitblock_StateCatcher : public CValidationInterface
{
public:
    uint256 hash;
    bool found;
    CValidationState state;

    explicit submitblock_StateCatcher(const uint256 &hashIn) : hash(hashIn), found(false), state() {}

protected:
    void BlockChecked(const CBlock& block, const CValidationState& stateIn) override {
        if (block.GetHash() != hash)
            return;
        found = true;
        state = stateIn;
    }
};

static UniValue submitblock(const JSONRPCRequest& request)
{
    // We allow 2 arguments for compliance with BIP22. Argument 2 is ignored.
    if (request.fHelp || request.params.size() < 1 || request.params.size() > 3) {
        throw std::runtime_error(
            "submitblock \"hexdata\"  ( \"dummy\" \"legacy\" )\n"
            "\nAttempts to submit new block to network.\n"
            "See https://en.bitcoin.it/wiki/BIP_0022 for full specification.\n"

            "\nArguments\n"
            "1. \"hexdata\"        (string, required) the hex-encoded block data to submit\n"
            "2. \"dummy\"          (optional) dummy value, for compatibility with BIP22. This value is ignored.\n"
            "3. \"legacy\"         (boolean, optional) indicates if the block is in legacy foramt. default: false.\n"
            "\nResult:\n"
            "\nExamples:\n"
            + HelpExampleCli("submitblock", "\"mydata\"")
            + HelpExampleRpc("submitblock", "\"mydata\"")
        );
    }

    std::shared_ptr<CBlock> blockptr = std::make_shared<CBlock>();
    CBlock& block = *blockptr;
    bool legacy_format = false;
    if (request.params.size() == 3 && request.params[2].get_bool() == true) {
        legacy_format = true;
    }
    if (!DecodeHexBlk(block, request.params[0].get_str(), legacy_format)) {
        throw JSONRPCError(RPC_DESERIALIZATION_ERROR, "Block decode failed");
    }

    if (block.vtx.empty() || !block.vtx[0]->IsCoinBase()) {
        throw JSONRPCError(RPC_DESERIALIZATION_ERROR, "Block does not start with a coinbase");
    }

    uint256 hash = block.GetHash();
    {
        LOCK(cs_main);
        const CBlockIndex* pindex = LookupBlockIndex(hash);
        if (pindex) {
            if (pindex->IsValid(BLOCK_VALID_SCRIPTS)) {
                return "duplicate";
            }
            if (pindex->nStatus & BLOCK_FAILED_MASK) {
                return "duplicate-invalid";
            }
        }
    }

    {
        LOCK(cs_main);
        const CBlockIndex* pindex = LookupBlockIndex(block.hashPrevBlock);
        if (pindex) {
            UpdateUncommittedBlockStructures(block, pindex, Params().GetConsensus());
        }
    }

    bool new_block;
    submitblock_StateCatcher sc(block.GetHash());
    RegisterValidationInterface(&sc);
    bool accepted = ProcessNewBlock(Params(), blockptr, /* fForceProcessing */ true, /* fNewBlock */ &new_block);
    UnregisterValidationInterface(&sc);
    if (!new_block) {
        if (!accepted) {
            // TODO Maybe pass down fNewBlock to AcceptBlockHeader, so it is properly set to true in this case?
            return "invalid";
        }
        return "duplicate";
    }
    if (!sc.found) {
        return "inconclusive";
    }
    return BIP22ValidationResult(sc.state);
}

<<<<<<< HEAD
UniValue getblocksubsidy(const JSONRPCRequest& request)
{
  if (request.fHelp || request.params.size() > 1)
    throw std::runtime_error(
      "getblocksubsidy height\n"
      "\nReturns block subsidy reward of block at index provided.\n"
      "\nArguments:\n"
      "1. height          (numeric, optional) The block height. If not provided, defaults to the current height of the chain.\n"
      "\nResult:\n"
      "{\n"
      "\"miner\": n,    (numeric) The mining reward amount in satoshis.\n"
      "\"founders\": f, (numeric) Always 0, for Zcash mining compatibility.\n"
      "}\n"
      "\nExamples:\n"
      + HelpExampleCli("getblocksubsidy", "1000")
      + HelpExampleRpc("getblocksubsidy", "1000")
    );

  RPCTypeCheck(request.params, {UniValue::VNUM});

  LOCK(cs_main);
  int nHeight = (request.params.size() == 1) ? request.params[0].get_int() : chainActive.Height();
  if (nHeight < 0)
    throw JSONRPCError(RPC_INVALID_PARAMETER, "Block height out of range.");

  UniValue result(UniValue::VOBJ);

  CAmount nReward = GetBlockSubsidy(nHeight, Params().GetConsensus());
  result.push_back(Pair("miner", nReward));
  result.push_back(Pair("founders", 0));

  return result;
}

UniValue estimatefee(const JSONRPCRequest& request)
=======
static UniValue estimatefee(const JSONRPCRequest& request)
>>>>>>> ef70f9b5
{
    throw JSONRPCError(RPC_METHOD_DEPRECATED, "estimatefee was removed in v0.17.\n"
        "Clients should use estimatesmartfee.");
}

static UniValue estimatesmartfee(const JSONRPCRequest& request)
{
    if (request.fHelp || request.params.size() < 1 || request.params.size() > 2)
        throw std::runtime_error(
            "estimatesmartfee conf_target (\"estimate_mode\")\n"
            "\nEstimates the approximate fee per kilobyte needed for a transaction to begin\n"
            "confirmation within conf_target blocks if possible and return the number of blocks\n"
            "for which the estimate is valid. Uses virtual transaction size as defined\n"
            "in BIP 141 (witness data is discounted).\n"
            "\nArguments:\n"
            "1. conf_target     (numeric) Confirmation target in blocks (1 - 1008)\n"
            "2. \"estimate_mode\" (string, optional, default=CONSERVATIVE) The fee estimate mode.\n"
            "                   Whether to return a more conservative estimate which also satisfies\n"
            "                   a longer history. A conservative estimate potentially returns a\n"
            "                   higher feerate and is more likely to be sufficient for the desired\n"
            "                   target, but is not as responsive to short term drops in the\n"
            "                   prevailing fee market.  Must be one of:\n"
            "       \"UNSET\" (defaults to CONSERVATIVE)\n"
            "       \"ECONOMICAL\"\n"
            "       \"CONSERVATIVE\"\n"
            "\nResult:\n"
            "{\n"
<<<<<<< HEAD
            "  \"feerate\" : x.x,     (numeric, optional) estimate fee-per-kilobyte (in BTG)\n"
=======
            "  \"feerate\" : x.x,     (numeric, optional) estimate fee rate in " + CURRENCY_UNIT + "/kB\n"
>>>>>>> ef70f9b5
            "  \"errors\": [ str... ] (json array of strings, optional) Errors encountered during processing\n"
            "  \"blocks\" : n         (numeric) block number where estimate was found\n"
            "}\n"
            "\n"
            "The request target will be clamped between 2 and the highest target\n"
            "fee estimation is able to return based on how long it has been running.\n"
            "An error is returned if not enough transactions and blocks\n"
            "have been observed to make an estimate for any number of blocks.\n"
            "\nExample:\n"
            + HelpExampleCli("estimatesmartfee", "6")
            );

    RPCTypeCheck(request.params, {UniValue::VNUM, UniValue::VSTR});
    RPCTypeCheckArgument(request.params[0], UniValue::VNUM);
    unsigned int conf_target = ParseConfirmTarget(request.params[0]);
    bool conservative = true;
    if (!request.params[1].isNull()) {
        FeeEstimateMode fee_mode;
        if (!FeeModeFromString(request.params[1].get_str(), fee_mode)) {
            throw JSONRPCError(RPC_INVALID_PARAMETER, "Invalid estimate_mode parameter");
        }
        if (fee_mode == FeeEstimateMode::ECONOMICAL) conservative = false;
    }

    UniValue result(UniValue::VOBJ);
    UniValue errors(UniValue::VARR);
    FeeCalculation feeCalc;
    CFeeRate feeRate = ::feeEstimator.estimateSmartFee(conf_target, &feeCalc, conservative);
    if (feeRate != CFeeRate(0)) {
        result.pushKV("feerate", ValueFromAmount(feeRate.GetFeePerK()));
    } else {
        errors.push_back("Insufficient data or no feerate found");
        result.pushKV("errors", errors);
    }
    result.pushKV("blocks", feeCalc.returnedTarget);
    return result;
}

static UniValue estimaterawfee(const JSONRPCRequest& request)
{
    if (request.fHelp || request.params.size() < 1 || request.params.size() > 2)
        throw std::runtime_error(
            "estimaterawfee conf_target (threshold)\n"
            "\nWARNING: This interface is unstable and may disappear or change!\n"
            "\nWARNING: This is an advanced API call that is tightly coupled to the specific\n"
            "         implementation of fee estimation. The parameters it can be called with\n"
            "         and the results it returns will change if the internal implementation changes.\n"
            "\nEstimates the approximate fee per kilobyte needed for a transaction to begin\n"
            "confirmation within conf_target blocks if possible. Uses virtual transaction size as\n"
            "defined in BIP 141 (witness data is discounted).\n"
            "\nArguments:\n"
            "1. conf_target (numeric) Confirmation target in blocks (1 - 1008)\n"
            "2. threshold   (numeric, optional) The proportion of transactions in a given feerate range that must have been\n"
            "               confirmed within conf_target in order to consider those feerates as high enough and proceed to check\n"
            "               lower buckets.  Default: 0.95\n"
            "\nResult:\n"
            "{\n"
            "  \"short\" : {            (json object, optional) estimate for short time horizon\n"
<<<<<<< HEAD
            "      \"feerate\" : x.x,        (numeric, optional) estimate fee-per-kilobyte (in BTG)\n"
=======
            "      \"feerate\" : x.x,        (numeric, optional) estimate fee rate in " + CURRENCY_UNIT + "/kB\n"
>>>>>>> ef70f9b5
            "      \"decay\" : x.x,          (numeric) exponential decay (per block) for historical moving average of confirmation data\n"
            "      \"scale\" : x,            (numeric) The resolution of confirmation targets at this time horizon\n"
            "      \"pass\" : {              (json object, optional) information about the lowest range of feerates to succeed in meeting the threshold\n"
            "          \"startrange\" : x.x,     (numeric) start of feerate range\n"
            "          \"endrange\" : x.x,       (numeric) end of feerate range\n"
            "          \"withintarget\" : x.x,   (numeric) number of txs over history horizon in the feerate range that were confirmed within target\n"
            "          \"totalconfirmed\" : x.x, (numeric) number of txs over history horizon in the feerate range that were confirmed at any point\n"
            "          \"inmempool\" : x.x,      (numeric) current number of txs in mempool in the feerate range unconfirmed for at least target blocks\n"
            "          \"leftmempool\" : x.x,    (numeric) number of txs over history horizon in the feerate range that left mempool unconfirmed after target\n"
            "      },\n"
            "      \"fail\" : { ... },       (json object, optional) information about the highest range of feerates to fail to meet the threshold\n"
            "      \"errors\":  [ str... ]   (json array of strings, optional) Errors encountered during processing\n"
            "  },\n"
            "  \"medium\" : { ... },    (json object, optional) estimate for medium time horizon\n"
            "  \"long\" : { ... }       (json object) estimate for long time horizon\n"
            "}\n"
            "\n"
            "Results are returned for any horizon which tracks blocks up to the confirmation target.\n"
            "\nExample:\n"
            + HelpExampleCli("estimaterawfee", "6 0.9")
            );

    RPCTypeCheck(request.params, {UniValue::VNUM, UniValue::VNUM}, true);
    RPCTypeCheckArgument(request.params[0], UniValue::VNUM);
    unsigned int conf_target = ParseConfirmTarget(request.params[0]);
    double threshold = 0.95;
    if (!request.params[1].isNull()) {
        threshold = request.params[1].get_real();
    }
    if (threshold < 0 || threshold > 1) {
        throw JSONRPCError(RPC_INVALID_PARAMETER, "Invalid threshold");
    }

    UniValue result(UniValue::VOBJ);

    for (FeeEstimateHorizon horizon : {FeeEstimateHorizon::SHORT_HALFLIFE, FeeEstimateHorizon::MED_HALFLIFE, FeeEstimateHorizon::LONG_HALFLIFE}) {
        CFeeRate feeRate;
        EstimationResult buckets;

        // Only output results for horizons which track the target
        if (conf_target > ::feeEstimator.HighestTargetTracked(horizon)) continue;

        feeRate = ::feeEstimator.estimateRawFee(conf_target, threshold, horizon, &buckets);
        UniValue horizon_result(UniValue::VOBJ);
        UniValue errors(UniValue::VARR);
        UniValue passbucket(UniValue::VOBJ);
        passbucket.pushKV("startrange", round(buckets.pass.start));
        passbucket.pushKV("endrange", round(buckets.pass.end));
        passbucket.pushKV("withintarget", round(buckets.pass.withinTarget * 100.0) / 100.0);
        passbucket.pushKV("totalconfirmed", round(buckets.pass.totalConfirmed * 100.0) / 100.0);
        passbucket.pushKV("inmempool", round(buckets.pass.inMempool * 100.0) / 100.0);
        passbucket.pushKV("leftmempool", round(buckets.pass.leftMempool * 100.0) / 100.0);
        UniValue failbucket(UniValue::VOBJ);
        failbucket.pushKV("startrange", round(buckets.fail.start));
        failbucket.pushKV("endrange", round(buckets.fail.end));
        failbucket.pushKV("withintarget", round(buckets.fail.withinTarget * 100.0) / 100.0);
        failbucket.pushKV("totalconfirmed", round(buckets.fail.totalConfirmed * 100.0) / 100.0);
        failbucket.pushKV("inmempool", round(buckets.fail.inMempool * 100.0) / 100.0);
        failbucket.pushKV("leftmempool", round(buckets.fail.leftMempool * 100.0) / 100.0);

        // CFeeRate(0) is used to indicate error as a return value from estimateRawFee
        if (feeRate != CFeeRate(0)) {
            horizon_result.pushKV("feerate", ValueFromAmount(feeRate.GetFeePerK()));
            horizon_result.pushKV("decay", buckets.decay);
            horizon_result.pushKV("scale", (int)buckets.scale);
            horizon_result.pushKV("pass", passbucket);
            // buckets.fail.start == -1 indicates that all buckets passed, there is no fail bucket to output
            if (buckets.fail.start != -1) horizon_result.pushKV("fail", failbucket);
        } else {
            // Output only information that is still meaningful in the event of error
            horizon_result.pushKV("decay", buckets.decay);
            horizon_result.pushKV("scale", (int)buckets.scale);
            horizon_result.pushKV("fail", failbucket);
            errors.push_back("Insufficient data or no feerate found which meets threshold");
            horizon_result.pushKV("errors",errors);
        }
        result.pushKV(StringForFeeEstimateHorizon(horizon), horizon_result);
    }
    return result;
}

static const CRPCCommand commands[] =
{ //  category              name                      actor (function)         argNames
  //  --------------------- ------------------------  -----------------------  ----------
<<<<<<< HEAD
    { "mining",             "getnetworkhashps",       &getnetworkhashps,       true,  {"nblocks","height"} },
    { "mining",             "getmininginfo",          &getmininginfo,          true,  {} },
    { "mining",             "prioritisetransaction",  &prioritisetransaction,  true,  {"txid","dummy","fee_delta"} },
    { "mining",             "getblocktemplate",       &getblocktemplate,       true,  {"template_request"} },
    { "mining",             "submitblock",            &submitblock,            true,  {"hexdata","dummy"} },
    { "mining",             "getblocksubsidy",        &getblocksubsidy,        true,  {"height"} },
=======
    { "mining",             "getnetworkhashps",       &getnetworkhashps,       {"nblocks","height"} },
    { "mining",             "getmininginfo",          &getmininginfo,          {} },
    { "mining",             "prioritisetransaction",  &prioritisetransaction,  {"txid","dummy","fee_delta"} },
    { "mining",             "getblocktemplate",       &getblocktemplate,       {"template_request"} },
    { "mining",             "submitblock",            &submitblock,            {"hexdata","dummy"} },

>>>>>>> ef70f9b5

    { "generating",         "generatetoaddress",      &generatetoaddress,      {"nblocks","address","maxtries"} },

    { "hidden",             "estimatefee",            &estimatefee,            {} },
    { "util",               "estimatesmartfee",       &estimatesmartfee,       {"conf_target", "estimate_mode"} },

    { "hidden",             "estimaterawfee",         &estimaterawfee,         {"conf_target", "threshold"} },
};

void RegisterMiningRPCCommands(CRPCTable &t)
{
    for (unsigned int vcidx = 0; vcidx < ARRAYLEN(commands); vcidx++)
        t.appendCommand(commands[vcidx].name, &commands[vcidx]);
}<|MERGE_RESOLUTION|>--- conflicted
+++ resolved
@@ -1,37 +1,8 @@
 // Copyright (c) 2010 Satoshi Nakamoto
-<<<<<<< HEAD
-// Copyright (c) 2009-2016 The Bitcoin Core developers
+// Copyright (c) 2009-2018 The Bitcoin Core developers
 // Copyright (c) 2016-2017 The Zcash developers
 // Copyright (c) 2018 The Bitcoin Private developers
 // Copyright (c) 2017-2018 The Bitcoin Gold developers
-// Distributed under the MIT software license, see the accompanying
-// file COPYING or http://www.opensource.org/licenses/mit-license.php.
-
-#include "base58.h"
-#include "amount.h"
-#include "chain.h"
-#include "chainparams.h"
-#include "consensus/consensus.h"
-#include "consensus/params.h"
-#include "consensus/validation.h"
-#include "core_io.h"
-#include "crypto/equihash.h"
-#include "init.h"
-#include "validation.h"
-#include "miner.h"
-#include "net.h"
-#include "policy/fees.h"
-#include "pow.h"
-#include "rpc/blockchain.h"
-#include "rpc/mining.h"
-#include "rpc/server.h"
-#include "txmempool.h"
-#include "util.h"
-#include "utilstrencodings.h"
-#include "validationinterface.h"
-#include "warnings.h"
-=======
-// Copyright (c) 2009-2018 The Bitcoin Core developers
 // Distributed under the MIT software license, see the accompanying
 // file COPYING or http://www.opensource.org/licenses/mit-license.php.
 
@@ -42,6 +13,7 @@
 #include <consensus/params.h>
 #include <consensus/validation.h>
 #include <core_io.h>
+#include <crypto/equihash.h>
 #include <validation.h>
 #include <key_io.h>
 #include <miner.h>
@@ -57,7 +29,6 @@
 #include <utilstrencodings.h>
 #include <validationinterface.h>
 #include <warnings.h>
->>>>>>> ef70f9b5
 
 #include <memory>
 #include <stdint.h>
@@ -114,13 +85,9 @@
     return workDiff.getdouble() / timeDiff;
 }
 
-<<<<<<< HEAD
 // TODO(h4x3rotab): Implement RPC `getlocalsolps`, and maybe `getnetworksolps` as a alias of `getnetworkhashps`.
 
-UniValue getnetworkhashps(const JSONRPCRequest& request)
-=======
 static UniValue getnetworkhashps(const JSONRPCRequest& request)
->>>>>>> ef70f9b5
 {
     if (request.fHelp || request.params.size() > 2)
         throw std::runtime_error(
@@ -160,14 +127,10 @@
     }
     unsigned int nExtraNonce = 0;
     UniValue blockHashes(UniValue::VARR);
-<<<<<<< HEAD
     const CChainParams& params = Params();
     unsigned int n;
     unsigned int k;
-    while (nHeight < nHeightEnd)
-=======
     while (nHeight < nHeightEnd && !ShutdownRequested())
->>>>>>> ef70f9b5
     {
         std::unique_ptr<CBlockTemplate> pblocktemplate(BlockAssembler(Params()).CreateNewBlock(coinbaseScript->reserveScript));
         if (!pblocktemplate.get())
@@ -325,13 +288,8 @@
 }
 
 
-<<<<<<< HEAD
 // NOTE: Unlike wallet RPC (which use BTG values), mining RPCs follow GBT (BIP 22) in using satoshi amounts
-UniValue prioritisetransaction(const JSONRPCRequest& request)
-=======
-// NOTE: Unlike wallet RPC (which use BTC values), mining RPCs follow GBT (BIP 22) in using satoshi amounts
 static UniValue prioritisetransaction(const JSONRPCRequest& request)
->>>>>>> ef70f9b5
 {
     if (request.fHelp || request.params.size() != 3)
         throw std::runtime_error(
@@ -756,18 +714,6 @@
         // Note that this can probably also be removed entirely after the first BIP9 non-force deployment (ie, probably segwit) gets activated
         aMutable.push_back("version/force");
     }
-<<<<<<< HEAD
-    // TODO(h4x3rotab): Return nHeight?
-    result.push_back(Pair("previousblockhash", pblock->hashPrevBlock.GetHex()));
-    result.push_back(Pair("transactions", transactions));
-    result.push_back(Pair("coinbaseaux", aux));
-    result.push_back(Pair("coinbasevalue", (int64_t)pblock->vtx[0]->vout[0].nValue));
-    result.push_back(Pair("longpollid", chainActive.Tip()->GetBlockHash().GetHex() + i64tostr(nTransactionsUpdatedLast)));
-    result.push_back(Pair("target", hashTarget.GetHex()));
-    result.push_back(Pair("mintime", (int64_t)pindexPrev->GetMedianTimePast()+1));
-    result.push_back(Pair("mutable", aMutable));
-    result.push_back(Pair("noncerange", "00000000ffffffff"));
-=======
 
     result.pushKV("previousblockhash", pblock->hashPrevBlock.GetHex());
     result.pushKV("transactions", transactions);
@@ -778,7 +724,6 @@
     result.pushKV("mintime", (int64_t)pindexPrev->GetMedianTimePast()+1);
     result.pushKV("mutable", aMutable);
     result.pushKV("noncerange", "00000000ffffffff");
->>>>>>> ef70f9b5
     int64_t nSigOpLimit = MAX_BLOCK_SIGOPS_COST;
     int64_t nSizeLimit = MAX_BLOCK_SERIALIZED_SIZE;
     if (fPreSegWit) {
@@ -792,18 +737,12 @@
     if (!fPreSegWit) {
         result.pushKV("weightlimit", (int64_t)MAX_BLOCK_WEIGHT);
     }
-<<<<<<< HEAD
-    result.push_back(Pair("curtime", pblock->GetBlockTime()));
-    result.push_back(Pair("bits", strprintf("%08x", pblock->nBits)));
-    int height = pindexPrev->nHeight + 1;
-    result.push_back(Pair("height", (int64_t)height));
-    result.push_back(Pair("equihashn", (int64_t)(params.EquihashN(height))));
-    result.push_back(Pair("equihashk", (int64_t)(params.EquihashK(height))));
-=======
     result.pushKV("curtime", pblock->GetBlockTime());
     result.pushKV("bits", strprintf("%08x", pblock->nBits));
-    result.pushKV("height", (int64_t)(pindexPrev->nHeight+1));
->>>>>>> ef70f9b5
+    int height = pindexPrev->nHeight + 1;
+    result.pushKV("height", (int64_t)height);
+    result.pushKV("equihashn", (int64_t)(params.EquihashN(height)));
+    result.pushKV("equihashk", (int64_t)(params.EquihashK(height)));
 
     if (!pblocktemplate->vchCoinbaseCommitment.empty() && fSupportsSegwit) {
         result.pushKV("default_witness_commitment", HexStr(pblocktemplate->vchCoinbaseCommitment.begin(), pblocktemplate->vchCoinbaseCommitment.end()));
@@ -904,45 +843,40 @@
     return BIP22ValidationResult(sc.state);
 }
 
-<<<<<<< HEAD
-UniValue getblocksubsidy(const JSONRPCRequest& request)
-{
-  if (request.fHelp || request.params.size() > 1)
-    throw std::runtime_error(
-      "getblocksubsidy height\n"
-      "\nReturns block subsidy reward of block at index provided.\n"
-      "\nArguments:\n"
-      "1. height          (numeric, optional) The block height. If not provided, defaults to the current height of the chain.\n"
-      "\nResult:\n"
-      "{\n"
-      "\"miner\": n,    (numeric) The mining reward amount in satoshis.\n"
-      "\"founders\": f, (numeric) Always 0, for Zcash mining compatibility.\n"
-      "}\n"
-      "\nExamples:\n"
-      + HelpExampleCli("getblocksubsidy", "1000")
-      + HelpExampleRpc("getblocksubsidy", "1000")
-    );
-
-  RPCTypeCheck(request.params, {UniValue::VNUM});
-
-  LOCK(cs_main);
-  int nHeight = (request.params.size() == 1) ? request.params[0].get_int() : chainActive.Height();
-  if (nHeight < 0)
-    throw JSONRPCError(RPC_INVALID_PARAMETER, "Block height out of range.");
-
-  UniValue result(UniValue::VOBJ);
-
-  CAmount nReward = GetBlockSubsidy(nHeight, Params().GetConsensus());
-  result.push_back(Pair("miner", nReward));
-  result.push_back(Pair("founders", 0));
-
-  return result;
-}
-
-UniValue estimatefee(const JSONRPCRequest& request)
-=======
+static UniValue getblocksubsidy(const JSONRPCRequest& request)
+{
+    if (request.fHelp || request.params.size() > 1)
+        throw std::runtime_error(
+            "getblocksubsidy height\n"
+            "\nReturns block subsidy reward of block at index provided.\n"
+            "\nArguments:\n"
+            "1. height          (numeric, optional) The block height. If not provided, defaults to the current height of the chain.\n"
+            "\nResult:\n"
+            "{\n"
+            "\"miner\": n,    (numeric) The mining reward amount in satoshis.\n"
+            "\"founders\": f, (numeric) Always 0, for Zcash mining compatibility.\n"
+            "}\n"
+            "\nExamples:\n" +
+            HelpExampleCli("getblocksubsidy", "1000") + HelpExampleRpc("getblocksubsidy", "1000"));
+
+    RPCTypeCheck(request.params, {UniValue::VNUM});
+
+    LOCK(cs_main);
+    int nHeight = (request.params.size() == 1) ? request.params[0].get_int() : chainActive.Height();
+    if (nHeight < 0) {
+        throw JSONRPCError(RPC_INVALID_PARAMETER, "Block height out of range.");
+    }
+
+    UniValue result(UniValue::VOBJ);
+
+    CAmount nReward = GetBlockSubsidy(nHeight, Params().GetConsensus());
+    result.pushKV("miner", nReward);
+    result.pushKV("founders", 0);
+
+    return result;
+}
+
 static UniValue estimatefee(const JSONRPCRequest& request)
->>>>>>> ef70f9b5
 {
     throw JSONRPCError(RPC_METHOD_DEPRECATED, "estimatefee was removed in v0.17.\n"
         "Clients should use estimatesmartfee.");
@@ -970,11 +904,7 @@
             "       \"CONSERVATIVE\"\n"
             "\nResult:\n"
             "{\n"
-<<<<<<< HEAD
-            "  \"feerate\" : x.x,     (numeric, optional) estimate fee-per-kilobyte (in BTG)\n"
-=======
             "  \"feerate\" : x.x,     (numeric, optional) estimate fee rate in " + CURRENCY_UNIT + "/kB\n"
->>>>>>> ef70f9b5
             "  \"errors\": [ str... ] (json array of strings, optional) Errors encountered during processing\n"
             "  \"blocks\" : n         (numeric) block number where estimate was found\n"
             "}\n"
@@ -1033,11 +963,7 @@
             "\nResult:\n"
             "{\n"
             "  \"short\" : {            (json object, optional) estimate for short time horizon\n"
-<<<<<<< HEAD
-            "      \"feerate\" : x.x,        (numeric, optional) estimate fee-per-kilobyte (in BTG)\n"
-=======
             "      \"feerate\" : x.x,        (numeric, optional) estimate fee rate in " + CURRENCY_UNIT + "/kB\n"
->>>>>>> ef70f9b5
             "      \"decay\" : x.x,          (numeric) exponential decay (per block) for historical moving average of confirmation data\n"
             "      \"scale\" : x,            (numeric) The resolution of confirmation targets at this time horizon\n"
             "      \"pass\" : {              (json object, optional) information about the lowest range of feerates to succeed in meeting the threshold\n"
@@ -1122,21 +1048,12 @@
 static const CRPCCommand commands[] =
 { //  category              name                      actor (function)         argNames
   //  --------------------- ------------------------  -----------------------  ----------
-<<<<<<< HEAD
-    { "mining",             "getnetworkhashps",       &getnetworkhashps,       true,  {"nblocks","height"} },
-    { "mining",             "getmininginfo",          &getmininginfo,          true,  {} },
-    { "mining",             "prioritisetransaction",  &prioritisetransaction,  true,  {"txid","dummy","fee_delta"} },
-    { "mining",             "getblocktemplate",       &getblocktemplate,       true,  {"template_request"} },
-    { "mining",             "submitblock",            &submitblock,            true,  {"hexdata","dummy"} },
-    { "mining",             "getblocksubsidy",        &getblocksubsidy,        true,  {"height"} },
-=======
     { "mining",             "getnetworkhashps",       &getnetworkhashps,       {"nblocks","height"} },
     { "mining",             "getmininginfo",          &getmininginfo,          {} },
     { "mining",             "prioritisetransaction",  &prioritisetransaction,  {"txid","dummy","fee_delta"} },
     { "mining",             "getblocktemplate",       &getblocktemplate,       {"template_request"} },
     { "mining",             "submitblock",            &submitblock,            {"hexdata","dummy"} },
-
->>>>>>> ef70f9b5
+    { "mining",             "getblocksubsidy",        &getblocksubsidy,        {"height"} },
 
     { "generating",         "generatetoaddress",      &generatetoaddress,      {"nblocks","address","maxtries"} },
 
