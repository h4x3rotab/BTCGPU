// Copyright (c) 2009-2010 Satoshi Nakamoto
// Copyright (c) 2009-2018 The Bitcoin Core developers
// Distributed under the MIT software license, see the accompanying
// file COPYING or http://www.opensource.org/licenses/mit-license.php.

#ifndef BITCOIN_NET_H
#define BITCOIN_NET_H

<<<<<<< HEAD
#include "addrdb.h"
#include "addrman.h"
#include "amount.h"
#include "bloom.h"
#include "compat.h"
#include "hash.h"
#include "limitedmap.h"
#include "netaddress.h"
#include "policy/feerate.h"
#include "primitives/block.h"
#include "protocol.h"
#include "random.h"
#include "streams.h"
#include "sync.h"
#include "uint256.h"
#include "threadinterrupt.h"
=======
#include <addrdb.h>
#include <addrman.h>
#include <amount.h>
#include <bloom.h>
#include <compat.h>
#include <hash.h>
#include <limitedmap.h>
#include <netaddress.h>
#include <policy/feerate.h>
#include <protocol.h>
#include <random.h>
#include <streams.h>
#include <sync.h>
#include <uint256.h>
#include <threadinterrupt.h>
>>>>>>> ef70f9b5

#include <atomic>
#include <deque>
#include <stdint.h>
#include <thread>
#include <memory>
#include <condition_variable>

#ifndef WIN32
#include <arpa/inet.h>
#endif


class CScheduler;
class CNode;

/** Time between pings automatically sent out for latency probing and keepalive (in seconds). */
static const int PING_INTERVAL = 2 * 60;
/** Time after which to disconnect, after waiting for a ping response (or inactivity). */
static const int TIMEOUT_INTERVAL = 20 * 60;
/** Run the feeler connection loop once every 2 minutes or 120 seconds. **/
static const int FEELER_INTERVAL = 120;
/** The maximum number of entries in an 'inv' protocol message */
static const unsigned int MAX_INV_SZ = 50000;
/** The maximum number of entries in a locator */
static const unsigned int MAX_LOCATOR_SZ = 101;
/** The maximum number of new addresses to accumulate before announcing. */
static const unsigned int MAX_ADDR_TO_SEND = 1000;
/** Maximum length of incoming protocol messages (no message over 4 MB is currently acceptable). */
static const unsigned int MAX_PROTOCOL_MESSAGE_LENGTH = 4 * 1000 * 1000;
/** Maximum length of strSubVer in `version` message */
static const unsigned int MAX_SUBVERSION_LENGTH = 256;
/** Maximum number of automatic outgoing nodes */
static const int MAX_OUTBOUND_CONNECTIONS = 8;
/** Maximum number of addnode outgoing nodes */
static const int MAX_ADDNODE_CONNECTIONS = 8;
/** -listen default */
static const bool DEFAULT_LISTEN = true;
/** -upnp default */
#ifdef USE_UPNP
static const bool DEFAULT_UPNP = USE_UPNP;
#else
static const bool DEFAULT_UPNP = false;
#endif
/** The maximum number of entries in mapAskFor */
static const size_t MAPASKFOR_MAX_SZ = MAX_INV_SZ;
/** The maximum number of entries in setAskFor (larger due to getdata latency)*/
static const size_t SETASKFOR_MAX_SZ = 2 * MAX_INV_SZ;
/** The maximum number of peer connections to maintain. */
static const unsigned int DEFAULT_MAX_PEER_CONNECTIONS = 125;
/** The default for -maxuploadtarget. 0 = Unlimited */
static const uint64_t DEFAULT_MAX_UPLOAD_TARGET = 0;
/** The default timeframe for -maxuploadtarget. 1 day. */
static const uint64_t MAX_UPLOAD_TIMEFRAME = 60 * 60 * 24;
/** Default for blocks only*/
static const bool DEFAULT_BLOCKSONLY = false;

static const bool DEFAULT_FORCEDNSSEED = false;
static const size_t DEFAULT_MAXRECEIVEBUFFER = 5 * 1000;
static const size_t DEFAULT_MAXSENDBUFFER    = 1 * 1000;

// NOTE: When adjusting this, update rpcnet:setban's help ("24h")
static const unsigned int DEFAULT_MISBEHAVING_BANTIME = 60 * 60 * 24;  // Default 24-hour ban

typedef int64_t NodeId;

struct AddedNodeInfo
{
    std::string strAddedNode;
    CService resolvedAddress;
    bool fConnected;
    bool fInbound;
};

class CNodeStats;
class CClientUIInterface;

struct CSerializedNetMsg
{
    CSerializedNetMsg() = default;
    CSerializedNetMsg(CSerializedNetMsg&&) = default;
    CSerializedNetMsg& operator=(CSerializedNetMsg&&) = default;
    // No copying, only moves.
    CSerializedNetMsg(const CSerializedNetMsg& msg) = delete;
    CSerializedNetMsg& operator=(const CSerializedNetMsg&) = delete;

    std::vector<unsigned char> data;
    std::string command;
};

class NetEventsInterface;
class CConnman
{
public:

    enum NumConnections {
        CONNECTIONS_NONE = 0,
        CONNECTIONS_IN = (1U << 0),
        CONNECTIONS_OUT = (1U << 1),
        CONNECTIONS_ALL = (CONNECTIONS_IN | CONNECTIONS_OUT),
    };

    struct Options
    {
        ServiceFlags nLocalServices = NODE_NONE;
        int nMaxConnections = 0;
        int nMaxOutbound = 0;
        int nMaxAddnode = 0;
        int nMaxFeeler = 0;
        int nBestHeight = 0;
        CClientUIInterface* uiInterface = nullptr;
        NetEventsInterface* m_msgproc = nullptr;
        unsigned int nSendBufferMaxSize = 0;
        unsigned int nReceiveFloodSize = 0;
        uint64_t nMaxOutboundTimeframe = 0;
        uint64_t nMaxOutboundLimit = 0;
        std::vector<std::string> vSeedNodes;
        std::vector<CSubNet> vWhitelistedRange;
        std::vector<CService> vBinds, vWhiteBinds;
        bool m_use_addrman_outgoing = true;
        std::vector<std::string> m_specified_outgoing;
        std::vector<std::string> m_added_nodes;
    };

    void Init(const Options& connOptions) {
        nLocalServices = connOptions.nLocalServices;
        nMaxConnections = connOptions.nMaxConnections;
        nMaxOutbound = std::min(connOptions.nMaxOutbound, connOptions.nMaxConnections);
        nMaxAddnode = connOptions.nMaxAddnode;
        nMaxFeeler = connOptions.nMaxFeeler;
        nBestHeight = connOptions.nBestHeight;
        clientInterface = connOptions.uiInterface;
        m_msgproc = connOptions.m_msgproc;
        nSendBufferMaxSize = connOptions.nSendBufferMaxSize;
        nReceiveFloodSize = connOptions.nReceiveFloodSize;
        {
            LOCK(cs_totalBytesSent);
            nMaxOutboundTimeframe = connOptions.nMaxOutboundTimeframe;
            nMaxOutboundLimit = connOptions.nMaxOutboundLimit;
        }
        vWhitelistedRange = connOptions.vWhitelistedRange;
        {
            LOCK(cs_vAddedNodes);
            vAddedNodes = connOptions.m_added_nodes;
        }
    }

    CConnman(uint64_t seed0, uint64_t seed1);
    ~CConnman();
    bool Start(CScheduler& scheduler, const Options& options);
    void Stop();
    void Interrupt();
    bool GetNetworkActive() const { return fNetworkActive; };
    void SetNetworkActive(bool active);
    void OpenNetworkConnection(const CAddress& addrConnect, bool fCountFailure, CSemaphoreGrant *grantOutbound = nullptr, const char *strDest = nullptr, bool fOneShot = false, bool fFeeler = false, bool manual_connection = false);
    bool CheckIncomingNonce(uint64_t nonce);

    bool ForNode(NodeId id, std::function<bool(CNode* pnode)> func);

    void PushMessage(CNode* pnode, CSerializedNetMsg&& msg);

    template<typename Callable>
    void ForEachNode(Callable&& func)
    {
        LOCK(cs_vNodes);
        for (auto&& node : vNodes) {
            if (NodeFullyConnected(node))
                func(node);
        }
    };

    template<typename Callable>
    void ForEachNode(Callable&& func) const
    {
        LOCK(cs_vNodes);
        for (auto&& node : vNodes) {
            if (NodeFullyConnected(node))
                func(node);
        }
    };

    template<typename Callable, typename CallableAfter>
    void ForEachNodeThen(Callable&& pre, CallableAfter&& post)
    {
        LOCK(cs_vNodes);
        for (auto&& node : vNodes) {
            if (NodeFullyConnected(node))
                pre(node);
        }
        post();
    };

    template<typename Callable, typename CallableAfter>
    void ForEachNodeThen(Callable&& pre, CallableAfter&& post) const
    {
        LOCK(cs_vNodes);
        for (auto&& node : vNodes) {
            if (NodeFullyConnected(node))
                pre(node);
        }
        post();
    };

    // Addrman functions
    size_t GetAddressCount() const;
    void SetServices(const CService &addr, ServiceFlags nServices);
    void MarkAddressGood(const CAddress& addr);
    void AddNewAddresses(const std::vector<CAddress>& vAddr, const CAddress& addrFrom, int64_t nTimePenalty = 0);
    std::vector<CAddress> GetAddresses();

    // Denial-of-service detection/prevention
    // The idea is to detect peers that are behaving
    // badly and disconnect/ban them, but do it in a
    // one-coding-mistake-won't-shatter-the-entire-network
    // way.
    // IMPORTANT:  There should be nothing I can give a
    // node that it will forward on that will make that
    // node's peers drop it. If there is, an attacker
    // can isolate a node and/or try to split the network.
    // Dropping a node for sending stuff that is invalid
    // now but might be valid in a later version is also
    // dangerous, because it can cause a network split
    // between nodes running old code and nodes running
    // new code.
    void Ban(const CNetAddr& netAddr, const BanReason& reason, int64_t bantimeoffset = 0, bool sinceUnixEpoch = false);
    void Ban(const CSubNet& subNet, const BanReason& reason, int64_t bantimeoffset = 0, bool sinceUnixEpoch = false);
    void ClearBanned(); // needed for unit testing
    bool IsBanned(CNetAddr ip);
    bool IsBanned(CSubNet subnet);
    bool Unban(const CNetAddr &ip);
    bool Unban(const CSubNet &ip);
    void GetBanned(banmap_t &banmap);
    void SetBanned(const banmap_t &banmap);

    // This allows temporarily exceeding nMaxOutbound, with the goal of finding
    // a peer that is better than all our current peers.
    void SetTryNewOutboundPeer(bool flag);
    bool GetTryNewOutboundPeer();

    // Return the number of outbound peers we have in excess of our target (eg,
    // if we previously called SetTryNewOutboundPeer(true), and have since set
    // to false, we may have extra peers that we wish to disconnect). This may
    // return a value less than (num_outbound_connections - num_outbound_slots)
    // in cases where some outbound connections are not yet fully connected, or
    // not yet fully disconnected.
    int GetExtraOutboundCount();

    bool AddNode(const std::string& node);
    bool RemoveAddedNode(const std::string& node);
    std::vector<AddedNodeInfo> GetAddedNodeInfo();

    size_t GetNodeCount(NumConnections num);
    void GetNodeStats(std::vector<CNodeStats>& vstats);
    bool DisconnectNode(const std::string& node);
    bool DisconnectNode(NodeId id);

    ServiceFlags GetLocalServices() const;

    //!set the max outbound target in bytes
    void SetMaxOutboundTarget(uint64_t limit);
    uint64_t GetMaxOutboundTarget();

    //!set the timeframe for the max outbound target
    void SetMaxOutboundTimeframe(uint64_t timeframe);
    uint64_t GetMaxOutboundTimeframe();

    //!check if the outbound target is reached
    // if param historicalBlockServingLimit is set true, the function will
    // response true if the limit for serving historical blocks has been reached
    bool OutboundTargetReached(bool historicalBlockServingLimit);

    //!response the bytes left in the current max outbound cycle
    // in case of no limit, it will always response 0
    uint64_t GetOutboundTargetBytesLeft();

    //!response the time in second left in the current max outbound cycle
    // in case of no limit, it will always response 0
    uint64_t GetMaxOutboundTimeLeftInCycle();

    uint64_t GetTotalBytesRecv();
    uint64_t GetTotalBytesSent();

    void SetBestHeight(int height);
    int GetBestHeight() const;

    /** Get a unique deterministic randomizer. */
    CSipHasher GetDeterministicRandomizer(uint64_t id) const;

    unsigned int GetReceiveFloodSize() const;

    void WakeMessageHandler();

    /** Attempts to obfuscate tx time through exponentially distributed emitting.
        Works assuming that a single interval is used.
        Variable intervals will result in privacy decrease.
    */
    int64_t PoissonNextSendInbound(int64_t now, int average_interval_seconds);

private:
    struct ListenSocket {
        SOCKET socket;
        bool whitelisted;

        ListenSocket(SOCKET socket_, bool whitelisted_) : socket(socket_), whitelisted(whitelisted_) {}
    };

    bool BindListenPort(const CService &bindAddr, std::string& strError, bool fWhitelisted = false);
    bool Bind(const CService &addr, unsigned int flags);
    bool InitBinds(const std::vector<CService>& binds, const std::vector<CService>& whiteBinds);
    void ThreadOpenAddedConnections();
    void AddOneShot(const std::string& strDest);
    void ProcessOneShot();
    void ThreadOpenConnections(std::vector<std::string> connect);
    void ThreadMessageHandler();
    void AcceptConnection(const ListenSocket& hListenSocket);
    void ThreadSocketHandler();
    void ThreadDNSAddressSeed();

    uint64_t CalculateKeyedNetGroup(const CAddress& ad) const;

    CNode* FindNode(const CNetAddr& ip);
    CNode* FindNode(const CSubNet& subNet);
    CNode* FindNode(const std::string& addrName);
    CNode* FindNode(const CService& addr);

    bool AttemptToEvictConnection();
    CNode* ConnectNode(CAddress addrConnect, const char *pszDest, bool fCountFailure, bool manual_connection);
    bool IsWhitelistedRange(const CNetAddr &addr);

    void DeleteNode(CNode* pnode);

    NodeId GetNewNodeId();

    size_t SocketSendData(CNode *pnode) const;
    //!check is the banlist has unwritten changes
    bool BannedSetIsDirty();
    //!set the "dirty" flag for the banlist
    void SetBannedSetDirty(bool dirty=true);
    //!clean unused entries (if bantime has expired)
    void SweepBanned();
    void DumpAddresses();
    void DumpData();
    void DumpBanlist();

    // Network stats
    void RecordBytesRecv(uint64_t bytes);
    void RecordBytesSent(uint64_t bytes);

    // Whether the node should be passed out in ForEach* callbacks
    static bool NodeFullyConnected(const CNode* pnode);

    // Network usage totals
    CCriticalSection cs_totalBytesRecv;
    CCriticalSection cs_totalBytesSent;
    uint64_t nTotalBytesRecv GUARDED_BY(cs_totalBytesRecv);
    uint64_t nTotalBytesSent GUARDED_BY(cs_totalBytesSent);

    // outbound limit & stats
    uint64_t nMaxOutboundTotalBytesSentInCycle GUARDED_BY(cs_totalBytesSent);
    uint64_t nMaxOutboundCycleStartTime GUARDED_BY(cs_totalBytesSent);
    uint64_t nMaxOutboundLimit GUARDED_BY(cs_totalBytesSent);
    uint64_t nMaxOutboundTimeframe GUARDED_BY(cs_totalBytesSent);

    // Whitelisted ranges. Any node connecting from these is automatically
    // whitelisted (as well as those connecting to whitelisted binds).
    std::vector<CSubNet> vWhitelistedRange;

    unsigned int nSendBufferMaxSize;
    unsigned int nReceiveFloodSize;

    std::vector<ListenSocket> vhListenSocket;
    std::atomic<bool> fNetworkActive;
    banmap_t setBanned;
    CCriticalSection cs_setBanned;
    bool setBannedIsDirty;
    bool fAddressesInitialized;
    CAddrMan addrman;
    std::deque<std::string> vOneShots;
    CCriticalSection cs_vOneShots;
    std::vector<std::string> vAddedNodes GUARDED_BY(cs_vAddedNodes);
    CCriticalSection cs_vAddedNodes;
    std::vector<CNode*> vNodes;
    std::list<CNode*> vNodesDisconnected;
    mutable CCriticalSection cs_vNodes;
    std::atomic<NodeId> nLastNodeId;

    /** Services this instance offers */
    ServiceFlags nLocalServices;

    std::unique_ptr<CSemaphore> semOutbound;
    std::unique_ptr<CSemaphore> semAddnode;
    int nMaxConnections;
    int nMaxOutbound;
    int nMaxAddnode;
    int nMaxFeeler;
    std::atomic<int> nBestHeight;
    CClientUIInterface* clientInterface;
    NetEventsInterface* m_msgproc;

    /** SipHasher seeds for deterministic randomness */
    const uint64_t nSeed0, nSeed1;

    /** flag for waking the message processor. */
    bool fMsgProcWake;

    std::condition_variable condMsgProc;
    std::mutex mutexMsgProc;
    std::atomic<bool> flagInterruptMsgProc;

    CThreadInterrupt interruptNet;

    std::thread threadDNSAddressSeed;
    std::thread threadSocketHandler;
    std::thread threadOpenAddedConnections;
    std::thread threadOpenConnections;
    std::thread threadMessageHandler;

    /** flag for deciding to connect to an extra outbound peer,
     *  in excess of nMaxOutbound
     *  This takes the place of a feeler connection */
    std::atomic_bool m_try_another_outbound_peer;

    std::atomic<int64_t> m_next_send_inv_to_incoming{0};

    friend struct CConnmanTest;
};
extern std::unique_ptr<CConnman> g_connman;
void Discover();
void StartMapPort();
void InterruptMapPort();
void StopMapPort();
unsigned short GetListenPort();
bool BindListenPort(const CService &bindAddr, std::string& strError, bool fWhitelisted = false);

struct CombinerAll
{
    typedef bool result_type;

    template<typename I>
    bool operator()(I first, I last) const
    {
        while (first != last) {
            if (!(*first)) return false;
            ++first;
        }
        return true;
    }
};

/**
 * Interface for message handling
 */
class NetEventsInterface
{
public:
    virtual bool ProcessMessages(CNode* pnode, std::atomic<bool>& interrupt) = 0;
    virtual bool SendMessages(CNode* pnode) = 0;
    virtual void InitializeNode(CNode* pnode) = 0;
    virtual void FinalizeNode(NodeId id, bool& update_connection_time) = 0;

protected:
    /**
     * Protected destructor so that instances can only be deleted by derived classes.
     * If that restriction is no longer desired, this should be made public and virtual.
     */
    ~NetEventsInterface() = default;
};

enum
{
    LOCAL_NONE,   // unknown
    LOCAL_IF,     // address a local interface listens on
    LOCAL_BIND,   // address explicit bound to
    LOCAL_UPNP,   // address reported by UPnP
    LOCAL_MANUAL, // address explicitly specified (-externalip=)

    LOCAL_MAX
};

bool IsPeerAddrLocalGood(CNode *pnode);
void AdvertiseLocal(CNode *pnode);
void SetLimited(enum Network net, bool fLimited = true);
bool IsLimited(enum Network net);
bool IsLimited(const CNetAddr& addr);
bool AddLocal(const CService& addr, int nScore = LOCAL_NONE);
bool AddLocal(const CNetAddr& addr, int nScore = LOCAL_NONE);
void RemoveLocal(const CService& addr);
bool SeenLocal(const CService& addr);
bool IsLocal(const CService& addr);
bool GetLocal(CService &addr, const CNetAddr *paddrPeer = nullptr);
bool IsReachable(enum Network net);
bool IsReachable(const CNetAddr &addr);
CAddress GetLocalAddress(const CNetAddr *paddrPeer, ServiceFlags nLocalServices);


extern bool fDiscover;
extern bool fListen;
extern bool fRelayTxes;

extern limitedmap<uint256, int64_t> mapAlreadyAskedFor;

/** Subversion as sent to the P2P network in `version` messages */
extern std::string strSubVersion;

struct LocalServiceInfo {
    int nScore;
    int nPort;
};

extern CCriticalSection cs_mapLocalHost;
extern std::map<CNetAddr, LocalServiceInfo> mapLocalHost;
typedef std::map<std::string, uint64_t> mapMsgCmdSize; //command, total bytes

class CNodeStats
{
public:
    NodeId nodeid;
    ServiceFlags nServices;
    bool fRelayTxes;
    int64_t nLastSend;
    int64_t nLastRecv;
    int64_t nTimeConnected;
    int64_t nTimeOffset;
    std::string addrName;
    int nVersion;
    std::string cleanSubVer;
    bool fInbound;
    bool m_manual_connection;
    int nStartingHeight;
    uint64_t nSendBytes;
    mapMsgCmdSize mapSendBytesPerMsgCmd;
    uint64_t nRecvBytes;
    mapMsgCmdSize mapRecvBytesPerMsgCmd;
    bool fWhitelisted;
    double dPingTime;
    double dPingWait;
    double dMinPing;
    // Our address, as reported by the peer
    std::string addrLocal;
    // Address of this peer
    CAddress addr;
    // Bind address of our side of the connection
    CAddress addrBind;
};




class CNetMessage {
private:
    mutable CHash256 hasher;
    mutable uint256 data_hash;
public:
    bool in_data;                   // parsing header (false) or data (true)

    CDataStream hdrbuf;             // partially received header
    CMessageHeader hdr;             // complete header
    unsigned int nHdrPos;

    CDataStream vRecv;              // received message data
    unsigned int nDataPos;

    int64_t nTime;                  // time (in microseconds) of message receipt.

    CNetMessage(const CMessageHeader::MessageStartChars& pchMessageStartIn, int nTypeIn, int nVersionIn) : hdrbuf(nTypeIn, nVersionIn), hdr(pchMessageStartIn), vRecv(nTypeIn, nVersionIn) {
        hdrbuf.resize(24);
        in_data = false;
        nHdrPos = 0;
        nDataPos = 0;
        nTime = 0;
    }

    bool complete() const
    {
        if (!in_data)
            return false;
        return (hdr.nMessageSize == nDataPos);
    }

    const uint256& GetMessageHash() const;

    void SetVersion(int nVersionIn)
    {
        hdrbuf.SetVersion(nVersionIn);
        vRecv.SetVersion(nVersionIn);
    }

    int readHeader(const char *pch, unsigned int nBytes);
    int readData(const char *pch, unsigned int nBytes);
};


/** Information about a peer */
class CNode
{
    friend class CConnman;
public:
    // socket
    std::atomic<ServiceFlags> nServices;
    SOCKET hSocket;
    size_t nSendSize; // total size of all vSendMsg entries
    size_t nSendOffset; // offset inside the first vSendMsg already sent
    uint64_t nSendBytes;
    std::deque<std::vector<unsigned char>> vSendMsg;
    CCriticalSection cs_vSend;
    CCriticalSection cs_hSocket;
    CCriticalSection cs_vRecv;

    CCriticalSection cs_vProcessMsg;
    std::list<CNetMessage> vProcessMsg;
    size_t nProcessQueueSize;

    CCriticalSection cs_sendProcessing;

    std::deque<CInv> vRecvGetData;
    uint64_t nRecvBytes;
    std::atomic<int> nRecvVersion;

    std::atomic<int64_t> nLastSend;
    std::atomic<int64_t> nLastRecv;
    const int64_t nTimeConnected;
    std::atomic<int64_t> nTimeOffset;
    // Address of this peer
    const CAddress addr;
    // Bind address of our side of the connection
    const CAddress addrBind;
    std::atomic<int> nVersion;
    // strSubVer is whatever byte array we read from the wire. However, this field is intended
    // to be printed out, displayed to humans in various forms and so on. So we sanitize it and
    // store the sanitized version in cleanSubVer. The original should be used when dealing with
    // the network or wire types and the cleaned string used when displayed or logged.
    std::string strSubVer, cleanSubVer;
    CCriticalSection cs_SubVer; // used for both cleanSubVer and strSubVer
    bool fWhitelisted; // This peer can bypass DoS banning.
    bool fFeeler; // If true this node is being used as a short lived feeler.
    bool fOneShot;
    bool m_manual_connection;
    bool fClient;
    bool m_limited_node; //after BIP159
    const bool fInbound;
    std::atomic_bool fSuccessfullyConnected;
    std::atomic_bool fDisconnect;
    // We use fRelayTxes for two purposes -
    // a) it allows us to not relay tx invs before receiving the peer's version message
    // b) the peer may tell us in its version message that we should not relay tx invs
    //    unless it loads a bloom filter.
    bool fRelayTxes; //protected by cs_filter
    bool fSentAddr;
    CSemaphoreGrant grantOutbound;
    CCriticalSection cs_filter;
    std::unique_ptr<CBloomFilter> pfilter;
    std::atomic<int> nRefCount;

    const uint64_t nKeyedNetGroup;
    std::atomic_bool fPauseRecv;
    std::atomic_bool fPauseSend;
protected:

    mapMsgCmdSize mapSendBytesPerMsgCmd;
    mapMsgCmdSize mapRecvBytesPerMsgCmd;

public:
    uint256 hashContinue;
    std::atomic<int> nStartingHeight;

    // flood relay
    std::vector<CAddress> vAddrToSend;
    CRollingBloomFilter addrKnown;
    bool fGetAddr;
    std::set<uint256> setKnown;
    int64_t nNextAddrSend;
    int64_t nNextLocalAddrSend;

    // inventory based relay
    CRollingBloomFilter filterInventoryKnown;
    // Set of transaction ids we still have to announce.
    // They are sorted by the mempool before relay, so the order is not important.
    std::set<uint256> setInventoryTxToSend;
    // List of block ids we still have announce.
    // There is no final sorting before sending, as they are always sent immediately
    // and in the order requested.
    std::vector<uint256> vInventoryBlockToSend;
    CCriticalSection cs_inventory;
    std::set<uint256> setAskFor;
    std::multimap<int64_t, CInv> mapAskFor;
    int64_t nNextInvSend;
    // Used for headers announcements - unfiltered blocks to relay
    // Also protected by cs_inventory
    std::vector<uint256> vBlockHashesToAnnounce;
    // Used for BIP35 mempool sending, also protected by cs_inventory
    bool fSendMempool;

    // Last time a "MEMPOOL" request was serviced.
    std::atomic<int64_t> timeLastMempoolReq;

    // Block and TXN accept times
    std::atomic<int64_t> nLastBlockTime;
    std::atomic<int64_t> nLastTXTime;

    // Ping time measurement:
    // The pong reply we're expecting, or 0 if no pong expected.
    std::atomic<uint64_t> nPingNonceSent;
    // Time (in usec) the last ping was sent, or 0 if no ping was ever sent.
    std::atomic<int64_t> nPingUsecStart;
    // Last measured round-trip time.
    std::atomic<int64_t> nPingUsecTime;
    // Best measured round-trip time.
    std::atomic<int64_t> nMinPingUsecTime;
    // Whether a ping is requested.
    std::atomic<bool> fPingQueued;

    // Minimum fee rate with which to filter inv's to this node
    CAmount minFeeFilter;
    CCriticalSection cs_feeFilter;
    CAmount lastSentFeeFilter;
    int64_t nextSendTimeFeeFilter;

    CNode(NodeId id, ServiceFlags nLocalServicesIn, int nMyStartingHeightIn, SOCKET hSocketIn, const CAddress &addrIn, uint64_t nKeyedNetGroupIn, uint64_t nLocalHostNonceIn, const CAddress &addrBindIn, const std::string &addrNameIn = "", bool fInboundIn = false);
    ~CNode();
    CNode(const CNode&) = delete;
    CNode& operator=(const CNode&) = delete;

private:
    const NodeId id;
    const uint64_t nLocalHostNonce;
    // Services offered to this peer
    const ServiceFlags nLocalServices;
    const int nMyStartingHeight;
    int nSendVersion;
    std::list<CNetMessage> vRecvMsg;  // Used only by SocketHandler thread

    mutable CCriticalSection cs_addrName;
    std::string addrName;

    // Our address, as reported by the peer
    CService addrLocal;
    mutable CCriticalSection cs_addrLocal;
public:

    NodeId GetId() const {
        return id;
    }

    uint64_t GetLocalNonce() const {
        return nLocalHostNonce;
    }

    int GetMyStartingHeight() const {
        return nMyStartingHeight;
    }

    int GetRefCount() const
    {
        assert(nRefCount >= 0);
        return nRefCount;
    }

    bool ReceiveMsgBytes(const char *pch, unsigned int nBytes, bool& complete);

    void SetRecvVersion(int nVersionIn)
    {
        nRecvVersion = nVersionIn;
    }
    int GetRecvVersion() const
    {
        return nRecvVersion;
    }
    void SetSendVersion(int nVersionIn);
    int GetSendVersion() const;

    CService GetAddrLocal() const;
    //! May not be called more than once
    void SetAddrLocal(const CService& addrLocalIn);

    CNode* AddRef()
    {
        nRefCount++;
        return this;
    }

    void Release()
    {
        nRefCount--;
    }



    void AddAddressKnown(const CAddress& _addr)
    {
        addrKnown.insert(_addr.GetKey());
    }

    void PushAddress(const CAddress& _addr, FastRandomContext &insecure_rand)
    {
        // Known checking here is only to save space from duplicates.
        // SendMessages will filter it again for knowns that were added
        // after addresses were pushed.
        if (_addr.IsValid() && !addrKnown.contains(_addr.GetKey())) {
            if (vAddrToSend.size() >= MAX_ADDR_TO_SEND) {
                vAddrToSend[insecure_rand.randrange(vAddrToSend.size())] = _addr;
            } else {
                vAddrToSend.push_back(_addr);
            }
        }
    }


    void AddInventoryKnown(const CInv& inv)
    {
        {
            LOCK(cs_inventory);
            filterInventoryKnown.insert(inv.hash);
        }
    }

    void PushInventory(const CInv& inv)
    {
        LOCK(cs_inventory);
        if (inv.type == MSG_TX) {
            if (!filterInventoryKnown.contains(inv.hash)) {
                setInventoryTxToSend.insert(inv.hash);
            }
        } else if (inv.type == MSG_BLOCK) {
            vInventoryBlockToSend.push_back(inv.hash);
        }
    }

    void PushBlockHash(const uint256 &hash)
    {
        LOCK(cs_inventory);
        vBlockHashesToAnnounce.push_back(hash);
    }

    void AskFor(const CInv& inv);

    void CloseSocketDisconnect();

    void copyStats(CNodeStats &stats);

    ServiceFlags GetLocalServices() const
    {
        return nLocalServices;
    }

    std::string GetAddrName() const;
    //! Sets the addrName only if it was not previously set
    void MaybeSetAddrName(const std::string& addrNameIn);

    bool IsLegacyBlockHeader(int version) { return version < BTG_HARD_FORK_VERSION; };
};





/** Return a timestamp in the future (in microseconds) for exponentially distributed events. */
int64_t PoissonNextSend(int64_t now, int average_interval_seconds);

#endif // BITCOIN_NET_H<|MERGE_RESOLUTION|>--- conflicted
+++ resolved
@@ -6,24 +6,6 @@
 #ifndef BITCOIN_NET_H
 #define BITCOIN_NET_H
 
-<<<<<<< HEAD
-#include "addrdb.h"
-#include "addrman.h"
-#include "amount.h"
-#include "bloom.h"
-#include "compat.h"
-#include "hash.h"
-#include "limitedmap.h"
-#include "netaddress.h"
-#include "policy/feerate.h"
-#include "primitives/block.h"
-#include "protocol.h"
-#include "random.h"
-#include "streams.h"
-#include "sync.h"
-#include "uint256.h"
-#include "threadinterrupt.h"
-=======
 #include <addrdb.h>
 #include <addrman.h>
 #include <amount.h>
@@ -39,7 +21,6 @@
 #include <sync.h>
 #include <uint256.h>
 #include <threadinterrupt.h>
->>>>>>> ef70f9b5
 
 #include <atomic>
 #include <deque>
@@ -750,7 +731,6 @@
     std::atomic<int64_t> nMinPingUsecTime;
     // Whether a ping is requested.
     std::atomic<bool> fPingQueued;
-
     // Minimum fee rate with which to filter inv's to this node
     CAmount minFeeFilter;
     CCriticalSection cs_feeFilter;
@@ -887,8 +867,6 @@
     std::string GetAddrName() const;
     //! Sets the addrName only if it was not previously set
     void MaybeSetAddrName(const std::string& addrNameIn);
-
-    bool IsLegacyBlockHeader(int version) { return version < BTG_HARD_FORK_VERSION; };
 };
 
 
