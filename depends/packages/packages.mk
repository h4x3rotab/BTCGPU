--- conflicted
+++ resolved
@@ -1,10 +1,5 @@
-<<<<<<< HEAD
 equihash_packages := libsodium
 packages:=boost openssl libevent zeromq $(equihash_packages)
-native_packages := native_ccache
-=======
-packages:=boost openssl libevent zeromq
->>>>>>> ef70f9b5
 
 qt_native_packages = native_protobuf
 qt_packages = qrencode protobuf zlib
