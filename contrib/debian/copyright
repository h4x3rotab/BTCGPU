--- conflicted
+++ resolved
@@ -5,11 +5,7 @@
 Source: https://github.com/BTCGPU/BTCGPU
 
 Files: *
-<<<<<<< HEAD
-Copyright: 2009-2017, Bitcoin Core Developers, 2017-2018 Bitcoin Gold Developers
-=======
-Copyright: 2009-2018, Bitcoin Core Developers
->>>>>>> 9ea62a3d
+Copyright: 2009-2018, Bitcoin Core Developers, 2017-2018 Bitcoin Gold Developers
 License: Expat
 Comment: The Bitcoin Core Developers encompasses the current developers listed on bitcoin.org,
          as well as the numerous contributors to the project.
@@ -19,11 +15,10 @@
            2011, Matt Corallo <matt@bluematt.me>
 License: GPL-2+
 
-<<<<<<< HEAD
 Files: depends/sources/libsodium-*.tar.gz
 Copyright: 2013-2016 Frank Denis
 License: ISC
-=======
+
 Files: src/secp256k1/build-aux/m4/ax_jni_include_dir.m4
 Copyright: 2008 Don Anderson <dda@sleepycat.com>
 License: GNU-All-permissive-License
@@ -31,7 +26,6 @@
 Files: src/secp256k1/build-aux/m4/ax_prog_cc_for_build.m4
 Copyright: 2008 Paolo Bonzini <bonzini@gnu.org>
 License: GNU-All-permissive-License
->>>>>>> 9ea62a3d
 
 Files: src/qt/res/icons/add.png
        src/qt/res/icons/address-book.png
